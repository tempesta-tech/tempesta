/**
 *		Tempesta FW
 *
 * HTTP cache (see RFC 2616).
 * Here is implementation of expiration and validation models and other HTTP
 * specific stuff. The cache is backed by physical storage layer.
 *
 * TODO:
 * 1. Cache-Control, Expires, ETag, Last-Modified, Vary and some other
 *    RFC 2616 HTTP cache control facilities are not supported yet.
 *    RFC 3143 also affects the caching design.
 *
 * 2. Purge cache by individual entities (e.g. curl -X PURGE <URL>)
 *
 * Copyright (C) 2012-2014 NatSys Lab. (info@natsys-lab.com).
 * Copyright (C) 2014 Tempesta Technologies Ltd.
 *
 * This program is free software; you can redistribute it and/or modify it
 * under the terms of the GNU General Public License as published by
 * the Free Software Foundation; either version 2 of the License,
 * or (at your option) any later version.
 *
 * This program is distributed in the hope that it will be useful, but WITHOUT
 * ANY WARRANTY; without even the implied warranty of MERCHANTABILITY or FITNESS
 * FOR A PARTICULAR PURPOSE.
 * See the GNU General Public License for more details.
 *
 * You should have received a copy of the GNU General Public License along with
 * this program; if not, write to the Free Software Foundation, Inc., 59
 * Temple Place - Suite 330, Boston, MA 02111-1307, USA.
 */
#include <linux/freezer.h>
#include <linux/ipv6.h>
#include <linux/kthread.h>
#include <linux/tcp.h>
#include <linux/topology.h>
#include <linux/workqueue.h>

#include "tdb.h"

#include "tempesta_fw.h"
#include "cache.h"
#include "http_msg.h"
#include "lib.h"

/*
 * @trec	- Database record descriptor.
 * @key		- the cache enty key (URI + Host header)
 * @hdr_lens	- array of size @hdr_num with all HTTP header lengths
 * @hdrs	- pointer to list of HTTP headers (with trailing CRLFs)
 * @body	- pointer to response body (with a prepending CRLF)
 * @resp	- Linked response if the entry is just created from recent
 * 		  message and NULL if loaded from database.
 *
 * Members from @trec to @body_len are directly written to database file.
 * Data pointers from @key to @body are converted from pointers to offsets
 * on database writing.
 */
typedef struct {
	TdbVRec		trec;
	/* TDB record body begins from the below. */
	unsigned int	hdr_num;
	unsigned int	key_len;
	unsigned long	body_len;
	/* db direct write bound */
	char	*key;
	unsigned int	*hdr_lens;
	char		*hdrs;
	char		*body;
	/* db conversion bound */
	TfwHttpResp	*resp;
} TfwCacheEntry;

/* Work to copy response body to database. */
typedef struct tfw_cache_work_t {
	struct work_struct	work;
	union {
		TfwCacheEntry			*ce;
		struct {
			TfwHttpReq		*req;
			tfw_http_req_cache_cb_t	action;
			void			*data;
			unsigned long		key;
		} _r;
	} _u;
#define cw_ce	_u.ce
#define cw_req	_u._r.req
#define cw_act	_u._r.action
#define cw_data	_u._r.data
#define cw_key	_u._r.key
} TfwCWork;

static TDB *db;
static struct task_struct *cache_mgr_thr;
static struct workqueue_struct *cache_wq;
static struct kmem_cache *c_cache;

static struct {
	bool cache;
	unsigned int db_size;
	const char *db_path;
} cache_cfg __read_mostly;


/**
 * Calculates search key for the request URI and Host header.
 */
static unsigned long
tfw_cache_key_calc(TfwHttpReq *req)
{
	return tfw_http_req_key_calc(req);
}

/**
 * Cache entry key is the request URI + Host header value.
 */
static int
tfw_cache_entry_key_copy(TfwCacheEntry *ce, TfwHttpReq *req)
{
	return 0;
}

/**
 * Get NUMA node by the cache key.
 */
static int
tfw_cache_key_node(unsigned long key)
{
	/* TODO distribute keys among NUMA nodes. */
	return numa_node_id();
}

/**
 * Get a CPU identifier from @node to schedule a work.
 */
static int
tfw_cache_sched_work_cpu(int node)
{
	/* TODO schedule the CPU */
	return smp_processor_id();
}

/**
 * Copies plain TfwStr to TdbRec.
 * @return number of copied bytes (@src length).
 *
 * The function copies part of some large data of length @tot_len,
 * so it tries to minimizae total number of allocations regardles
 * how many chunks are copied.
 */
static long
tfw_cache_copy_str(char **p, TdbVRec **trec, TfwStr *src, size_t tot_len)
{
	long copied = 0;

	BUG_ON(src->flags & (TFW_STR_COMPOUND | TFW_STR_COMPOUND2));

	while (copied < src->len) {
		int room = (char *)(*trec + 1) + (*trec)->len - *p;
		BUG_ON(room < 0);
		if (!room) {
			BUG_ON(tot_len < copied);
			*trec = tdb_entry_add(db, *trec, tot_len - copied);
			if (!*trec)
				return -ENOMEM;
			*p = (char *)(*trec + 1);
			room = (*trec)->len;
		}
		room = min((long)room, src->len - copied);
		memcpy(p, (char *)src->ptr + copied, room);
		*p += room;
		copied += room;
	}

	return copied;
}

/**
 * Copies TfwStr (probably compound) to TdbRec.
 * @return number of copied bytes (@src overall length).
 */
static long
tfw_cache_copy_str_compound(char **p, TdbVRec **trec, TfwStr *src,
			    size_t tot_len)
{
	int i;
	long copied = 0;

	BUG_ON(!tot_len);

	if (!(src->flags & TFW_STR_COMPOUND))
		return tfw_cache_copy_str(p, trec, src, tot_len);

	for (i = 0; i < src->len; ++i) {
		long n = tfw_cache_copy_str(p, trec, (TfwStr *)src->ptr + i,
					    tot_len - copied);
		if (n < 0)
			return n;
		copied += n;
		BUG_ON(tot_len < copied);
	}

	return copied;
}

/**
 * Work to copy response skbs to database mapped area.
 *
 * It's nasty to copy data on CPU, but we can't use DMA for mmaped file
 * as well as for unaligned memory areas.
 */
static void
tfw_cache_copy_resp(struct work_struct *work)
{
	int i;
	size_t hlens, tot_len;
	long n;
	char *p;
	TfwCWork *cw = (TfwCWork *)work;
	TfwCacheEntry *ce = cw->cw_ce;
	TdbVRec *trec;
	TfwHttpHdrTbl *htbl;
	TfwHttpHdr *hdr;

	BUG_ON(!ce->resp);

	/* Write HTTP headers. */
	htbl = ce->resp->h_tbl;
	ce->hdr_num = htbl->size;

	hlens = sizeof(ce->hdr_lens[0]) * ce->hdr_num;
	tot_len = hlens + ce->resp->msg.len;

	/*
	 * Try to place the cached response in single memory chunk.
	 *
	 * Number of HTTP headers is limited by TFW_HTTP_HDR_NUM_MAX while TDB
	 * should be able to allocate an empty page if we issued a large
	 * request. So HTTP header lengths must fit the first allocated data
	 * chunk, also there must be some space for headers and message bodies.
	 */
	trec = tdb_entry_add(db, (TdbVRec *)ce, tot_len);
	if (!trec || trec->len <= hlens) {
		TFW_WARN("Cannot allocate memory to cache HTTP headers."
			 " Probably TDB cache is exhausted.\n");
		goto err;
	}
	p = (char *)(trec + 1) + hlens;
	tot_len -= hlens;

	/*
	 * Set start of headers pointer just after array of
	 * header length.
	 */
	ce->hdrs = p;
	hdr = htbl->tbl;
	for (i = 0; i < hlens / sizeof(ce->hdr_lens[0]); ++i, ++hdr) {
		n = tfw_cache_copy_str_compound(&p, &trec, &hdr->field,
						tot_len);
		if (n < 0) {
			TFW_ERR("Cache: cannot copy HTTP header\n");
			goto err;
		}
		BUG_ON(n > tot_len);
		tot_len -= n;
	}

	/* Write HTTP response body. */
	ce->body = p;
	n = tfw_cache_copy_str_compound(&p, &trec, &ce->resp->body, tot_len);
	if (n < 0) {
		TFW_ERR("Cache: cannot copy HTTP body\n");
		goto err;
	}
	ce->body_len = n;

err:
	/* FIXME all allocated TDB blocks are leaked here. */
	kmem_cache_free(c_cache, cw);
}

void
tfw_cache_add(TfwHttpResp *resp, TfwHttpReq *req)
{
	TfwCWork *cw;
	TfwCacheEntry *ce, cdata = {{}};
	unsigned long key;
	size_t len = sizeof(cdata);

	if (!cache_cfg.cache)
		goto out;

	key = tfw_cache_key_calc(req);

	/* TODO copy at least first part of URI here. */

	ce = (TfwCacheEntry *)tdb_entry_create(db, key, &cdata, &len);
	BUG_ON(len != sizeof(cdata));
	if (!ce)
		goto out;

	ce->resp = resp;

	/*
	 * We must write the entry key now because the request dies
	 * when the function finishes.
	 */
	if (tfw_cache_entry_key_copy(ce, req))
		goto out;

	cw = kmem_cache_alloc(c_cache, GFP_ATOMIC);
	if (!cw)
		goto out;
	INIT_WORK(&cw->work, tfw_cache_copy_resp);
	cw->cw_ce = ce;
	queue_work_on(tfw_cache_sched_work_cpu(numa_node_id()), cache_wq,
		      (struct work_struct *)cw);

out:
	/* Now we don't need the request and the reponse anymore. */
	tfw_http_msg_free((TfwHttpMsg *)req);
	tfw_http_msg_free((TfwHttpMsg *)resp);
}

#define SKB_HDR_SZ	(MAX_HEADER + sizeof(struct ipv6hdr)		\
			 + sizeof(struct tcphdr))

/**
 * Build ce->resp and ce->resp->msg that it can be sent via TCP socket.
 *
 * Cache entry data is set as paged fragments of skb.
 * See do_tcp_sendpages() as reference.
 *
 * We return skbs in the cache entry response w/o setting any
 * network headers - tcp_transmit_skb() will do it for us.
 */
static int
tfw_cache_build_resp(TfwCacheEntry *ce)
{
	int f = 0;
	TdbVRec *trec = &ce->trec;
	char *data;
	struct sk_buff *skb = NULL;

	/*
	 * Allocated response won't be checked by any filters and
	 * is used for sending response data only, so don't initialize
	 * connection and GFSM fields.
	 */
	ce->resp = (TfwHttpResp *)tfw_http_msg_alloc(Conn_Srv);
	if (!ce->resp)
		return -ENOMEM;

	/* Deserialize offsets to pointers. */
	ce->key = TDB_PTR(db->hdr, (unsigned long)ce->key);
	ce->hdr_lens = TDB_PTR(db->hdr, (unsigned long)ce->hdr_lens);
	ce->hdrs = TDB_PTR(db->hdr, (unsigned long)ce->hdrs);
	ce->body = TDB_PTR(db->hdr, (unsigned long)ce->body);

	/* See tfw_cache_copy_resp(). */
	BUG_ON((char *)(trec + 1) + trec->len <= ce->hdrs);

	trec = TDB_PTR(db->hdr, TDB_DI2O(trec->chunk_next));
	for (data = ce->hdrs;
	     (long)trec != (long)db->hdr;
	     trec = TDB_PTR(db->hdr, TDB_DI2O(trec->chunk_next)),
		data = trec->data)
	{
		int off, size = trec->len;

		if (!skb || f == MAX_SKB_FRAGS) {
			/* Protocol headers are placed in linear data only. */
			skb = alloc_skb(SKB_HDR_SZ, GFP_ATOMIC);
			if (!skb)
				goto err_skb;
			skb_reserve(skb, SKB_HDR_SZ);
			ss_skb_queue_tail(&ce->resp->msg.skb_list, skb);
			f = 0;
		}

		off = (unsigned long)data & ~PAGE_MASK;
		size = (char *)(trec + 1) + trec->len - data;

		skb_fill_page_desc(skb, f, virt_to_page(data), off, size);

		++f;
	}

	return 0;
err_skb:
	tfw_http_msg_free((TfwHttpMsg *)ce->resp);
	return -ENOMEM;
}

static void
__cache_req_process_node(TfwHttpReq *req, unsigned long key,
			 void (*action)(TfwHttpReq *, TfwHttpResp *, void *),
			 void *data)
{
	TfwCacheEntry *ce;
	TfwHttpResp *resp = NULL;

	ce = tdb_rec_get(db, key);
	if (!ce)
		goto finish_req_processing;

	/* TODO process collisions. */

	if (!ce->resp)
		if (tfw_cache_build_resp(ce))
			/*
			 * It seems we have the cache entry,
			 * but there is memory issues.
			 * Try to send send the request to backend in hope
			 * that we have memory when we get an answer.
			 */
			goto finish_req_processing;

	/* We have already assembled response. */
	resp = ce->resp;

finish_req_processing:

	/*
	 * TODO perform the call on original CPU to avoid inter-node
	 * memory transfers.
	 */
	action(req, resp, data);

	tfw_http_msg_free((TfwHttpMsg *)req);

	tdb_rec_put(ce);
}

static void
tfw_cache_req_process_node(struct work_struct *work)
{
	TfwCWork *cw = (TfwCWork *)work;
	TfwHttpReq *req = cw->cw_req;
	tfw_http_req_cache_cb_t action = cw->cw_act;
	void *data = cw->cw_data;

	__cache_req_process_node(req, cw->cw_key, action, data);
}

void
tfw_cache_req_process(TfwHttpReq *req, tfw_http_req_cache_cb_t action,
		      void *data)
{
	int node;
	unsigned long key;

	if (!cache_cfg.cache) {
		action(req, NULL, data);
		return;
	}

	key = tfw_cache_key_calc(req);

	node = tfw_cache_key_node(key);
	if (node != numa_node_id()) {
		/* Schedule the cache entry to the right node. */
		TfwCWork *cw = kmem_cache_alloc(c_cache, GFP_ATOMIC);
		if (!cw)
			goto process_locally;
		INIT_WORK(&cw->work, tfw_cache_req_process_node);
		cw->cw_req = req;
		cw->cw_act = action;
		cw->cw_data = data;
		cw->cw_key = key;
		queue_work_on(tfw_cache_sched_work_cpu(node), cache_wq,
			      (struct work_struct *)cw);
	}

process_locally:
	__cache_req_process_node(req, key, action, data);
}

/**
 * Cache management thread.
 * The thread loads and preprcess static Web content using inotify (TODO).
 */
static int
tfw_cache_mgr(void *arg)
{
	do {
		/*
		 * TODO wait while the thread is propagating disk Web data
		 * to the cache when the server starts.
		 */

		if (!freezing(current)) {
			set_current_state(TASK_INTERRUPTIBLE);
			schedule();
			__set_current_state(TASK_RUNNING);
		}
		else
			try_to_freeze();
	} while (!kthread_should_stop());

	return 0;
}

static int
tfw_cache_start(void)
{
	int r = 0;

	if (!cache_cfg.cache)
		return 0;

<<<<<<< HEAD
	db = tdb_open(cache_cfg.db_path, cache_cfg.db_size, 0);
=======
	/* TODO open db for each node. */
	db = tdb_open(tfw_cfg.c_path, tfw_cfg.c_size, 0, numa_node_id());
>>>>>>> ce93fcf7
	if (!db)
		return 1;

	cache_mgr_thr = kthread_run(tfw_cache_mgr, NULL, "tfw_cache_mgr");
	if (IS_ERR(cache_mgr_thr)) {
		r = PTR_ERR(cache_mgr_thr);
		TFW_ERR("Can't start cache manager, %d\n", r);
		goto err_thr;
	}

	c_cache = KMEM_CACHE(tfw_cache_work_t, 0);
	if (!c_cache)
		goto err_cache;

	cache_wq = alloc_workqueue("tfw_cache_wq", WQ_MEM_RECLAIM, 0);
	if (!cache_wq)
		goto err_wq;

	return 0;
err_wq:
	kmem_cache_destroy(c_cache);
err_cache:
	kthread_stop(cache_mgr_thr);
err_thr:
	tdb_close(db);
	return r;
}

static void
tfw_cache_stop(void)
{
	if (!cache_cfg.cache)
		return;

	destroy_workqueue(cache_wq);
	kmem_cache_destroy(c_cache);
	kthread_stop(cache_mgr_thr);
}

static TfwCfgSpec tfw_cache_cfg_specs[] = {
	{
		"cache", "off",
		tfw_cfg_set_bool,
		&cache_cfg.cache
	},
	{
		"cache_size", "262144",
		tfw_cfg_set_int,
		&cache_cfg.db_size,
		&(TfwCfgSpecInt) {
			.multiple_of = PAGE_SIZE,
			.range = { PAGE_SIZE, (1 << 30) },
		}
	},
	{
		"cache_dir", "/opt/tempesta/cache",
		tfw_cfg_set_str,
		&cache_cfg.db_path,
		&(TfwCfgSpecStr) {
			.len_range = { 1, PATH_MAX },
		}
	},
	{}
};

TfwCfgMod tfw_cache_cfg_mod = {
	.name 	= "cache",
	.start	= tfw_cache_start,
	.stop	= tfw_cache_stop,
	.specs	= tfw_cache_cfg_specs,
};<|MERGE_RESOLUTION|>--- conflicted
+++ resolved
@@ -509,12 +509,8 @@
 	if (!cache_cfg.cache)
 		return 0;
 
-<<<<<<< HEAD
-	db = tdb_open(cache_cfg.db_path, cache_cfg.db_size, 0);
-=======
 	/* TODO open db for each node. */
-	db = tdb_open(tfw_cfg.c_path, tfw_cfg.c_size, 0, numa_node_id());
->>>>>>> ce93fcf7
+	db = tdb_open(cache_cfg.db_path, cache_cfg.db_size, 0, numa_node_id());
 	if (!db)
 		return 1;
 
