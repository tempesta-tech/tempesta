/**
 *		Tempesta FW
 *
 * Copyright (C) 2014 NatSys Lab. (info@natsys-lab.com).
 * Copyright (C) 2015-2018 Tempesta Technologies, Inc.
 *
 * This program is free software; you can redistribute it and/or modify it
 * under the terms of the GNU General Public License as published by
 * the Free Software Foundation; either version 2 of the License,
 * or (at your option) any later version.
 *
 * This program is distributed in the hope that it will be useful, but WITHOUT
 * ANY WARRANTY; without even the implied warranty of MERCHANTABILITY or
 * FITNESS FOR A PARTICULAR PURPOSE.
 * See the GNU General Public License for more details.
 *
 * You should have received a copy of the GNU General Public License along with
 * this program; if not, write to the Free Software Foundation, Inc., 59
 * Temple Place - Suite 330, Boston, MA 02111-1307, USA.
 */
#include <linux/string.h>
#include <linux/vmalloc.h>
#include <linux/sort.h>
#include <linux/bsearch.h>

#include "cache.h"
#include "classifier.h"
#include "client.h"
#include "hash.h"
#include "http_msg.h"
#include "http_sess.h"
#include "log.h"
#include "procfs.h"
#include "server.h"
#include "tls.h"
#include "apm.h"

#include "sync_socket.h"

#define RESP_BUF_LEN			128
static DEFINE_PER_CPU(char[RESP_BUF_LEN], g_buf);
int ghprio; /* GFSM hook priority. */

unsigned short tfw_blk_flags = TFW_BLK_ERR_REPLY;

/* Array of whitelist marks for request's skb. */
static struct {
	unsigned int *mrks;
	unsigned int sz;
} tfw_wl_marks;

#define S_CRLFCRLF		"\r\n\r\n"
#define S_HTTP			"http://"

#define S_0			"HTTP/1.1 "
#define S_200			"HTTP/1.1 200 OK"
#define S_302			"HTTP/1.1 302 Found"
#define S_304			"HTTP/1.1 304 Not Modified"
#define S_400			"HTTP/1.1 400 Bad Request"
#define S_403			"HTTP/1.1 403 Forbidden"
#define S_404			"HTTP/1.1 404 Not Found"
#define S_412			"HTTP/1.1 412 Precondition Failed"
#define S_500			"HTTP/1.1 500 Internal Server Error"
#define S_502			"HTTP/1.1 502 Bad Gateway"
#define S_503			"HTTP/1.1 503 Service Unavailable"
#define S_504			"HTTP/1.1 504 Gateway Timeout"

#define S_F_HOST		"Host: "
#define S_F_DATE		"Date: "
#define S_F_CONTENT_LENGTH	"Content-Length: "
#define S_F_LOCATION		"Location: "
#define S_F_CONNECTION		"Connection: "
#define S_F_ETAG		"ETag: "
#define S_F_RETRY_AFTER		"Retry-After: "

#define S_V_DATE		"Sun, 06 Nov 1994 08:49:37 GMT"
#define S_V_CONTENT_LENGTH	"9999"
#define S_V_CONN_CLOSE		"close"
#define S_V_CONN_KA		"keep-alive"
#define S_V_RETRY_AFTER		"10"

#define S_H_CONN_KA		S_F_CONNECTION S_V_CONN_KA S_CRLFCRLF
#define S_H_CONN_CLOSE		S_F_CONNECTION S_V_CONN_CLOSE S_CRLFCRLF

#define S_200_PART_01		S_200 S_CRLF S_F_DATE
#define S_200_PART_02		S_CRLF S_F_CONTENT_LENGTH "0" S_CRLF
#define S_400_PART_01		S_400 S_CRLF S_F_DATE
#define S_400_PART_02		S_CRLF S_F_CONTENT_LENGTH "0" S_CRLF
#define S_403_PART_01		S_403 S_CRLF S_F_DATE
#define S_403_PART_02		S_CRLF S_F_CONTENT_LENGTH "0" S_CRLF
#define S_404_PART_01		S_404 S_CRLF S_F_DATE
#define S_404_PART_02		S_CRLF S_F_CONTENT_LENGTH "0" S_CRLF
#define S_412_PART_01		S_412 S_CRLF S_F_DATE
#define S_412_PART_02		S_CRLF S_F_CONTENT_LENGTH "0" S_CRLF
#define S_500_PART_01		S_500 S_CRLF S_F_DATE
#define S_500_PART_02		S_CRLF S_F_CONTENT_LENGTH "0" S_CRLF
#define S_502_PART_01		S_502 S_CRLF S_F_DATE
#define S_502_PART_02		S_CRLF S_F_CONTENT_LENGTH "0" S_CRLF
#define S_503_PART_01		S_503 S_CRLF S_F_DATE
#define S_503_PART_02		S_CRLF S_F_CONTENT_LENGTH "0" S_CRLF \
				S_F_RETRY_AFTER S_V_RETRY_AFTER S_CRLF
#define S_504_PART_01		S_504 S_CRLF S_F_DATE
#define S_504_PART_02		S_CRLF S_F_CONTENT_LENGTH "0" S_CRLF

/*
 * Array with predefined response data
 */
static TfwStr http_predef_resps[RESP_NUM] = {
	[RESP_200] = {
		.ptr = (TfwStr []){
			{ .ptr = S_200_PART_01, .len = SLEN(S_200_PART_01) },
			{ .ptr = NULL, .len = SLEN(S_V_DATE) },
			{ .ptr = S_200_PART_02, .len = SLEN(S_200_PART_02) },
			{ .ptr = S_CRLF, .len = SLEN(S_CRLF) },
			{ .ptr = NULL, .len = 0 },
		},
		.len = SLEN(S_200_PART_01 S_V_DATE S_200_PART_02 S_CRLF),
		.flags = 5 << TFW_STR_CN_SHIFT
	},
	/* Response has invalid syntax, client shouldn't repeat it. */
	[RESP_400] = {
		.ptr = (TfwStr []){
			{ .ptr = S_400_PART_01, .len = SLEN(S_400_PART_01) },
			{ .ptr = NULL, .len = SLEN(S_V_DATE) },
			{ .ptr = S_400_PART_02, .len = SLEN(S_400_PART_02) },
			{ .ptr = S_CRLF, .len = SLEN(S_CRLF) },
			{ .ptr = NULL, .len = 0 },
		},
		.len = SLEN(S_400_PART_01 S_V_DATE S_400_PART_02 S_CRLF),
		.flags = 5 << TFW_STR_CN_SHIFT
	},
	/* Response is syntactically valid, but refuse to authorize it. */
	[RESP_403] = {
		.ptr = (TfwStr []){
			{ .ptr = S_403_PART_01, .len = SLEN(S_403_PART_01) },
			{ .ptr = NULL, .len = SLEN(S_V_DATE) },
			{ .ptr = S_403_PART_02, .len = SLEN(S_403_PART_02) },
			{ .ptr = S_CRLF, .len = SLEN(S_CRLF) },
			{ .ptr = NULL, .len = 0 },
		},
		.len = SLEN(S_403_PART_01 S_V_DATE S_403_PART_02 S_CRLF),
		.flags = 5 << TFW_STR_CN_SHIFT
	},
	/* Can't find the requested resource. */
	[RESP_404] = {
		.ptr = (TfwStr []){
			{ .ptr = S_404_PART_01, .len = SLEN(S_404_PART_01) },
			{ .ptr = NULL, .len = SLEN(S_V_DATE) },
			{ .ptr = S_404_PART_02, .len = SLEN(S_404_PART_02) },
			{ .ptr = S_CRLF, .len = SLEN(S_CRLF) },
			{ .ptr = NULL, .len = 0 },
		},
		.len = SLEN(S_404_PART_01 S_V_DATE S_404_PART_02 S_CRLF),
		.flags = 5 << TFW_STR_CN_SHIFT
	},
	[RESP_412] = {
		.ptr = (TfwStr []){
			{ .ptr = S_412_PART_01, .len = SLEN(S_412_PART_01) },
			{ .ptr = NULL, .len = SLEN(S_V_DATE) },
			{ .ptr = S_412_PART_02, .len = SLEN(S_412_PART_02) },
			{ .ptr = S_CRLF, .len = SLEN(S_CRLF) },
			{ .ptr = NULL, .len = 0 },
		},
		.len = SLEN(S_412_PART_01 S_V_DATE S_412_PART_02 S_CRLF),
		.flags = 5 << TFW_STR_CN_SHIFT
	},
	/* Internal error in TempestaFW. */
	[RESP_500] = {
		.ptr = (TfwStr []){
			{ .ptr = S_500_PART_01, .len = SLEN(S_500_PART_01) },
			{ .ptr = NULL, .len = SLEN(S_V_DATE) },
			{ .ptr = S_500_PART_02, .len = SLEN(S_500_PART_02) },
			{ .ptr = S_CRLF, .len = SLEN(S_CRLF) },
			{ .ptr = NULL, .len = 0 },
		},
		.len = SLEN(S_500_PART_01 S_V_DATE S_500_PART_02 S_CRLF),
		.flags = 5 << TFW_STR_CN_SHIFT
	},
	/* Error (syntax or network) while receiving request from backend. */
	[RESP_502] = {
		.ptr = (TfwStr []){
			{ .ptr = S_502_PART_01, .len = SLEN(S_502_PART_01) },
			{ .ptr = NULL, .len = SLEN(S_V_DATE) },
			{ .ptr = S_502_PART_02, .len = SLEN(S_502_PART_02) },
			{ .ptr = S_CRLF, .len = SLEN(S_CRLF) },
			{ .ptr = NULL, .len = 0 },
		},
		.len = SLEN(S_502_PART_01 S_V_DATE S_502_PART_02 S_CRLF),
		.flags = 5 << TFW_STR_CN_SHIFT
	},
	/*
	 * Sticky cookie or JS challenge failed, refuse to serve the client.
	 * Add Retry-After header, normal browser will repeat the request
	 * after given time, 10s by default.
	 */
	[RESP_503] = {
		.ptr = (TfwStr []){
			{ .ptr = S_503_PART_01, .len = SLEN(S_503_PART_01) },
			{ .ptr = NULL, .len = SLEN(S_V_DATE) },
			{ .ptr = S_503_PART_02, .len = SLEN(S_503_PART_02) },
			{ .ptr = S_CRLF, .len = SLEN(S_CRLF) },
			{ .ptr = NULL, .len = 0 },
		},
		.len = SLEN(S_503_PART_01 S_V_DATE S_503_PART_02 S_CRLF),
		.flags = 5 << TFW_STR_CN_SHIFT
	},
	/* Can't get a response in time. */
	[RESP_504] = {
		.ptr = (TfwStr []){
			{ .ptr = S_504_PART_01, .len = SLEN(S_504_PART_01) },
			{ .ptr = NULL, .len = SLEN(S_V_DATE) },
			{ .ptr = S_504_PART_02, .len = SLEN(S_504_PART_02) },
			{ .ptr = S_CRLF, .len = SLEN(S_CRLF) },
			{ .ptr = NULL, .len = 0 },
		},
		.len = SLEN(S_504_PART_01 S_V_DATE S_504_PART_02 S_CRLF),
		.flags = 5 << TFW_STR_CN_SHIFT
	}
};

/*
 * Chunks for various message parts in @http_predef_resps array
 * have predefined positions:
 * 1: Start line,
 * 2: Date,
 * 3: Content-Length header,
 * 4: CRLF,
 * 5: Message body.
 * Some position-dependent macros specific to @http_predef_resps
 * are defined below.
 */
#define TFW_STR_START_CH(msg)	__TFW_STR_CH(msg, 0)
#define TFW_STR_DATE_CH(msg)	__TFW_STR_CH(msg, 1)
#define TFW_STR_CLEN_CH(msg)	__TFW_STR_CH(msg, 2)
#define TFW_STR_CRLF_CH(msg)	__TFW_STR_CH(msg, 3)
#define TFW_STR_BODY_CH(msg)	__TFW_STR_CH(msg, 4)

/*
 * Two static TfwStr structures are needed due to have the opportunity
 * to set separately one page body, e.g. for 500 answer, and another
 * page body - for the remaining 5xx answers.
 */
static TfwStr http_4xx_resp_body = {
	.ptr = (TfwStr []){
		{ .ptr = NULL, .len = 0 },
		{ .ptr = NULL, .len = 0 },
	},
	.len = 0,
};
static TfwStr http_5xx_resp_body = {
	.ptr = (TfwStr []){
		{ .ptr = NULL, .len = 0 },
		{ .ptr = NULL, .len = 0 },
	},
	.len = 0,
};

/*
 * Prepare current date in the format required for HTTP "Date:"
 * header field. See RFC 2616 section 3.3.
 */
static void
tfw_http_prep_date_from(char *buf, time_t date)
{
	struct tm tm;
	char *ptr = buf;

	static const char * const wday[] =
		{ "Sun, ", "Mon, ", "Tue, ",
		  "Wed, ", "Thu, ", "Fri, ", "Sat, " };
	static const char * const month[] =
		{ " Jan ", " Feb ", " Mar ", " Apr ", " May ", " Jun ",
		  " Jul ", " Aug ", " Sep ", " Oct ", " Nov ", " Dec " };

#define PRINT_2DIGIT(p, n)			\
	*p++ = (n <= 9) ? '0' : '0' + n / 10;	\
	*p++ = '0' + n % 10;

	time_to_tm(date, 0, &tm);

	memcpy(ptr, wday[tm.tm_wday], 5);
	ptr += 5;
	PRINT_2DIGIT(ptr, tm.tm_mday);
	memcpy(ptr, month[tm.tm_mon], 5);
	ptr += 5;
	PRINT_2DIGIT(ptr, (tm.tm_year + 1900) / 100);
	PRINT_2DIGIT(ptr, (tm.tm_year + 1900) % 100);
	*ptr++ = ' ';
	PRINT_2DIGIT(ptr, tm.tm_hour);
	*ptr++ = ':';
	PRINT_2DIGIT(ptr, tm.tm_min);
	*ptr++ = ':';
	PRINT_2DIGIT(ptr, tm.tm_sec);
	memcpy(ptr, " GMT", 4);
#undef PRINT_2DIGIT
}

static inline void
tfw_http_prep_date(char *buf)
{
	tfw_http_prep_date_from(buf, tfw_current_timestamp());
}

unsigned long tfw_hash_str(const TfwStr *str);

#define S_REDIR_302	S_302 S_CRLF
#define S_REDIR_503	S_503 S_CRLF
#define S_REDIR_GEN	" Redirection" S_CRLF
#define S_REDIR_P_01	S_F_DATE
#define S_REDIR_P_02	S_CRLF S_F_LOCATION
#define S_REDIR_P_03	S_CRLF S_F_SET_COOKIE
#define S_REDIR_KEEP	S_CRLF S_F_CONNECTION S_V_CONN_KA S_CRLF
#define S_REDIR_CLOSE	S_CRLF S_F_CONNECTION S_V_CONN_CLOSE S_CRLF
#define S_REDIR_C_LEN	S_F_CONTENT_LENGTH "0" S_CRLFCRLF
/**
 * The response redirects the client to the same URI as the original request,
 * but it includes 'Set-Cookie:' header field that sets Tempesta sticky cookie.
 * If JS challenge is enabled, then body contained JS challenge is provided.
 * Body string contains the 'Content-Legth' header, CRLF and body itself.
 */
int
tfw_http_prep_redirect(TfwHttpMsg *resp, TfwHttpReq *req, unsigned short status,
		       TfwStr *cookie, TfwStr *body)
{
	size_t data_len;
	int conn_flag = req->flags & __TFW_HTTP_CONN_MASK, ret = 0;
	TfwMsgIter it;
	static TfwStr rh_302 = {
		.ptr = S_REDIR_302, .len = SLEN(S_REDIR_302) };
	static TfwStr rh_503 = {
		.ptr = S_REDIR_503, .len = SLEN(S_REDIR_503) };
	TfwStr rh_gen = {
		.ptr = (TfwStr []){
			{ .ptr = S_0, .len = SLEN(S_0) },
			{ .ptr = (*this_cpu_ptr(&g_buf) + RESP_BUF_LEN / 2),
			  .len = 3 },
			{ .ptr = S_REDIR_GEN, .len = SLEN(S_REDIR_GEN) }
		},
		.len = SLEN(S_0 S_REDIR_GEN) + 3,
		.flags = 3 << TFW_STR_CN_SHIFT
	};
	TfwStr h_common_1 = {
		.ptr = (TfwStr []){
			{ .ptr = S_REDIR_P_01, .len = SLEN(S_REDIR_P_01) },
			{ .ptr = *this_cpu_ptr(&g_buf), .len = SLEN(S_V_DATE) },
			{ .ptr = S_REDIR_P_02, .len = SLEN(S_REDIR_P_02) }
		},
		.len = SLEN(S_REDIR_P_01 S_V_DATE S_REDIR_P_02),
		.flags = 3 << TFW_STR_CN_SHIFT
	};
	static TfwStr h_common_2 = {
		.ptr = S_REDIR_P_03, .len = SLEN(S_REDIR_P_03) };
	static TfwStr crlf = {
		.ptr = S_CRLF, .len = SLEN(S_CRLF) };
	static TfwStr crlf_keep = {
		.ptr = S_REDIR_KEEP, .len = SLEN(S_REDIR_KEEP) };
	static TfwStr crlf_close = {
		.ptr = S_REDIR_CLOSE, .len = SLEN(S_REDIR_CLOSE) };
	static TfwStr c_len_crlf = {
		.ptr = S_REDIR_C_LEN, .len = SLEN(S_REDIR_C_LEN) };
	TfwStr host, *rh, *cookie_crlf = &crlf, *r_end;

	if (status == 302) {
		rh = &rh_302;
	} else if (status == 503) {
		rh = &rh_503;
	} else {
		tfw_ultoa(status, __TFW_STR_CH(&rh_gen, 1)->ptr, 3);
		rh = &rh_gen;
	}
	if (body)
		r_end = body;
	else
		r_end = &c_len_crlf;

	tfw_http_msg_clnthdr_val(&req->h_tbl->tbl[TFW_HTTP_HDR_HOST],
				 TFW_HTTP_HDR_HOST, &host);
	if (TFW_STR_EMPTY(&host))
		host = req->host;

	/* Set "Connection:" header field if needed. */
	if (conn_flag == TFW_HTTP_CONN_CLOSE)
		cookie_crlf = &crlf_close;
	else if (conn_flag == TFW_HTTP_CONN_KA)
		cookie_crlf = &crlf_keep;

	/* Add variable part of data length to get the total */
	data_len = rh->len + h_common_1.len;
	data_len += host.len ? host.len + SLEN(S_HTTP) : 0;
	data_len += req->uri_path.len + h_common_2.len + cookie->len;
	data_len += cookie_crlf->len + r_end->len;

	if (tfw_http_msg_setup(resp, &it, data_len))
		return TFW_BLOCK;

	tfw_http_prep_date(__TFW_STR_CH(&h_common_1, 1)->ptr);

	ret = tfw_http_msg_write(&it, resp, rh);
	ret = tfw_http_msg_write(&it, resp, &h_common_1);
	/*
	 * HTTP/1.0 may have no host part, so we create relative URI.
	 * See RFC 1945 9.3 and RFC 7231 7.1.2.
	 */
	if (host.len) {
		static TfwStr proto = { .ptr = S_HTTP, .len = SLEN(S_HTTP) };
		ret |= tfw_http_msg_write(&it, resp, &proto);
		ret |= tfw_http_msg_write(&it, resp, &host);
	}
	ret |= tfw_http_msg_write(&it, resp, &req->uri_path);
	ret |= tfw_http_msg_write(&it, resp, &h_common_2);
	ret |= tfw_http_msg_write(&it, resp, cookie);
	ret |= tfw_http_msg_write(&it, resp, cookie_crlf);
	ret |= tfw_http_msg_write(&it, resp, r_end);

	return ret;
}

#define S_304_PART_01	S_304 S_CRLF
#define S_304_KEEP	S_F_CONNECTION S_V_CONN_KA S_CRLF
#define S_304_CLOSE	S_F_CONNECTION S_V_CONN_CLOSE S_CRLF
/*
 * HTTP 304 response: Not Modified.
 */
int
tfw_http_prep_304(TfwHttpMsg *resp, TfwHttpReq *req, void *msg_it,
		  size_t hdrs_size)
{
	size_t data_len = SLEN(S_304_PART_01);
	TfwMsgIter *it = (TfwMsgIter *)msg_it;
	int conn_flag = req->flags & __TFW_HTTP_CONN_MASK, ret = 0;
	static TfwStr rh = {
		.ptr = S_304_PART_01, .len = SLEN(S_304_PART_01) };
	static TfwStr crlf_keep = {
		.ptr = S_304_KEEP, .len = SLEN(S_304_KEEP) };
	static TfwStr crlf_close = {
		.ptr = S_304_CLOSE, .len = SLEN(S_304_CLOSE) };
	TfwStr *end = NULL;

	/* Set "Connection:" header field if needed. */
	if (conn_flag == TFW_HTTP_CONN_CLOSE)
		end = &crlf_close;
	else if (conn_flag == TFW_HTTP_CONN_KA)
		end = &crlf_keep;

	/* Add variable part of data length to get the total */
	data_len += hdrs_size;
	if (end)
		data_len += end->len;

	if (tfw_http_msg_setup(resp, it, data_len))
		return TFW_BLOCK;

	ret = tfw_http_msg_write(it, resp, &rh);
	if (end)
		ret |= tfw_http_msg_write(it, resp, end);

	TFW_DBG("Send HTTP 304 response\n");

	return ret ? TFW_BLOCK : TFW_PASS;
}

/*
 * Free an HTTP message.
 * Also, free the connection instance if there's no more references.
 *
 * This function should be used anytime when there's a chance that
 * a connection instance may belong to multiple messages, which is
 * almost always. If a connection is suddenly closed then it still
 * can be safely dereferenced and used in the code.
 * In rare cases we're sure that a connection instance in a message
 * doesn't have multiple users. For example, when an error response
 * is prepared and sent by Tempesta, that HTTP message does not need
 * a connection instance. The message is then immediately destroyed,
 * and a simpler tfw_http_msg_free() can be used for that.
 *
 * NOTE: @hm->conn may be NULL if @hm is the response that was served
 * from cache.
 */
static void
tfw_http_conn_msg_free(TfwHttpMsg *hm)
{
	if (unlikely(!hm))
		return;

	if (hm->conn) {
		/*
		 * Unlink the connection while there is at least one
		 * reference. Use atomic exchange to avoid races with
		 * new messages arriving on the connection.
		 */
		__cmpxchg((unsigned long *)&hm->conn->msg, (unsigned long)hm,
			  0UL, sizeof(long));
		tfw_connection_put(hm->conn);
	}

	tfw_http_msg_free(hm);
}

/*
 * Free request after removing it from seq_queue. This function is
 * needed in cases when response is not sent to client for some reasons.
 */
static inline void
tfw_http_conn_req_clean(TfwHttpReq *req)
{
	spin_lock_bh(&((TfwCliConn *)req->conn)->seq_qlock);
	if (likely(!list_empty(&req->msg.seq_list)))
		list_del_init(&req->msg.seq_list);
	spin_unlock_bh(&((TfwCliConn *)req->conn)->seq_qlock);
	tfw_http_conn_msg_free((TfwHttpMsg *)req);
}

/*
 * Close the client connection and free unpaired request. This function
 * is needed for cases when we cannot prepare response for this request.
 * As soon as request is not linked with any response, sending to that
 * client stops starting with that request, because that creates
 * a "hole" in the chain of requests -- a request without a response.
 * Subsequent responses cannot be sent to the client until that
 * hole is closed, which at this point will never happen. To solve
 * this situation there is no choice but to close client connection.
 *
 * Note: As a consequence of closing a client connection on error of
 * preparing a response, it's possible that some already prepared
 * responses will not be sent to the client. That depends on the
 * order in which CPUs close the connection and call tfw_http_resp_fwd().
 * This is the intended behaviour. The goal is to free some memory
 * at the cost of dropping a few clients, so that Tempesta can
 * continue working.
 */
void
tfw_http_resp_build_error(TfwHttpReq *req)
{
	ss_close_sync(req->conn->sk, true);
	tfw_http_conn_req_clean(req);
	TFW_INC_STAT_BH(clnt.msgs_otherr);
}

/*
 * Perform operations common to sending an error response to a client.
 * Set current date in the header of an HTTP error response, and set
 * the "Connection:" header field if it was present in the request.
 * If memory allocation error or message setup errors occurred, then
 * client connection should be closed, because response-request
 * pairing for pipelined requests is violated.
 *
 * NOTE: This function expects the predefined order of chunks in @msg:
 * the fourth chunk must be CRLF.
 */
void
tfw_http_send_resp(TfwHttpReq *req, resp_code_t code)
{
	TfwMsgIter it;
	TfwHttpMsg *hmresp;
	TfwStr *date, *crlf, *body;
	int conn_flag = req->flags & __TFW_HTTP_CONN_MASK;
	TfwStr msg = {
		.ptr = (TfwStr []){ {}, {}, {}, {}, {} },
		.len = 0,
		.flags = 5 << TFW_STR_CN_SHIFT
	};

	if (tfw_strcpy_desc(&msg, &http_predef_resps[code]))
		return;

	crlf = TFW_STR_CRLF_CH(&msg);
	if (conn_flag) {
		unsigned long crlf_len = crlf->len;
		if (conn_flag == TFW_HTTP_CONN_KA) {
			crlf->ptr = S_H_CONN_KA;
			crlf->len = SLEN(S_H_CONN_KA);
		} else {
			crlf->ptr = S_H_CONN_CLOSE;
			crlf->len = SLEN(S_H_CONN_CLOSE);
		}
		msg.len += crlf->len - crlf_len;
	}

	if (!(hmresp = tfw_http_msg_alloc_light(Conn_Srv)))
		goto err_create;
	if (tfw_http_msg_setup(hmresp, &it, msg.len))
		goto err_setup;

	body = TFW_STR_BODY_CH(&msg);
	date = TFW_STR_DATE_CH(&msg);
	date->ptr = *this_cpu_ptr(&g_buf);
	tfw_http_prep_date(date->ptr);
	if (!body->ptr)
		__TFW_STR_CHUNKN_SET(&msg, 4);

	if (tfw_http_msg_write(&it, hmresp, &msg))
		goto err_setup;

	tfw_http_resp_fwd(req, (TfwHttpResp *)hmresp);

	return;
err_setup:
	TFW_DBG2("%s: Response message allocation error: conn=[%p]\n",
		 __func__, req->conn);
	tfw_http_msg_free(hmresp);
err_create:
	tfw_http_resp_build_error(req);
}

/*
 * SKB data is needed for calculation of a cache key from fields of
 * a request. It's also needed when a request may need to be re-sent.
 * In all other cases it can just be passed to the network layer.
 *
 * However, at this time requests may always be re-sent in case of
 * a connection failure. There's no option to prohibit re-sending.
 * Thus, request's SKB can't be passed to the network layer until
 * certain changes are implemented. For now there's no choice but
 * make a copy of requests's SKBs in SS layer.
 *
 * TODO: Making a copy of each SKB _IS BAD_. See issues #391 and #488.
 *
 */
static inline void
tfw_http_req_init_ss_flags(TfwSrvConn *srv_conn, TfwHttpReq *req)
{
	((TfwMsg *)req)->ss_flags |= SS_F_KEEP_SKB;
}

static inline void
tfw_http_resp_init_ss_flags(TfwHttpResp *resp, const TfwHttpReq *req)
{
	if (req->flags & (TFW_HTTP_CONN_CLOSE | TFW_HTTP_SUSPECTED))
		((TfwMsg *)resp)->ss_flags |= SS_F_CONN_CLOSE;
}

/*
 * Check if a request is non-idempotent.
 */
static inline bool
tfw_http_req_is_nip(TfwHttpReq *req)
{
	return (req->flags & TFW_HTTP_NON_IDEMP);
}

/*
 * Reset the flag saying that @srv_conn has non-idempotent requests.
 */
static inline void
tfw_http_conn_nip_reset(TfwSrvConn *srv_conn)
{
	if (list_empty(&srv_conn->nip_queue))
		clear_bit(TFW_CONN_B_HASNIP, &srv_conn->flags);
}

/*
 * Put @req on the list of non-idempotent requests in @srv_conn.
 * Raise the flag saying that @srv_conn has non-idempotent requests.
 */
static inline void
tfw_http_req_nip_enlist(TfwSrvConn *srv_conn, TfwHttpReq *req)
{
	BUG_ON(!list_empty(&req->nip_list));
	list_add_tail(&req->nip_list, &srv_conn->nip_queue);
	set_bit(TFW_CONN_B_HASNIP, &srv_conn->flags);
}

/*
 * Remove @req from the list of non-idempotent requests in @srv_conn.
 * If it is the last request on the list, then clear the flag saying
 * that @srv_conn has non-idempotent requests.
 *
 * Does nothing if @req is NOT on the list.
 */
static inline void
tfw_http_req_nip_delist(TfwSrvConn *srv_conn, TfwHttpReq *req)
{
	if (!list_empty(&req->nip_list)) {
		list_del_init(&req->nip_list);
		tfw_http_conn_nip_reset(srv_conn);
	}
}

/*
 * Remove idempotent requests from the list of non-idempotent requests
 * in @srv_conn. A non-idempotent request may become idempotent when
 * another request is received from a client before a response to the
 * non-idempotent request is forwarded to the client. See the comment
 * to tfw_http_req_add_seq_queue().
 */
static inline void
tfw_http_conn_nip_adjust(TfwSrvConn *srv_conn)
{
	TfwHttpReq *req, *tmp;

	list_for_each_entry_safe(req, tmp, &srv_conn->nip_queue, nip_list)
		if (!tfw_http_req_is_nip(req)) {
			BUG_ON(list_empty(&req->nip_list));
			list_del_init(&req->nip_list);
		}
	tfw_http_conn_nip_reset(srv_conn);
}

/*
 * Tell if the server connection's forwarding queue is on hold.
 * It's on hold it the request that was sent last was non-idempotent.
 */
static inline bool
tfw_http_conn_on_hold(TfwSrvConn *srv_conn)
{
	TfwHttpReq *req_sent = (TfwHttpReq *)srv_conn->msg_sent;

	BUG_ON(!(TFW_CONN_TYPE(srv_conn) & Conn_Srv));
	return (req_sent && tfw_http_req_is_nip(req_sent));
}

/*
 * Tell if the server connection's forwarding queue is drained.
 * It's drained if there're no requests in the queue after the
 * request that was sent last.
 */
static inline bool
tfw_http_conn_drained(TfwSrvConn *srv_conn)
{
	struct list_head *fwd_queue = &srv_conn->fwd_queue;
	TfwHttpReq *req_sent = (TfwHttpReq *)srv_conn->msg_sent;

	BUG_ON(!(TFW_CONN_TYPE(srv_conn) & Conn_Srv));

	if (list_empty(fwd_queue))
		return true;
	if (!req_sent)
		return false;
	if (list_is_last(&req_sent->fwd_list, fwd_queue))
		return true;
	return false;
}

/*
 * Tell if the server connection's forwarding queue has requests
 * that need to be forwarded.
 */
static inline bool
tfw_http_conn_need_fwd(TfwSrvConn *srv_conn)
{
	return (!tfw_http_conn_on_hold(srv_conn)
		&& !tfw_http_conn_drained(srv_conn));
}

/*
 * Get the request that is previous to @srv_conn->msg_sent.
 */
static inline TfwMsg *
__tfw_http_conn_msg_sent_prev(TfwSrvConn *srv_conn)
{
	TfwHttpReq *req_sent = (TfwHttpReq *)srv_conn->msg_sent;

	/*
	 * There is list_is_last() function in the Linux kernel,
	 * but there is no list_is_first(). The condition below
	 * is an implementation of list_is_first().
	 */
	return (srv_conn->fwd_queue.next == &req_sent->fwd_list) ?
		NULL : (TfwMsg *)list_prev_entry(req_sent, fwd_list);
}

/*
 * Remove @req from the server connection's forwarding queue.
 */
static inline void
tfw_http_req_delist(TfwSrvConn *srv_conn, TfwHttpReq *req)
{
	tfw_http_req_nip_delist(srv_conn, req);
	list_del_init(&req->fwd_list);
	srv_conn->qsize--;
}

/*
 * Common actions in case of an error while forwarding requests.
 * Erroneous requests are removed from the forwarding queue and placed
 * in @eq. The error code and the reason for an error response are
 * saved as well.
 */
static inline void
__tfw_http_req_err(TfwHttpReq *req, struct list_head *eq,
		   unsigned short status, const char *reason)
{
	list_add_tail(&req->fwd_list, eq);
	req->httperr.status = status;
	req->httperr.reason = reason;
}

static inline void
tfw_http_req_err(TfwSrvConn *srv_conn, TfwHttpReq *req,
		 struct list_head *eq, unsigned short status,
		 const char *reason)
{
	if (srv_conn)
		tfw_http_req_delist(srv_conn, req);
	__tfw_http_req_err(req, eq, status, reason);
}

static inline void
tfw_http_nip_req_resched_err(TfwSrvConn *srv_conn, TfwHttpReq *req,
			     struct list_head *eq)
{
	tfw_http_req_err(srv_conn, req, eq, 504,
			 "request dropped: non-idempotent requests aren't"
			  " re-forwarded or re-scheduled");
}

static inline resp_code_t
tfw_http_enum_resp_code(int status)
{
	switch(status) {
	case 200:
		return RESP_200;
	case 400:
		return RESP_400;
	case 403:
		return RESP_403;
	case 404:
		return RESP_404;
	case 412:
		return RESP_412;
	case 500:
		return RESP_500;
	case 502:
		return RESP_502;
	case 503:
		return RESP_503;
	case 504:
		return RESP_504;
	default:
		return RESP_NUM;
	}
}

static inline void
tfw_http_error_resp_switch(TfwHttpReq *req, int status, const char *reason)
{
	resp_code_t code = tfw_http_enum_resp_code(status);
	if (code == RESP_NUM) {
		TFW_WARN("Unexpected response error code: [%d]\n", status);
		tfw_http_send_resp(req, RESP_500);
		return;
	}

	tfw_http_send_resp(req, code);
}

<<<<<<< HEAD
static bool
tfw_http_hm_suspend(TfwHttpResp *resp, TfwServer *srv)
{
	unsigned long old_flags, flags = READ_ONCE(srv->flags);

#define TFW_WARN_SUSPEND(status, addr_ptr)				\
	TFW_WITH_ADDR_FMT(addr_ptr, addr,				\
			  TFW_WARN("server '%s' has been suspended:"	\
				   " limit for bad responses (status:"	\
				   " '%u') is exceeded\n", addr, status))
	if (!(flags & TFW_SRV_F_HMONITOR))
		return true;

	if (!tfw_apm_hm_srv_limit(resp->status, srv->apmref))
		return false;

	do {
		old_flags = cmpxchg(&srv->flags, flags,
				    flags | TFW_SRV_F_SUSPEND);
		if (likely(old_flags == flags)) {
			TFW_WARN_SUSPEND(resp->status, &srv->addr);
			break;
		}
		flags = old_flags;
	} while (flags & TFW_SRV_F_HMONITOR);
#undef TFW_WARN_SUSPEND
	return true;
}

static void
tfw_http_hm_control(TfwHttpResp *resp)
{
	TfwServer *srv = (TfwServer *)resp->conn->peer;

	if (tfw_http_hm_suspend(resp, srv))
		return;

	if (!tfw_srv_suspended(srv) ||
	    !tfw_apm_hm_srv_alive(resp->status, &resp->body, srv->apmref))
		return;

	tfw_srv_mark_alive(srv);
}

static inline void
tfw_http_hm_srv_update(TfwServer *srv, TfwHttpReq *req)
{
	if (test_bit(TFW_SRV_B_HMONITOR, &srv->flags))
		tfw_apm_hm_srv_rcount_update(&req->uri_path, srv->apmref);
=======
static int
tfw_http_marks_cmp(const void *l, const void *r)
{
	unsigned int m1 = *(unsigned int *)l;
	unsigned int m2 = *(unsigned int *)r;

	return (m1 < m2) ? -1 : (m1 > m2);
}

static inline void
tfw_http_mark_wl_new_msg(TfwConn *conn, TfwHttpMsg *msg,
			 const struct sk_buff *skb)
{
	if (!tfw_wl_marks.mrks || !(TFW_CONN_TYPE(conn) & Conn_Clnt))
		return;

	if (bsearch(&skb->mark, tfw_wl_marks.mrks, tfw_wl_marks.sz,
		    sizeof(tfw_wl_marks.mrks[0]), tfw_http_marks_cmp))
		msg->flags |= TFW_HTTP_WHITELIST;
>>>>>>> a33aa99c
}

/*
 * Forwarding of requests to a back end server is run under a lock
 * on the server connection's forwarding queue. It's performed as
 * fast as possible by moving failed requests to the error queue
 * that can be processed without the lock.
 *
 * Process requests that were not forwarded due to an error. Send
 * an error response to a client. The response will be attached to
 * the request and then sent to the client in proper seq order.
 */
static void
tfw_http_req_zap_error(struct list_head *eq)
{
	TfwHttpReq *req, *tmp;

	TFW_DBG2("%s: queue is %sempty\n",
		 __func__, list_empty(eq) ? "" : "NOT ");
	if (list_empty(eq))
		return;

	list_for_each_entry_safe(req, tmp, eq, fwd_list) {
		list_del_init(&req->fwd_list);
		tfw_http_error_resp_switch(req, req->httperr.status,
					   req->httperr.reason);
		TFW_INC_STAT_BH(clnt.msgs_otherr);
	}
}

/*
 * If @req has timed out (has not been forwarded for too long), then
 * move it to the error queue @eq for sending an error response later.
 */
static inline bool
tfw_http_req_evict_timeout(TfwSrvConn *srv_conn, TfwServer *srv,
			   TfwHttpReq *req, struct list_head *eq)
{
	unsigned long jqage = jiffies - req->jrxtstamp;

	if (unlikely(time_after(jqage, srv->sg->max_jqage))) {
		TFW_DBG2("%s: Eviction: req=[%p] overdue=[%dms]\n",
			 __func__, req,
			 jiffies_to_msecs(jqage - srv->sg->max_jqage));
		tfw_http_req_err(srv_conn, req, eq, 504,
				 "request evicted: timed out");
		return true;
	}
	return false;
}

/*
 * If the number of re-forwarding attempts for @req is exceeded, then
 * move it to the error queue @eq for sending an error response later.
 */
static inline bool
tfw_http_req_evict_retries(TfwSrvConn *srv_conn, TfwServer *srv,
			   TfwHttpReq *req, struct list_head *eq)
{
	if (unlikely(req->retries++ >= srv->sg->max_refwd)) {
		TFW_DBG2("%s: Eviction: req=[%p] retries=[%d]\n",
			 __func__, req, req->retries);
		tfw_http_req_err(srv_conn, req, eq, 504,
				 "request evicted: the number"
				 " of retries exceeded");
		return true;
	}
	return false;
}

static inline bool
tfw_http_req_evict(TfwSrvConn *srv_conn, TfwServer *srv, TfwHttpReq *req,
		   struct list_head *eq)
{
	return tfw_http_req_evict_timeout(srv_conn, srv, req, eq)
	       || tfw_http_req_evict_retries(srv_conn, srv, req, eq);
}

/*
 * If forwarding of @req to server @srv_conn is not successful, then
 * move it to the error queue @eq for sending an error response later.
 *
 * TODO: Perhaps, there's a small optimization. Ultimately, the thread
 * ends up in ss_send(). In some cases a connection is still active when
 * it's obtained, but not active by the time the thread is in ss_send().
 * In that case -EBADF is returned, and nothing destructive happens to
 * the request. So, perhaps, instead of sending an error in that case
 * these unlucky requests can be re-sent when the connection is restored.
 */
static inline bool
tfw_http_req_fwd_send(TfwSrvConn *srv_conn, TfwServer *srv,
		      TfwHttpReq *req, struct list_head *eq)
{
	req->jtxtstamp = jiffies;
	tfw_http_req_init_ss_flags(srv_conn, req);

	if (tfw_connection_send((TfwConn *)srv_conn, (TfwMsg *)req)) {
		TFW_DBG2("%s: Forwarding error: conn=[%p] req=[%p]\n",
			 __func__, srv_conn, req);
<<<<<<< HEAD
		if (req->flags & TFW_HTTP_HMONITOR) {
			tfw_http_req_delist(srv_conn, req);
			tfw_http_msg_free((TfwHttpMsg *)req);
			TFW_WARN_ADDR("Unable to send health"
				      " monitoring request to server",
				      &srv_conn->peer->addr);
		} else {
			tfw_http_req_error(srv_conn, req, equeue, 500,
					   "request dropped: forwarding error");
		}
=======
		tfw_http_req_err(srv_conn, req, eq, 500,
				 "request dropped: forwarding error");
>>>>>>> a33aa99c
		return false;
	}
	return true;
}

/*
 * Forward one request @req to server connection @srv_conn.
 * Return false if forwarding must be stopped, or true otherwise.
 */
static inline bool
tfw_http_req_fwd_single(TfwSrvConn *srv_conn, TfwServer *srv,
			TfwHttpReq *req, struct list_head *eq)
{
	if (tfw_http_req_evict_timeout(srv_conn, srv, req, eq))
		return false;
	if (!tfw_http_req_fwd_send(srv_conn, srv, req, eq))
		return false;
	srv_conn->msg_sent = (TfwMsg *)req;
	TFW_INC_STAT_BH(clnt.msgs_forwarded);
	return true;
}

/*
 * Forward unsent requests in server connection @srv_conn. The requests
 * are forwarded until a non-idempotent request is found in the queue.
 * It's assumed that the forwarding queue in @srv_conn is locked and
 * NOT drained.
 */
static void
tfw_http_conn_fwd_unsent(TfwSrvConn *srv_conn, struct list_head *eq)
{
	TfwHttpReq *req, *tmp;
	TfwServer *srv = (TfwServer *)srv_conn->peer;
	struct list_head *fwd_queue = &srv_conn->fwd_queue;

	TFW_DBG2("%s: conn=[%p]\n", __func__, srv_conn);
	WARN_ON(!spin_is_locked(&srv_conn->fwd_qlock));
	BUG_ON(tfw_http_conn_drained(srv_conn));

	req = srv_conn->msg_sent
	    ? list_next_entry((TfwHttpReq *)srv_conn->msg_sent, fwd_list)
	    : list_first_entry(fwd_queue, TfwHttpReq, fwd_list);

	list_for_each_entry_safe_from(req, tmp, fwd_queue, fwd_list) {
		if (!tfw_http_req_fwd_single(srv_conn, srv, req, eq))
			continue;
		/* Stop forwarding if the request is non-idempotent. */
		if (tfw_http_req_is_nip(req))
			break;
		/* See if the idempotent request was non-idempotent. */
		tfw_http_req_nip_delist(srv_conn, req);
	}
}

/*
 * Forward the request @req to server connection @srv_conn.
 *
 * The request is added to the server connection's forwarding queue.
 * If forwarding is on hold at the moment, then the request will be
 * forwarded later. Otherwise, forward the request to the server now.
 *
 * Forwarding to a server is considered to be on hold after
 * a non-idempotent request is forwarded. The hold is removed when
 * a response is received to the holding request. The hold is also
 * removed when the holding non-idempotent request is followed by
 * another request from the same client. Effectively, that re-enables
 * pipelining. See RFC 7230 6.3.2.
 *
 * Requests must be forwarded in the same order they are put in the
 * queue, and so it must be done under the queue lock, otherwise
 * pairing of requests with responses may get broken. Take a simple
 * scenario. CPU-1 locks the queue, adds a request to it, unlocks
 * the queue. CPU-2 does the same after CPU-1 (the queue was locked).
 * After that CPU-1 and CPU-2 are fully concurrent. If CPU-2 happens
 * to proceed first with forwarding, then pairing gets broken.
 *
 * TODO: In current design @fwd_queue is locked until after a request
 * is submitted to SS for sending. It shouldn't be necessary to lock
 * @fwd_queue for that. There's the ordered @fwd_queue. Also there's
 * the ordered work queue in SS layer. Perhaps the right way of ordering
 * these actions is to use message tickets according to the ordering of
 * requests in @fwd_queue. Typically tfw_connection_send() or its pure
 * server variant must care about ticket ordering. Backoff and per-cpu
 * lock data structures could be used just like in Linux MCS locking.
 * Please see the issue #687.
 */
static void
tfw_http_req_fwd(TfwSrvConn *srv_conn, TfwHttpReq *req, struct list_head *eq)
{
	TFW_DBG2("%s: srv_conn=[%p], req=[%p]\n", __func__, srv_conn, req);
	BUG_ON(!(TFW_CONN_TYPE(srv_conn) & Conn_Srv));

	spin_lock_bh(&srv_conn->fwd_qlock);
	list_add_tail(&req->fwd_list, &srv_conn->fwd_queue);
	srv_conn->qsize++;
	if (tfw_http_req_is_nip(req))
		tfw_http_req_nip_enlist(srv_conn, req);
	if (tfw_http_conn_on_hold(srv_conn)) {
		spin_unlock_bh(&srv_conn->fwd_qlock);
		return;
	}
	tfw_http_conn_fwd_unsent(srv_conn, eq);
	spin_unlock_bh(&srv_conn->fwd_qlock);
}

/*
 * Treat a possible non-idempotent request in case of a connection
 * repair (re-send or re-schedule).
 *
 * A non-idempotent request that was forwarded but not responded to
 * is not re-sent or re-scheduled by default. Configuration option
 * can be used to have that request re-sent or re-scheduled.
 *
 * As forwarding is paused after a non-idempotent request is sent,
 * there can be only one such request among forwarded requests, and
 * that's @srv_conn->msg_sent.
 *
 * Note: @srv_conn->msg_sent may change in result.
 */
static inline void
tfw_http_conn_treatnip(TfwSrvConn *srv_conn, struct list_head *eq)
{
	TfwServer *srv = (TfwServer *)srv_conn->peer;
	TfwHttpReq *req_sent = (TfwHttpReq *)srv_conn->msg_sent;

	if (tfw_http_conn_on_hold(srv_conn)
	    && !(srv->sg->flags & TFW_SRV_RETRY_NIP))
	{
		BUG_ON(list_empty(&req_sent->nip_list));
		srv_conn->msg_sent = __tfw_http_conn_msg_sent_prev(srv_conn);
		tfw_http_nip_req_resched_err(srv_conn, req_sent, eq);
	}
}

/*
 * Re-forward requests in a server connection. Requests that exceed
 * the set limits are evicted.
 */
static TfwMsg *
tfw_http_conn_resend(TfwSrvConn *srv_conn, bool first, struct list_head *eq)
{
	TfwHttpReq *req, *tmp, *req_resent = NULL;
	TfwServer *srv = (TfwServer *)srv_conn->peer;
	struct list_head *end, *fwd_queue = &srv_conn->fwd_queue;

	TFW_DBG2("%s: conn=[%p] first=[%s]\n",
		 __func__, srv_conn, first ? "true" : "false");
	BUG_ON(!srv_conn->msg_sent);
	BUG_ON(list_empty(&((TfwHttpReq *)srv_conn->msg_sent)->fwd_list));

	req = list_first_entry(fwd_queue, TfwHttpReq, fwd_list);
	end = ((TfwHttpReq *)srv_conn->msg_sent)->fwd_list.next;

	/* Similar to list_for_each_entry_safe_from() */
	for (tmp = list_next_entry(req, fwd_list);
	     &req->fwd_list != end;
	     req = tmp, tmp = list_next_entry(tmp, fwd_list))
	{
		if (tfw_http_req_evict(srv_conn, srv, req, eq))
			continue;
		if (!tfw_http_req_fwd_send(srv_conn, srv, req, eq))
			continue;
		req_resent = req;
		if (unlikely(first))
			break;
	}

	return (TfwMsg *)req_resent;
}

/*
 * Remove restrictions from a server connection.
 */
static inline void
__tfw_srv_conn_clear_restricted(TfwSrvConn *srv_conn)
{
	clear_bit(TFW_CONN_B_QFORWD, &srv_conn->flags);
	if (test_and_clear_bit(TFW_CONN_B_RESEND, &srv_conn->flags))
		TFW_DEC_STAT_BH(serv.conn_restricted);
}

/*
 * Make the connection full-functioning again if done with repair.
 */
static inline bool
tfw_srv_conn_reenable_if_done(TfwSrvConn *srv_conn)
{
	if (!list_empty(&srv_conn->fwd_queue))
		return false;
	BUG_ON(srv_conn->qsize);
	BUG_ON(srv_conn->msg_sent);
	__tfw_srv_conn_clear_restricted(srv_conn);
	return true;
}

/*
 * Handle the complete re-forwarding of requests in a server connection
 * that is being repaired, after the first request had been re-forwarded.
 * The connection is not scheduled until all requests in it are re-sent.
 */
static void
tfw_http_conn_fwd_repair(TfwSrvConn *srv_conn, struct list_head *eq)
{
	TFW_DBG2("%s: conn=[%p]\n", __func__, srv_conn);
	WARN_ON(!spin_is_locked(&srv_conn->fwd_qlock));
	BUG_ON(!tfw_srv_conn_restricted(srv_conn));

	if (tfw_srv_conn_reenable_if_done(srv_conn))
		return;
	if (test_bit(TFW_CONN_B_QFORWD, &srv_conn->flags)) {
		if (tfw_http_conn_need_fwd(srv_conn))
			tfw_http_conn_fwd_unsent(srv_conn, eq);
	} else {
		/*
		 * Resend all previously forwarded requests. After that
		 * @srv_conn->msg_sent will be either NULL or the last
		 * request that was re-sent successfully. If re-sending
		 * of non-idempotent requests is allowed, then that last
		 * request may be non-idempotent. Continue with sending
		 * requests that were never forwarded only if the last
		 * request that was re-sent was NOT non-idempotent.
		 */
		if (srv_conn->msg_sent)
			srv_conn->msg_sent =
				tfw_http_conn_resend(srv_conn, false, eq);
		set_bit(TFW_CONN_B_QFORWD, &srv_conn->flags);
		if (tfw_http_conn_need_fwd(srv_conn))
			tfw_http_conn_fwd_unsent(srv_conn, eq);
	}
	tfw_srv_conn_reenable_if_done(srv_conn);
}

/*
 * Snip @fwd_queue (and @nip_queue) and move its contents to @out_queue.
 *
 * This is run under a lock, so spend minimum time under the lock and
 * do it fast while maintaining consistency. First destroy @nip_queue,
 * most often it has just one entry. Then snip @fwd_queue, move it to
 * @out_queue, and zero @qsize and @msg_sent.
 */
static void
tfw_http_conn_snip_fwd_queue(TfwSrvConn *srv_conn, struct list_head *out_queue)
{
	TfwHttpReq *req, *tmp;

	list_for_each_entry_safe(req, tmp, &srv_conn->nip_queue, nip_list)
		list_del_init(&req->nip_list);
	tfw_http_conn_nip_reset(srv_conn);
	list_splice_tail_init(&srv_conn->fwd_queue, out_queue);
	srv_conn->qsize = 0;
	srv_conn->msg_sent = NULL;
}

/*
 * Re-schedule a request collected from a dead server connection's
 * queue to a live server connection.
 *
 * Note: the re-scheduled request is put at the tail of a new server's
 * connection queue, and NOT according to their original timestamps.
 * That's the intended behaviour. Such rescheduled requests are unlucky
 * already. They were delayed by waiting in their original server connections,
 * and then by the time spent on multiple attempts to reconnect. Now they
 * have much greater chance to be evicted when it's their turn to be
 * forwarded. The main effort is put into servicing requests that are on time.
 * Unlucky requests are just given another chance with minimal effort.
 */
static void
<<<<<<< HEAD
tfw_http_conn_resched(struct list_head *sch_queue, struct list_head *equeue,
		      TfwSrvConn *prev_conn)
{
	TfwSrvConn *sch_conn;
	TfwHttpReq *req, *tmp;
	TfwServer *srv = (TfwServer *)prev_conn->peer;

	/*
	 * Process the complete queue and re-schedule all requests
	 * to other servers/connections. Health monitoring requests
	 * must be re-scheduled to the same server (other servers
	 * may not have enabled health monitor).
	 */
	list_for_each_entry_safe(req, tmp, sch_queue, fwd_list) {
		if (req->flags & TFW_HTTP_HMONITOR) {
			sch_conn = srv->sg->sched->sched_srv_conn((TfwMsg *)req,
								  srv);
			if (!sch_conn) {
				list_del_init(&req->fwd_list);
				tfw_http_msg_free((TfwHttpMsg *)req);
				TFW_WARN_ADDR("Unable to find connection to"
					      " reschedule health monitoring"
					      " request on server", &srv->addr);
				continue;
			}
		} else if (!(sch_conn = tfw_sched_get_srv_conn((TfwMsg *)req))) {
			TFW_DBG("Unable to find a backend server\n");
			__tfw_http_req_error(req, equeue, 502,
					     "request dropped: unable to find"
					     " an available back end server");
			continue;
		} else {
			tfw_http_hm_srv_update((TfwServer *)sch_conn->peer,
					       req);
		}

		tfw_http_req_fwd(sch_conn, req, equeue);
		tfw_srv_conn_put(sch_conn);
=======
tfw_http_req_resched(TfwHttpReq *req, struct list_head *eq)
{
	TfwSrvConn *sch_conn = tfw_sched_get_srv_conn((TfwMsg *)req);

	if (!sch_conn) {
		TFW_DBG("Unable to find a backend server\n");
		tfw_http_error_resp_switch(req, 502,
				   "request dropped: unable to find"
				   " an available back end server");
		TFW_INC_STAT_BH(clnt.msgs_otherr);
		return;
>>>>>>> a33aa99c
	}
	tfw_http_req_fwd(sch_conn, req, eq);
	tfw_srv_conn_put(sch_conn);
}

/**
 * Process forwarding queue of a server connection to be released.
 * Timed-out requests and requests depleted number of re-send attempts are
 * evicted.
 *
 * Note: The limit on re-forward attempts is checked against the maximum value
 * for the current server group. Later the request is placed in another
 * connection in the same group. It's essential that all servers in a group have
 * the same limit. Otherwise, it will be necessary to check requests for
 * eviction _after_ a new connection is found.
 */
static void
tfw_http_conn_shrink_fwdq(TfwSrvConn *srv_conn)
{
	LIST_HEAD(eq);
	TfwHttpReq *req, *tmp;
	TfwServer *srv = (TfwServer *)srv_conn->peer;
	struct list_head *end, *fwdq = &srv_conn->fwd_queue;

	TFW_DBG2("%s: conn=[%p]\n", __func__, srv_conn);

	spin_lock_bh(&srv_conn->fwd_qlock);
	if (list_empty(fwdq)) {
		spin_unlock_bh(&srv_conn->fwd_qlock);
		return;
	}

	/*
	 * Evict timed-out requests, NOT including the request that was sent
	 * last. Do it for requests that were sent before, no NIP requests are
	 * here. Don't touch unsent requests so far.
	 */
	if (srv_conn->msg_sent) {
		TfwMsg *msg_sent_prev;

		/* Similar to list_for_each_entry_safe_from() */
		req = list_first_entry(fwdq, TfwHttpReq, fwd_list);
		end = &((TfwHttpReq *)srv_conn->msg_sent)->fwd_list;
		for (tmp = list_next_entry(req, fwd_list);
		     &req->fwd_list != end;
		     req = tmp, tmp = list_next_entry(tmp, fwd_list))
		{
			tfw_http_req_evict_timeout(srv_conn, srv, req, &eq);
		}
		/*
		 * Process the request that was forwarded last, and then
		 * reassign @srv_conn->msg_sent in case it is evicted.
		 * @req is now the same as @srv_conn->msg_sent.
		 */
		msg_sent_prev = __tfw_http_conn_msg_sent_prev(srv_conn);
		if (tfw_http_req_evict_timeout(srv_conn, srv, req, &eq))
			srv_conn->msg_sent = msg_sent_prev;
	}

	/*
	 * Process the rest of the forwarding queue. These requests were never
	 * forwarded yet through the connection. Evict some of them by timeout.
	 */
	req = srv_conn->msg_sent
	    ? list_next_entry((TfwHttpReq *)srv_conn->msg_sent, fwd_list)
	    : list_first_entry(fwdq, TfwHttpReq, fwd_list);

	list_for_each_entry_safe_from(req, tmp, fwdq, fwd_list)
		tfw_http_req_evict_timeout(srv_conn, srv, req, &eq);

	spin_unlock_bh(&srv_conn->fwd_qlock);

	tfw_http_req_zap_error(&eq);
}

/**
 * The same as tfw_http_conn_shrink_fwdq(), but for connections which messages
 * must be rescheduled. Non-evicted requests are rescheduled to other
 * connections or servers.
 */
static void
tfw_http_conn_shrink_fwdq_resched(TfwSrvConn *srv_conn)
{
	LIST_HEAD(eq);
	LIST_HEAD(schq);
	TfwHttpReq *req, *tmp;
	TfwServer *srv = (TfwServer *)srv_conn->peer;

	TFW_DBG2("%s: conn=[%p]\n", __func__, srv_conn);

	spin_lock_bh(&srv_conn->fwd_qlock);

	if (list_empty(&srv_conn->fwd_queue)) {
		spin_unlock_bh(&srv_conn->fwd_qlock);
		return;
	}
	list_splice_tail_init(&srv_conn->fwd_queue, &schq);
	srv_conn->qsize = 0;
	srv_conn->msg_sent = NULL;
	INIT_LIST_HEAD(&srv_conn->nip_queue);
	clear_bit(TFW_CONN_B_HASNIP, &srv_conn->flags);

<<<<<<< HEAD
	if (!list_empty(&sch_queue))
		tfw_http_conn_resched(&sch_queue, &equeue, srv_conn);
=======
	spin_unlock_bh(&srv_conn->fwd_qlock);
>>>>>>> a33aa99c

	/*
	 * Evict timed-out requests and requests with depleted number of re-send
	 * attempts. Reschedule all the other requests from the forwarding
	 * queue. NIP requests are only at or after msg_sent, but splitting the
	 * loop to not to check NIP requests introduces unnecessary complexity
	 * and seems doesn't improve anything.
	 */
	list_for_each_entry_safe(req, tmp, &schq, fwd_list) {
		INIT_LIST_HEAD(&req->nip_list);
		INIT_LIST_HEAD(&req->fwd_list);
		if (tfw_http_req_evict(NULL, srv, req, &eq))
			continue;
		if (unlikely(tfw_http_req_is_nip(req)
			     && !(srv->sg->flags & TFW_SRV_RETRY_NIP)))
		{
			tfw_http_nip_req_resched_err(NULL, req, &eq);
			continue;
		}
		tfw_http_req_resched(req, &eq);
	}

	tfw_http_req_zap_error(&eq);
}

/*
 * Repair a connection. Makes sense only for server connections.
 *
 * Find requests in the server's connection queue that were forwarded
 * to the server. These are unanswered requests. According to RFC 7230
 * 6.3.2, "a client MUST NOT pipeline immediately after connection
 * establishment". To address that, re-send the first request to the
 * server. When a response comes, that will trigger resending of the
 * rest of those unanswered requests (tfw_http_conn_fwd_repair()).
 *
 * The connection is not scheduled until all requests in it are re-sent.
 *
 * The limit on the number of reconnect attempts is used to re-schedule
 * requests that would never be forwarded otherwise.
 *
 * No need to take a reference on the server connection here as this
 * is executed as part of establishing the connection. It definitely
 * can't go away.
 */
static void
tfw_http_conn_repair(TfwConn *conn)
{
	TfwSrvConn *srv_conn = (TfwSrvConn *)conn;
	LIST_HEAD(eq);

	TFW_DBG2("%s: conn=[%p]\n", __func__, srv_conn);
	BUG_ON(!(TFW_CONN_TYPE(srv_conn) & Conn_Srv));

	/* See if requests need to be rescheduled. */
	if (unlikely(!tfw_srv_conn_live(srv_conn))) {
		if (tfw_srv_conn_need_resched(srv_conn))
			tfw_http_conn_shrink_fwdq_resched(srv_conn);
		else
			tfw_http_conn_shrink_fwdq(srv_conn);
		return;
	}

	spin_lock_bh(&srv_conn->fwd_qlock);
	if (list_empty(&srv_conn->fwd_queue)) {
		spin_unlock_bh(&srv_conn->fwd_qlock);
		return;
	}

	/* Treat a non-idempotent request if any. */
	tfw_http_conn_treatnip(srv_conn, &eq);
	/* Re-send only the first unanswered request. */
	if (srv_conn->msg_sent)
		if (unlikely(!tfw_http_conn_resend(srv_conn, true, &eq)))
			srv_conn->msg_sent = NULL;
	/* If none re-sent, then send the remaining unsent requests. */
	if (!srv_conn->msg_sent) {
		if (!list_empty(&srv_conn->fwd_queue)) {
			set_bit(TFW_CONN_B_QFORWD, &srv_conn->flags);
			tfw_http_conn_fwd_unsent(srv_conn, &eq);
		}
		tfw_srv_conn_reenable_if_done(srv_conn);
	}

	spin_unlock_bh(&srv_conn->fwd_qlock);

	tfw_http_req_zap_error(&eq);
}

/*
 * Destructor for a request message.
 */
void
tfw_http_req_destruct(void *msg)
{
	TfwHttpReq *req = msg;

	WARN_ON_ONCE(!list_empty(&req->msg.seq_list));
	WARN_ON_ONCE(!list_empty(&req->fwd_list));
	WARN_ON_ONCE(!list_empty(&req->nip_list));

	if (req->sess)
		tfw_http_sess_put(req->sess);
}

/*
 * Allocate a new HTTP message structure and link it with the connection
 * instance. Increment the number of users of the instance. Initialize
 * GFSM for the message.
 */
static TfwMsg *
tfw_http_conn_msg_alloc(TfwConn *conn)
{
	TfwHttpMsg *hm = tfw_http_msg_alloc(TFW_CONN_TYPE(conn));
	if (unlikely(!hm))
		return NULL;

	hm->conn = conn;
	tfw_connection_get(conn);

	if (TFW_CONN_TYPE(conn) & Conn_Clnt) {
		TFW_INC_STAT_BH(clnt.rx_messages);
	} else {
		TfwHttpReq *req;
		TfwSrvConn *srv_conn = (TfwSrvConn *)conn;

		spin_lock(&srv_conn->fwd_qlock);
		req = list_first_entry_or_null(&srv_conn->fwd_queue,
					       TfwHttpReq, fwd_list);
		spin_unlock(&srv_conn->fwd_qlock);
		if (req && (req->method == TFW_HTTP_METH_HEAD))
			hm->flags |= TFW_HTTP_VOID_BODY;
		TFW_INC_STAT_BH(serv.rx_messages);
	}

	return (TfwMsg *)hm;
}

/*
 * Connection with a peer is created.
 *
 * Called when a connection is created. Initialize the connection's
 * state machine here.
 */
static int
tfw_http_conn_init(TfwConn *conn)
{
	TFW_DBG2("%s: conn=[%p]\n", __func__, conn);

	if (TFW_CONN_TYPE(conn) & Conn_Srv) {
		TfwSrvConn *srv_conn = (TfwSrvConn *)conn;
		if (!list_empty(&srv_conn->fwd_queue)) {
			set_bit(TFW_CONN_B_RESEND, &srv_conn->flags);
			TFW_INC_STAT_BH(serv.conn_restricted);
		}
	}
	tfw_gfsm_state_init(&conn->state, conn, TFW_HTTP_FSM_INIT);
	return 0;
}

/*
 * Connection with a peer is released.
 *
 * This function is called when all users of a server connection are gone,
 * and the connection's resources can be released.
 *
 * If a server connection is in failover state, then the requests that were
 * sent to that server are kept in the queue until a paired response comes.
 * The responses will never come now. Keep the queue. When the connection
 * is restored the requests will be re-sent to the server.
 *
 * If a server connection is completely destroyed (on Tempesta's shutdown),
 * then all outstanding requests in @fwd_queue are dropped and released.
 * Depending on Tempesta's state, both user and kernel context threads
 * may try to do that at the same time. As @fwd_queue is moved atomically
 * to local @zap_queue, only one thread is able to proceed and release
 * the resources.
 */
static void
tfw_http_conn_release(TfwConn *conn)
{
	TfwSrvConn *srv_conn = (TfwSrvConn *)conn;
	TfwHttpReq *req, *tmp;
	LIST_HEAD(zap_queue);

	TFW_DBG2("%s: conn=[%p]\n", __func__, srv_conn);
	BUG_ON(!(TFW_CONN_TYPE(srv_conn) & Conn_Srv));

	if (likely(ss_active())) {
		/*
		 * Server is removed from configuration and won't be available
		 * any more, reschedule it's forward queue.
		 */
		if (unlikely(test_bit(TFW_CONN_B_DEL, &srv_conn->flags)))
			tfw_http_conn_shrink_fwdq_resched(srv_conn);
		__tfw_srv_conn_clear_restricted(srv_conn);

		return;
	}

	/*
	 * Destroy server connection's queues.
	 * Move all requests from them to @zap_queue.
	 */
	spin_lock_bh(&srv_conn->fwd_qlock);
	tfw_http_conn_snip_fwd_queue(srv_conn, &zap_queue);
	spin_unlock_bh(&srv_conn->fwd_qlock);

	/*
	 * Remove requests from @zap_queue (formerly @fwd_queue) and from
	 * @seq_queue of respective client connections, then destroy them.
	 */
	list_for_each_entry_safe(req, tmp, &zap_queue, fwd_list) {
		list_del_init(&req->fwd_list);
		if (unlikely(!list_empty_careful(&req->msg.seq_list))) {
			spin_lock_bh(&((TfwCliConn *)req->conn)->seq_qlock);
			if (unlikely(!list_empty(&req->msg.seq_list)))
				list_del_init(&req->msg.seq_list);
			spin_unlock_bh(&((TfwCliConn *)req->conn)->seq_qlock);
		}
		tfw_http_conn_msg_free((TfwHttpMsg *)req);
	}
}

/*
 * Deq the request from @seq_queue and free the request
 * and the paired response.
 */
static inline void
__tfw_http_resp_pair_free(TfwHttpReq *req)
{
	list_del_init(&req->msg.seq_list);
	tfw_http_conn_msg_free(req->resp);
	tfw_http_conn_msg_free((TfwHttpMsg *)req);
}

/*
 * Drop client connection's resources.
 *
 * Desintegrate the client connection's @seq_list. Requests that have
 * a paired response can be freed. Move those to @zap_queue for doing
 * that without the lock. Requests without a paired response have not
 * been answered yet. They are held in the lists of server connections
 * until responses come. Don't free those requests.
 *
 * If a response comes after @seq_list is desintegrated, then both the
 * request and the response are dropped at the sight of an empty list.
 *
 * Locking is necessary as @seq_list is constantly probed from server
 * connection threads.
 */
static void
tfw_http_conn_cli_drop(TfwCliConn *cli_conn)
{
	TfwHttpReq *req, *tmp;
	struct list_head *seq_queue = &cli_conn->seq_queue;
	LIST_HEAD(zap_queue);

	TFW_DBG2("%s: conn=[%p]\n", __func__, cli_conn);
	BUG_ON(!(TFW_CONN_TYPE(cli_conn) & Conn_Clnt));

	if (list_empty_careful(seq_queue))
		return;

	/*
	 * Desintegration of the list must be done under the lock.
	 * The list can't be just detached from seq_queue, and then
	 * be desintegrated without the lock. That would open a race
	 * condition with freeing of a request in tfw_http_resp_fwd().
	 */
	spin_lock(&cli_conn->seq_qlock);
	list_for_each_entry_safe(req, tmp, seq_queue, msg.seq_list) {
		if (req->resp)
			list_move_tail(&req->msg.seq_list, &zap_queue);
		else
			list_del_init(&req->msg.seq_list);
	}
	spin_unlock(&cli_conn->seq_qlock);

	list_for_each_entry_safe(req, tmp, &zap_queue, msg.seq_list) {
		BUG_ON(!list_empty_careful(&req->fwd_list));
		BUG_ON(!list_empty_careful(&req->nip_list));
		__tfw_http_resp_pair_free(req);
	}
}

/*
 * Connection with a peer is dropped.
 *
 * Release resources that are not needed anymore, and keep other
 * resources that are needed while there are users of the connection.
 */
static void tfw_http_resp_terminate(TfwHttpMsg *hm);

static void
tfw_http_conn_drop(TfwConn *conn)
{
	TFW_DBG2("%s: conn=[%p]\n", __func__, conn);

	if (TFW_CONN_TYPE(conn) & Conn_Clnt) {
		tfw_http_conn_cli_drop((TfwCliConn *)conn);
	} else if (conn->msg) {		/* Conn_Srv */
		if (tfw_http_parse_terminate((TfwHttpMsg *)conn->msg))
			tfw_http_resp_terminate((TfwHttpMsg *)conn->msg);
	}
	tfw_http_conn_msg_free((TfwHttpMsg *)conn->msg);
}

/*
 * Send a message through the connection.
 *
 * Called when the connection is used to send a message through.
 */
static int
tfw_http_conn_send(TfwConn *conn, TfwMsg *msg)
{
	return ss_send(conn->sk, &msg->skb_list, msg->ss_flags);
}

/**
 * Create a sibling for @msg message.
 * Siblings in HTTP are pipelined HTTP messages that share the same SKB.
 */
static TfwHttpMsg *
tfw_http_msg_create_sibling(TfwHttpMsg *hm, struct sk_buff **skb,
			    unsigned int split_offset, int type)
{
	TfwHttpMsg *shm;
	struct sk_buff *nskb;

	TFW_DBG2("Create sibling message: conn %p, skb %p\n", hm->conn, skb);

	/* The sibling message belongs to the same connection. */
	shm = (TfwHttpMsg *)tfw_http_conn_msg_alloc(hm->conn);
	if (unlikely(!shm))
		return NULL;

	/*
	 * New message created, so it should be in whitelist if
	 * previous message was (for client connections).
	 */
	if (TFW_CONN_TYPE(hm->conn) & Conn_Clnt)
		shm->flags |= hm->flags & TFW_HTTP_WHITELIST;

	/*
	 * The sibling message is set up to start with a new SKB.
	 * The new SKB is split off from the original SKB and has
	 * the first part of the new message. The original SKB is
	 * shrunk to have just data from the original message.
	 */
	nskb = ss_skb_split(*skb, split_offset);
	if (!nskb) {
		tfw_http_conn_msg_free(shm);
		return NULL;
	}
	ss_skb_queue_tail(&shm->msg.skb_list, nskb);
	*skb = nskb;

	return shm;
}

/*
 * Add 'Date:' header field to an HTTP message.
 */
static int
tfw_http_set_hdr_date(TfwHttpMsg *hm)
{
	int r;
	char *s_date = *this_cpu_ptr(&g_buf);

	tfw_http_prep_date_from(s_date, ((TfwHttpResp *)hm)->date);
	r = tfw_http_msg_hdr_xfrm(hm, "Date", sizeof("Date") - 1,
				  s_date, SLEN(S_V_DATE),
				  TFW_HTTP_HDR_RAW, 0);
	if (r)
		TFW_ERR("Unable to add Date: header to msg [%p]\n", hm);
	else
		TFW_DBG2("Added Date: header to msg [%p]\n", hm);
	return r;
}

/**
 * Remove Connection header from HTTP message @msg if @conn_flg is zero,
 * and replace or set a new header value otherwise.
 *
 * SKBs may be shared by several HTTP messages. A shared SKB is not copied
 * but safely modified. Thus, a shared SKB is still owned by one CPU.
 */
static int
tfw_http_set_hdr_connection(TfwHttpMsg *hm, int conn_flg)
{
	if (((hm->flags & __TFW_HTTP_CONN_MASK) == conn_flg)
	    && (!TFW_STR_EMPTY(&hm->h_tbl->tbl[TFW_HTTP_HDR_CONNECTION]))
	    && !(hm->flags & TFW_HTTP_CONN_EXTRA))
		return 0;

	switch (conn_flg) {
	case TFW_HTTP_CONN_CLOSE:
		return TFW_HTTP_MSG_HDR_XFRM(hm, "Connection", "close",
					     TFW_HTTP_HDR_CONNECTION, 0);
	case TFW_HTTP_CONN_KA:
		return TFW_HTTP_MSG_HDR_XFRM(hm, "Connection", "keep-alive",
					     TFW_HTTP_HDR_CONNECTION, 0);
	default:
		return TFW_HTTP_MSG_HDR_DEL(hm, "Connection",
					    TFW_HTTP_HDR_CONNECTION);
	}
}

/**
 * Add/Replace/Remove Keep-Alive header field to/from HTTP message.
 */
static int
tfw_http_set_hdr_keep_alive(TfwHttpMsg *hm, int conn_flg)
{
	int r;

	if ((hm->flags & __TFW_HTTP_CONN_MASK) == conn_flg)
		return 0;

	switch (conn_flg) {
	case TFW_HTTP_CONN_CLOSE:
		r = TFW_HTTP_MSG_HDR_DEL(hm, "Keep-Alive", TFW_HTTP_HDR_KEEP_ALIVE);
		if (unlikely(r && r != -ENOENT)) {
			TFW_WARN("Cannot delete Keep-Alive header (%d)\n", r);
			return r;
		}
		return 0;
	case TFW_HTTP_CONN_KA:
		/*
		 * If present, "Keep-Alive" header informs the other side
		 * of the timeout policy for a connection. Otherwise, it's
		 * presumed that default policy is in action.
		 *
		 * TODO: Add/Replace "Keep-Alive" header when Tempesta
		 * implements connection timeout policies and the policy
		 * for the connection differs from default policy.
		 */
		return 0;
	default:
		/*
		 * "Keep-Alive" header mandates that "Connection: keep-alive"
		 * header in present in HTTP message. HTTP/1.1 connections
		 * are keep-alive by default. If we want to add "Keep-Alive"
		 * header then "Connection: keep-alive" header must be added
		 * as well. TFW_HTTP_CONN_KA flag will force the addition of
		 * "Connection: keep-alive" header to HTTP message.
		 */
		return 0;
	}
}

static int
tfw_http_add_hdr_via(TfwHttpMsg *hm)
{
	int r;
	static const char * const s_http_version[] = {
		[0 ... _TFW_HTTP_VER_COUNT] = NULL,
		[TFW_HTTP_VER_09] = "0.9 ",
		[TFW_HTTP_VER_10] = "1.0 ",
		[TFW_HTTP_VER_11] = "1.1 ",
		[TFW_HTTP_VER_20] = "2.0 ",
	};
	TfwVhost *vhost = tfw_vhost_get_default();
	const TfwStr rh = {
#define S_VIA	"Via: "
		.ptr = (TfwStr []) {
			{ .ptr = S_VIA, .len = SLEN(S_VIA) },
			{ .ptr = (void *)s_http_version[hm->version],
			  .len = 4 },
			{ .ptr = *this_cpu_ptr(&g_buf),
			  .len = vhost->hdr_via_len },
		},
		.len = SLEN(S_VIA) + 4 + vhost->hdr_via_len,
		.eolen = 2,
		.flags = 3 << TFW_STR_CN_SHIFT
#undef S_VIA
	};

	memcpy(__TFW_STR_CH(&rh, 2)->ptr, vhost->hdr_via, vhost->hdr_via_len);

	r = tfw_http_msg_hdr_add(hm, &rh);
	if (r)
		TFW_ERR("Unable to add Via: header to msg [%p]\n", hm);
	else
		TFW_DBG2("Added Via: header to msg [%p]\n", hm);
	return r;
}

static int
tfw_http_add_x_forwarded_for(TfwHttpMsg *hm)
{
	int r;
	char *p, *buf = *this_cpu_ptr(&g_buf);

	p = ss_skb_fmt_src_addr(hm->msg.skb_list.first, buf);

	r = tfw_http_msg_hdr_xfrm(hm, "X-Forwarded-For",
				  sizeof("X-Forwarded-For") - 1, buf, p - buf,
				  TFW_HTTP_HDR_X_FORWARDED_FOR, true);
	if (r)
		TFW_ERR("can't add X-Forwarded-For header for %.*s to msg %p",
			(int)(p - buf), buf, hm);
	else
		TFW_DBG2("added X-Forwarded-For header for %*s\n",
			 (int)(p - buf), buf);
	return r;
}

static int
tfw_http_set_loc_hdrs(TfwHttpMsg *hm, TfwHttpReq *req)
{
	int r;
	size_t i;
	int mod_type = (hm == (TfwHttpMsg *)req) ? TFW_VHOST_HDRMOD_REQ
						 : TFW_VHOST_HDRMOD_RESP;
	TfwHdrMods *h_mods = tfw_vhost_get_hdr_mods(req->location, req->vhost,
						    mod_type);

	for (i = 0; i < h_mods->sz; ++i) {
		TfwHdrModsDesc *d = &h_mods->hdrs[i];
		r = tfw_http_msg_hdr_xfrm_str(hm, d->hdr, d->hid, d->append);
		if (r) {
			TFW_ERR("can't update location-specific header in msg %p\n",
				hm);
			return r;
		}
		TFW_DBG2("updated location-specific header in msg %p\n", hm);
	}

	return 0;
}

/**
 * Adjust the request before proxying it to real server.
 */
static int
tfw_http_adjust_req(TfwHttpReq *req)
{
	int r;
	TfwHttpMsg *hm = (TfwHttpMsg *)req;

	r = tfw_http_add_x_forwarded_for(hm);
	if (r)
		return r;

	r = tfw_http_add_hdr_via(hm);
	if (r)
		return r;

	r = tfw_http_msg_del_hbh_hdrs(hm);
	if (r < 0)
		return r;

	r = tfw_http_set_loc_hdrs(hm, req);
	if (r < 0)
		return r;

	return tfw_http_set_hdr_connection(hm, TFW_HTTP_CONN_KA);
}

/**
 * Adjust the response before proxying it to real client.
 */
static int
tfw_http_adjust_resp(TfwHttpResp *resp, TfwHttpReq *req)
{
	int r, conn_flg = req->flags & __TFW_HTTP_CONN_MASK;
	TfwHttpMsg *hm = (TfwHttpMsg *)resp;

	r = tfw_http_sess_resp_process(resp, req);
	if (r < 0)
		return r;

	r = tfw_http_msg_del_hbh_hdrs(hm);
	if (r < 0)
		return r;

	r = tfw_http_set_hdr_keep_alive(hm, conn_flg);
	if (r < 0)
		return r;

	r = tfw_http_set_hdr_connection(hm, conn_flg);
	if (r < 0)
		return r;

	r = tfw_http_add_hdr_via(hm);
	if (r < 0)
		return r;

	r = tfw_http_set_loc_hdrs(hm, req);
	if (r < 0)
		return r;

	if (resp->flags & TFW_HTTP_RESP_STALE) {
#define S_WARN_110 "Warning: 110 - Response is stale"
		/* TODO: ajust for #215 */
		TfwStr wh = {
			.ptr	= S_WARN_110,
			.len	= SLEN(S_WARN_110),
			.eolen	= 2
		};
		r = tfw_http_msg_hdr_add(hm, &wh);
		if (r)
			return r;
#undef S_WARN_110
	}

	if (!(resp->flags & TFW_HTTP_HAS_HDR_DATE)) {
		r =  tfw_http_set_hdr_date(hm);
		if (r < 0)
			return r;
	}

	return TFW_HTTP_MSG_HDR_XFRM(hm, "Server", TFW_NAME "/" TFW_VERSION,
				     TFW_HTTP_HDR_SERVER, 0);
}

/*
 * Forward responses in @ret_queue to the client in correct order.
 *
 * In case of error the client connection must be closed immediately.
 * Otherwise, the correct order of responses will be broken. Unsent
 * responses are taken care of by the caller.
 */
static void
__tfw_http_resp_fwd(TfwCliConn *cli_conn, struct list_head *ret_queue)
{
	TfwHttpReq *req, *tmp;

	list_for_each_entry_safe(req, tmp, ret_queue, msg.seq_list) {
		BUG_ON(!req->resp);
		tfw_http_resp_init_ss_flags((TfwHttpResp *)req->resp, req);
		if (tfw_cli_conn_send(cli_conn, (TfwMsg *)req->resp)) {
			ss_close_sync(cli_conn->sk, true);
			return;
		}
		__tfw_http_resp_pair_free(req);
		TFW_INC_STAT_BH(serv.msgs_forwarded);
	}
}

/*
 * Pair response @resp with request @req in @seq_queue. Then, starting
 * with the first request in @seq_queue, pick consecutive requests that
 * have a paired response. Move those requests to the list of returned
 * responses @ret_queue. Sequentially send responses from @ret_queue to
 * the client.
 */
void
tfw_http_resp_fwd(TfwHttpReq *req, TfwHttpResp *resp)
{
	TfwCliConn *cli_conn = (TfwCliConn *)req->conn;
	struct list_head *seq_queue = &cli_conn->seq_queue;
	struct list_head *req_retent = NULL;
	LIST_HEAD(ret_queue);

	TFW_DBG2("%s: req=[%p], resp=[%p]\n", __func__, req, resp);

	/*
	 * If the list is empty, then it's either a bug, or the client
	 * connection had been closed. If it's a bug, then the correct
	 * order of responses to requests may be broken. The connection
	 * with the client must to be closed immediately.
	 *
	 * Doing ss_close_sync() on client connection's socket is safe
	 * as long as @req that holds a reference to the connection is
	 * not freed.
	 */
	spin_lock_bh(&cli_conn->seq_qlock);
	if (unlikely(list_empty(seq_queue))) {
		BUG_ON(!list_empty(&req->msg.seq_list));
		spin_unlock_bh(&cli_conn->seq_qlock);
		TFW_DBG2("%s: The client's request missing: conn=[%p]\n",
			 __func__, cli_conn);
		ss_close_sync(cli_conn->sk, true);
		tfw_http_conn_msg_free((TfwHttpMsg *)resp);
		tfw_http_conn_msg_free((TfwHttpMsg *)req);
		TFW_INC_STAT_BH(serv.msgs_otherr);
		return;
	}
	BUG_ON(list_empty(&req->msg.seq_list));
	req->resp = (TfwHttpMsg *)resp;
	/* Move consecutive requests with @req->resp to @ret_queue. */
	list_for_each_entry(req, seq_queue, msg.seq_list) {
		if (req->resp == NULL)
			break;
		req_retent = &req->msg.seq_list;
	}
	if (!req_retent) {
		spin_unlock_bh(&cli_conn->seq_qlock);
		return;
	}
	__list_cut_position(&ret_queue, seq_queue, req_retent);

	/*
	 * The function may be called concurrently on different CPUs,
	 * all going for the same client connection. In some threads
	 * a response is paired with a request, but the first response
	 * in the queue is not ready yet, so it can't be sent out. When
	 * there're responses to send, sending must be in correct order
	 * which is controlled by the lock. To allow other threads pair
	 * requests with responses, unlock the seq_queue lock and use
	 * different lock @ret_qlock for sending.
	 *
	 * A client may close the connection at any time. A connection
	 * is destroyed when the last reference goes, so the argument
	 * to spin_unlock() may get invalid. Hold the connection until
	 * sending is done.
	 *
	 * TODO: There's a lock contention here as multiple threads/CPUs
	 * go for the same client connection's queue. Perhaps there's a
	 * better way of doing this that is more effective. Please see
	 * the TODO comment above and to the function tfw_http_popreq().
	 * Also, please see the issue #687.
	 */
	tfw_cli_conn_get(cli_conn);
	spin_lock_bh(&cli_conn->ret_qlock);
	spin_unlock_bh(&cli_conn->seq_qlock);

	__tfw_http_resp_fwd(cli_conn, &ret_queue);

	spin_unlock_bh(&cli_conn->ret_qlock);
	tfw_cli_conn_put(cli_conn);

	/* Zap request/responses that were not sent due to an error. */
	if (!list_empty(&ret_queue)) {
		TfwHttpReq *tmp;
		list_for_each_entry_safe(req, tmp, &ret_queue, msg.seq_list) {
			TFW_DBG2("%s: Forwarding error: conn=[%p] resp=[%p]\n",
				 __func__, cli_conn, req->resp);
			BUG_ON(!req->resp);
			__tfw_http_resp_pair_free(req);
			TFW_INC_STAT_BH(serv.msgs_otherr);
		}
	}
}

static inline void
tfw_http_req_mark_error(TfwHttpReq *req, int status, const char *msg)
{
	TFW_CONN_TYPE(req->conn) |= Conn_Stop;
	req->flags |= TFW_HTTP_SUSPECTED;
	tfw_http_error_resp_switch(req, status, msg);
}

/**
 * Functions define logging and response behaviour during detection of
 * malformed or malicious messages. Mark client connection in special
 * manner to delay its closing until transmission of error response
 * will be finished.
 */
static void
tfw_http_cli_error_resp_and_log(bool reply, bool nolog, TfwHttpReq *req,
				int status, const char *msg)
{
	if (reply) {
		TfwCliConn *cli_conn = (TfwCliConn *)req->conn;
		tfw_connection_unlink_msg(req->conn);
		spin_lock(&cli_conn->seq_qlock);
		list_add_tail(&req->msg.seq_list, &cli_conn->seq_queue);
		spin_unlock(&cli_conn->seq_qlock);
		tfw_http_req_mark_error(req, status, msg);
	}
	else
		tfw_http_conn_req_clean(req);

	if (!nolog)
		TFW_WARN_ADDR(msg, &req->conn->peer->addr);
}

static void
tfw_http_srv_error_resp_and_log(bool reply, bool nolog, TfwHttpReq *req,
				int status, const char *msg)
{
	if (reply)
		tfw_http_req_mark_error(req, status, msg);
	else
		tfw_http_conn_req_clean(req);

	if (!nolog)
		TFW_WARN_ADDR(msg, &req->conn->peer->addr);
}

/**
 * Wrappers for calling tfw_http_cli_error_resp_and_log() and
 * tfw_http_srv_error_resp_and_log() functions in client/server
 * connection contexts depending on configuration settings:
 * sending response error messages and logging.
 *
 * NOTE: tfw_client_drop() and tfw_client_block() must be called
 * only from client connection context before a request was fully parsed.
 * Otherwise tfw_srv_client_drop() and tfw_srv_client_block() must be used
 * only from server connection context.
 */
static inline void
tfw_client_drop(TfwHttpReq *req, int status, const char *msg)
{
	tfw_http_cli_error_resp_and_log(tfw_blk_flags & TFW_BLK_ERR_REPLY,
					tfw_blk_flags & TFW_BLK_ERR_NOLOG,
					req, status, msg);
}

static inline void
tfw_client_block(TfwHttpReq *req, int status, const char *msg)
{
	tfw_http_cli_error_resp_and_log(tfw_blk_flags & TFW_BLK_ATT_REPLY,
					tfw_blk_flags & TFW_BLK_ATT_NOLOG,
					req, status, msg);
}

static inline void
tfw_srv_client_drop(TfwHttpReq *req, int status, const char *msg)
{
	tfw_http_srv_error_resp_and_log(tfw_blk_flags & TFW_BLK_ERR_REPLY,
					tfw_blk_flags & TFW_BLK_ERR_NOLOG,
					req, status, msg);
}

static inline void
tfw_srv_client_block(TfwHttpReq *req, int status, const char *msg)
{
	tfw_http_srv_error_resp_and_log(tfw_blk_flags &	TFW_BLK_ATT_REPLY,
					tfw_blk_flags & TFW_BLK_ATT_NOLOG,
					req, status, msg);
}

/**
 * The request is serviced from cache.
 * Send the response as is and unrefer its data.
 */
static void
tfw_http_req_cache_service(TfwHttpReq *req, TfwHttpResp *resp)
{
	if (tfw_http_adjust_resp(resp, req)) {
		HTTP_SEND_RESP(req, 500, "response dropped: processing error");
		TFW_INC_STAT_BH(clnt.msgs_otherr);
		tfw_http_conn_msg_free((TfwHttpMsg *)resp);
		return;
	}
	tfw_http_resp_fwd(req, resp);
	TFW_INC_STAT_BH(clnt.msgs_fromcache);
	return;
}

/**
 * Depending on results of processing of a request, either send the request
 * to an appropriate server, or return the cached response. If none of that
 * can be done for any reason, return HTTP 500 or 502 error to the client.
 */
static void
tfw_http_req_cache_cb(TfwHttpReq *req, TfwHttpResp *resp)
{
	int r;
	TfwSrvConn *srv_conn = NULL;
	LIST_HEAD(eq);

	TFW_DBG2("%s: req = %p, resp = %p\n", __func__, req, resp);

	/*
	 * Sticky cookie module used for HTTP session identification may send
	 * a response to the client when sticky cookie presence is enforced
	 * and the cookie is missing from the request.
	 *
	 * HTTP session may be required for request scheduling, so obtain it
	 * first. However, req->sess still may be NULL if sticky cookies are
	 * not enabled.
	 */
	r = tfw_http_sess_obtain(req);
	switch (r)
	{
	case TFW_HTTP_SESS_SUCCESS:
		break;
	case TFW_HTTP_SESS_REDIRECT_SENT:
		/* Response sent, nothing to do. */
		return;
	case TFW_HTTP_SESS_VIOLATE:
		goto drop_503;
	case TFW_HTTP_SESS_JS_NOT_SUPPORTED:
		goto send_503;
	default:
		goto send_500;
	}

	if (resp) {
		tfw_http_req_cache_service(req, resp);
		return;
	}

	/*
	 * Dispatch request to an appropriate server. Schedulers should
	 * make a decision based on an unmodified request, so this must
	 * be done before any request mangling.
	 *
	 * The code below is usually called on a remote NUMA node. That's
	 * not good, but TDB lookup must be run on the node before it is
	 * executed, to avoid unnecessary work in SoftIRQ and to speed up
	 * the cache operation. At the same time, cache hits are expected
	 * to prevail over cache misses, so this is not a frequent path.
	 */
	if (!(srv_conn = tfw_sched_get_srv_conn((TfwMsg *)req))) {
		TFW_DBG("Unable to find a backend server\n");
		goto send_502;
	}

	if (tfw_http_adjust_req(req))
		goto send_500;

	/* Account current request in APM health monitoring statistics */
	tfw_http_hm_srv_update((TfwServer *)srv_conn->peer, req);

	/* Forward request to the server. */
	tfw_http_req_fwd(srv_conn, req, &eq);
	tfw_http_req_zap_error(&eq);
	goto conn_put;

send_503:
	/*
	 * Requested resource can't be challenged. Don't break response-request
	 * queue on client side by dropping the request.
	 */
	HTTP_SEND_RESP(req, 503, "request dropped: can't send JS challenge.");
	TFW_INC_STAT_BH(clnt.msgs_filtout);
	return;
drop_503:
	tfw_srv_client_drop(req, 503, "request dropped: invalid sticky cookie "
				      "or js challenge");
	TFW_INC_STAT_BH(clnt.msgs_filtout);
	return;
send_502:
	HTTP_SEND_RESP(req, 502, "request dropped: processing error");
	TFW_INC_STAT_BH(clnt.msgs_otherr);
	return;
send_500:
	HTTP_SEND_RESP(req, 500, "request dropped: processing error");
	TFW_INC_STAT_BH(clnt.msgs_otherr);
conn_put:
	tfw_srv_conn_put(srv_conn);
}

static void
tfw_http_req_mark_nip(TfwHttpReq *req)
{
	/* See RFC 7231 4.2.1 */
	static const unsigned int safe_methods =
		(1 << TFW_HTTP_METH_GET) | (1 << TFW_HTTP_METH_HEAD)
		| (1 << TFW_HTTP_METH_OPTIONS) | (1 << TFW_HTTP_METH_PROPFIND)
		| (1 << TFW_HTTP_METH_TRACE);
	TfwLocation *loc = req->location;
	TfwLocation *loc_dflt = req->vhost->loc_dflt;
	TfwLocation *base_loc = (tfw_vhost_get_default())->loc_dflt;

	BUILD_BUG_ON(sizeof(safe_methods) * BITS_PER_BYTE
		     < _TFW_HTTP_METH_COUNT);

	/*
	 * Search in the current location of the current vhost. If there
	 * are no entries there, then search in the default location of
	 * the current vhost. If there are no entries there either, then
	 * search in the default location of the default vhost - that is,
	 * in the global policies.
	 *
	 * TODO #862: req->location must be the full set of options.
	 */
	if (loc && loc->nipdef_sz) {
		if (tfw_nipdef_match(loc, req->method, &req->uri_path))
			goto nip_match;
	} else if (loc_dflt && loc_dflt->nipdef_sz) {
		if (tfw_nipdef_match(loc_dflt, req->method, &req->uri_path))
			goto nip_match;
	} else if ((base_loc != loc_dflt) && base_loc && base_loc->nipdef_sz) {
		if (tfw_nipdef_match(base_loc, req->method, &req->uri_path))
			goto nip_match;
	}

	if (safe_methods & (1 << req->method))
		return;

nip_match:
	TFW_DBG2("non-idempotent: method=[%d] uri=[%.*s]\n",
		 req->method, (int)TFW_STR_CHUNK(&req->uri_path, 0)->len,
		 (char *)TFW_STR_CHUNK(&req->uri_path, 0)->ptr);
	req->flags |= TFW_HTTP_NON_IDEMP;
	return;
}

/*
 * Set the flag if @req is non-idempotent. Add the request to the list
 * of the client connection to preserve the correct order of responses.
 * If the request follows a non-idempotent request in flight, then the
 * preceding request becomes idempotent.
 */
static void
tfw_http_req_add_seq_queue(TfwHttpReq *req)
{
	TfwHttpReq *req_prev;
	TfwCliConn *cli_conn = (TfwCliConn *)req->conn;
	struct list_head *seq_queue = &cli_conn->seq_queue;

	tfw_http_req_mark_nip(req);

	spin_lock(&cli_conn->seq_qlock);
	req_prev = list_empty(seq_queue) ?
		   NULL : list_last_entry(seq_queue, TfwHttpReq, msg.seq_list);
	if (req_prev && tfw_http_req_is_nip(req_prev))
		req_prev->flags &= ~TFW_HTTP_NON_IDEMP;
	list_add_tail(&req->msg.seq_list, seq_queue);
	spin_unlock(&cli_conn->seq_qlock);
}

static int
tfw_http_req_set_context(TfwHttpReq *req)
{
	req->vhost = tfw_vhost_match(&req->uri_path);
	req->location = tfw_location_match(req->vhost, &req->uri_path);

	return !req->vhost;
}

static inline bool
tfw_http_check_wildcard_status(const char c, int *out)
{
	switch (c) {
	case '1':
		*out = HTTP_STATUS_1XX;
		break;
	case '2':
		*out = HTTP_STATUS_2XX;
		break;
	case '3':
		*out = HTTP_STATUS_3XX;
		break;
	case '4':
		*out = HTTP_STATUS_4XX;
		break;
	case '5':
		*out = HTTP_STATUS_5XX;
		break;
	default:
		return false;
	}
	return true;
}

static inline void
tfw_http_hm_drop_resp(TfwHttpReq *req, TfwHttpResp *resp)
{
	tfw_connection_unlink_msg(resp->conn);
	tfw_apm_update(((TfwServer *)resp->conn->peer)->apmref,
		       resp->jrxtstamp, resp->jrxtstamp - req->jtxtstamp);
	tfw_http_conn_msg_free((TfwHttpMsg *)resp);
	tfw_http_msg_free((TfwHttpMsg *)req);
}

/**
 * @return zero on success and negative value otherwise.
 * TODO enter the function depending on current GFSM state.
 */
static int
tfw_http_req_process(TfwConn *conn, const TfwFsmData *data)
{
	int r = TFW_BLOCK;
	struct sk_buff *skb = data->skb;
	unsigned int off = data->off;
	unsigned int data_off = off;
	unsigned int skb_len = skb->len;
	TfwFsmData data_up;

	BUG_ON(!conn->msg);
	BUG_ON(data_off >= skb_len);

	TFW_DBG2("Received %u client data bytes on conn=%p msg=%p\n",
		 skb_len - off, conn, conn->msg);

	/*
	 * Process pipelined requests in a loop
	 * until all data in the SKB is processed.
	 */
	while (data_off < skb_len) {
		int req_conn_close;
		TfwHttpMsg *hmsib = NULL;
		TfwHttpReq *req = (TfwHttpReq *)conn->msg;
		TfwHttpParser *parser = &req->parser;

		/*
		 * Process/parse data in the SKB.
		 * @off points at the start of data for processing.
		 * @data_off is the current offset of data to process in
		 * the SKB. After processing @data_off points at the end
		 * of latest data chunk. However processing may have
		 * stopped in the middle of the chunk. Adjust it to point
		 * to the right location within the chunk.
		 */
		off = data_off;
		r = ss_skb_process(skb, &data_off, tfw_http_parse_req, req);
		data_off -= parser->to_go;
		req->msg.len += data_off - off;
		TFW_ADD_STAT_BH(data_off - off, clnt.rx_bytes);

		TFW_DBG2("Request parsed: len=%u parsed=%d msg_len=%lu"
			 " ver=%d res=%d\n",
			 skb_len - off, data_off - off, req->msg.len,
			 req->version, r);

		/*
		 * We have to keep @data the same to pass it as is to FSMs
		 * registered with lower priorities after us, but we must
		 * feed the new data version to FSMs registered on our states.
		 */
		data_up.skb = skb;
		data_up.off = off;
		data_up.req = (TfwMsg *)req;
		data_up.resp = NULL;

		switch (r) {
		default:
			TFW_ERR("Unrecognized HTTP request "
				"parser return code, %d\n", r);
			BUG();
		case TFW_BLOCK:
			TFW_DBG2("Block invalid HTTP request\n");
			TFW_INC_STAT_BH(clnt.msgs_parserr);
			tfw_client_drop(req, 400, "failed to parse request");
			return TFW_BLOCK;
		case TFW_POSTPONE:
			r = tfw_gfsm_move(&conn->state, TFW_HTTP_FSM_REQ_CHUNK,
					  &data_up);
			TFW_DBG3("TFW_HTTP_FSM_REQ_CHUNK return code %d\n", r);
			if (r == TFW_BLOCK) {
				TFW_INC_STAT_BH(clnt.msgs_filtout);
				tfw_client_block(req, 403, "postponed"
					       " request has been"
					       " filtered out");
				return TFW_BLOCK;
			}
			/*
			 * TFW_POSTPONE status means that parsing succeeded
			 * but more data is needed to complete it. Lower layers
			 * just supply data for parsing. They only want to know
			 * if processing of a message should continue or not.
			 */
			return TFW_PASS;
		case TFW_PASS:
			/*
			 * The request is fully parsed,
			 * fall through and process it.
			 */
			BUG_ON(!(req->flags & TFW_HTTP_CHUNKED)
			       && (req->content_length != req->body.len));
		}

		r = tfw_gfsm_move(&conn->state, TFW_HTTP_FSM_REQ_MSG, &data_up);
		TFW_DBG3("TFW_HTTP_FSM_REQ_MSG return code %d\n", r);
		/* Don't accept any following requests from the peer. */
		if (r == TFW_BLOCK) {
			TFW_INC_STAT_BH(clnt.msgs_filtout);
			tfw_client_block(req, 403, "parsed request"
				       " has been filtered out");
			return TFW_BLOCK;
		}

		/*
		 * The time the request was received is used for age
		 * calculations in cache, and for eviction purposes.
		 */
		req->cache_ctl.timestamp = tfw_current_timestamp();
		req->jrxtstamp = jiffies;

		/* Assign the right Vhost for this request. */
		if (tfw_http_req_set_context(req)) {
			TFW_INC_STAT_BH(clnt.msgs_otherr);
			tfw_client_drop(req, 500, "cannot find"
				      "Vhost for request");
			return TFW_BLOCK;
		}

		/*
		 * In HTTP 0.9 the server always closes the connection
		 * after sending the response.
		 *
		 * In HTTP 1.0 the server always closes the connection
		 * after sending the response unless the client sent a
		 * a "Connection: keep-alive" request header, and the
		 * server sent a "Connection: keep-alive" response header.
		 *
		 * This behavior was added to existing HTTP 1.0 protocol.
		 * RFC 1945 section 1.3 says:
		 * "Except for experimental applications, current practice
		 * requires that the connection be established by the client
		 * prior to each request and closed by the server after
		 * sending the response."
		 *
		 * Make it work this way in Tempesta by setting the flag.
		 */
		if ((req->version == TFW_HTTP_VER_09)
		    || ((req->version == TFW_HTTP_VER_10)
			&& !(req->flags & __TFW_HTTP_CONN_MASK)))
		{
			req->flags |= TFW_HTTP_CONN_CLOSE;
		}

		/*
		 * The request has been successfully parsed and processed.
		 * If the connection will be closed after the response to
		 * the request is sent to the client, then there's no need
		 * to process pipelined requests. Also, the request may be
		 * released when handled in tfw_cache_req_process() below.
		 * So, save the needed request flag for later use as it
		 * may not be accessible later through @req->flags.
		 * If the connection must be closed, it also should be marked
		 * with @Conn_Stop flag - to left it alive for sending responses
		 * and, at the same time, to stop passing data for processing
		 * from the lower layer.
		 */
		if((req_conn_close = req->flags & TFW_HTTP_CONN_CLOSE))
			TFW_CONN_TYPE(req->conn) |= Conn_Stop;

		if (!req_conn_close && (data_off < skb_len)) {
			/*
			 * Pipelined requests: create a new sibling message.
			 * @skb is replaced with pointer to a new SKB.
			 */
			hmsib = tfw_http_msg_create_sibling((TfwHttpMsg *)req,
							    &skb, data_off,
							    Conn_Clnt);
			if (hmsib == NULL) {
				/*
				 * Not enough memory. Unfortunately, there's
				 * no recourse. The caller expects that data
				 * is processed in full, and can't deal with
				 * partially processed data.
				 */
				TFW_WARN("Not enough memory to create"
					 " a request sibling\n");
				TFW_INC_STAT_BH(clnt.msgs_otherr);
				tfw_client_drop(req, 500, "cannot create"
					      " sibling request");
				return TFW_BLOCK;
			}
		}

		/*
		 * Complete HTTP message has been collected and processed
		 * with success. Mark the message as complete in @conn as
		 * further handling of @conn depends on that. Future SKBs
		 * will be put in a new message.
		 * On an error the function returns from anywhere inside
		 * the loop. @conn->msg holds the reference to the message,
		 * which can be used to release it.
		 */
		tfw_connection_unlink_msg(conn);

		/*
		 * Add the request to the list of the client connection
		 * to preserve the correct order of responses to requests.
		 */
		tfw_http_req_add_seq_queue(req);

		/*
		 * The request should either be stored or released.
		 * Otherwise we lose the reference to it and get a leak.
		 */
		if (tfw_cache_process(req, NULL, tfw_http_req_cache_cb)) {
			HTTP_SEND_RESP(req, 500, "request dropped:"
				       " processing error");
			TFW_INC_STAT_BH(clnt.msgs_otherr);
			return TFW_PASS;
		}

		/*
		 * According to RFC 7230 6.3.2, connection with a client
		 * must be dropped after a response is sent to that client,
		 * if the client sends "Connection: close" header field in
		 * the request. Subsequent requests from the client coming
		 * over the same connection are ignored.
		 *
		 * Note: This connection's @conn must not be dereferenced
		 * from this point on.
		 */
		if (req_conn_close)
			break;

		if (hmsib) {
			/*
			 * Switch connection to the new sibling message.
			 * Data processing will continue with the new SKB.
			 */
			data_off = 0;
			skb_len = skb->len;
			conn->msg = (TfwMsg *)hmsib;
		}
	}

	return r;
}

/**
 * This is the second half of tfw_http_resp_process().
 * tfw_http_resp_process() runs in SoftIRQ whereas tfw_http_resp_cache_cb()
 * runs in cache thread that is scheduled at an appropriate TDB node.
 *
 * HTTP requests are usually much smaller than HTTP responses, so it's
 * better to transfer requests to a TDB node to make any adjustments.
 * The other benefit of the scheme is that less work is done in SoftIRQ.
 */
static void
tfw_http_resp_cache_cb(TfwHttpReq *req, TfwHttpResp *resp)
{
	TFW_DBG2("%s: req = %p, resp = %p\n", __func__, req, resp);
	/*
	 * Typically we're at a node far from the node where @resp was
	 * received, so we do an inter-node transfer. However, this is
	 * the final place where the response will be stored. Upcoming
	 * requests will get responded to by the current node without
	 * inter-node data transfers. (see tfw_http_req_cache_cb())
	 */
	if (tfw_http_adjust_resp(resp, req)) {
		HTTP_SEND_RESP(req, 500, "response dropped: processing error");
		TFW_INC_STAT_BH(serv.msgs_otherr);
		tfw_http_conn_msg_free((TfwHttpMsg *)resp);
		return;
	}
	/*
	 * Responses from cache don't have @resp->conn. Also, for those
	 * responses @req->jtxtstamp is not set and remains zero.
	 *
	 * TODO: Currently APM holds the pure roundtrip time (RTT) from
	 * the time a request is forwarded to the time a response to it
	 * is received and parsed. Perhaps it makes sense to penalize
	 * server connections which get broken too often. What would be
	 * a fast and simple algorithm for that? Keep in mind, that the
	 * value of RTT has an upper boundary in the APM.
	 */
	if (resp->conn)
		tfw_apm_update(((TfwServer *)resp->conn->peer)->apmref,
				resp->jrxtstamp,
				resp->jrxtstamp - req->jtxtstamp);
	tfw_http_resp_fwd(req, resp);
}

/*
 * Request messages that were forwarded to a backend server are added
 * to and kept in @fwd_queue of the connection @conn for that server.
 * If a paired request is not found, then the response is deleted.
 *
 * If a paired client request is missing, then it seems upsream server
 * is misbehaving, so the caller has to drop the server connection.
 *
 * TODO: When a response is received and a paired request is found,
 * pending (unsent) requests in the connection are forwarded to the
 * server right away. In current design, @fwd_queue is locked until
 * after a request is submitted to SS for sending. It shouldn't be
 * necessary to lock @fwd_queue for that. Please see a similar TODO
 * comment to tfw_http_req_fwd(). Also, please see the issue #687.
 */
static TfwHttpReq *
tfw_http_popreq(TfwHttpMsg *hmresp)
{
	TfwHttpReq *req;
	TfwSrvConn *srv_conn = (TfwSrvConn *)hmresp->conn;
	struct list_head *fwd_queue = &srv_conn->fwd_queue;
	LIST_HEAD(eq);

	spin_lock(&srv_conn->fwd_qlock);
	if (unlikely(list_empty(fwd_queue))) {
		WARN_ON_ONCE(srv_conn->qsize);
		spin_unlock(&srv_conn->fwd_qlock);
		TFW_WARN("Paired request missing, "
			 "HTTP Response Splitting attack?\n");
		TFW_INC_STAT_BH(serv.msgs_otherr);
		return NULL;
	}
	req = list_first_entry(fwd_queue, TfwHttpReq, fwd_list);
	if ((TfwMsg *)req == srv_conn->msg_sent)
		srv_conn->msg_sent = NULL;
	tfw_http_req_delist(srv_conn, req);
	tfw_http_conn_nip_adjust(srv_conn);
	/*
	 * Run special processing if the connection is in repair
	 * mode. Otherwise, forward pending requests to the server.
	 *
	 * @hmresp is holding a reference to the server connection
	 * while forwarding is done, so there's no need to take an
	 * additional reference.
	 */
	if (unlikely(tfw_srv_conn_restricted(srv_conn)))
		tfw_http_conn_fwd_repair(srv_conn, &eq);
	else if (tfw_http_conn_need_fwd(srv_conn))
		tfw_http_conn_fwd_unsent(srv_conn, &eq);
	spin_unlock(&srv_conn->fwd_qlock);

	tfw_http_req_zap_error(&eq);

	return req;
}

/*
 * Post-process the response. Pass it to modules registered with GFSM
 * for further processing. Finish the request/response exchange properly
 * in case of an error.
 */
static int
tfw_http_resp_gfsm(TfwHttpMsg *hmresp, const TfwFsmData *data)
{
	int r;
	TfwHttpReq *req;

	BUG_ON(!hmresp->conn);

	r = tfw_gfsm_move(&hmresp->conn->state, TFW_HTTP_FSM_RESP_MSG, data);
	TFW_DBG3("TFW_HTTP_FSM_RESP_MSG return code %d\n", r);
	if (r == TFW_BLOCK)
		goto error;
	/* Proceed with the next GSFM processing */

	r = tfw_gfsm_move(&hmresp->conn->state, TFW_HTTP_FSM_LOCAL_RESP_FILTER,
			  data);
	TFW_DBG3("TFW_HTTP_FSM_LOCAL_RESP_FILTER return code %d\n", r);
	if (r == TFW_PASS)
		return TFW_PASS;
	/* Proceed with the error processing */
error:
	/*
	 * Send an error response to the client, otherwise the pairing
	 * of requests and responses will be broken. If a paired request
	 * is not found, then something is terribly wrong.
	 */
	req = tfw_http_popreq(hmresp);
	if (unlikely(!req)) {
		tfw_http_conn_msg_free(hmresp);
		return TFW_BLOCK;
	}

	tfw_srv_client_block(req, 502, "response blocked: filtered out");
	tfw_http_conn_msg_free(hmresp);
	TFW_INC_STAT_BH(serv.msgs_filtout);
	return r;
}

/*
 * Set up the response @hmresp with data needed down the road,
 * get the paired request, and then pass the response to cache
 * for further processing.
 */
static int
tfw_http_resp_cache(TfwHttpMsg *hmresp)
{
	TfwHttpReq *req;
	TfwFsmData data;
	time_t timestamp = tfw_current_timestamp();

	/*
	 * The time the response was received is used in cache
	 * for age calculations, and for APM and Load Balancing.
	 */
	hmresp->cache_ctl.timestamp = timestamp;
	((TfwHttpResp *)hmresp)->jrxtstamp = jiffies;
	/*
	 * If 'Date:' header is missing in the response, then
	 * set the date to the time the response was received.
	 */
	if (!(hmresp->flags & TFW_HTTP_HAS_HDR_DATE))
		((TfwHttpResp *)hmresp)->date = timestamp;
	/*
	 * Cache adjusted and filtered responses only. Responses
	 * are received in the same order as requests, so we can
	 * just pop the first request. If a paired request is not
	 * found, then something is terribly wrong, and pairing
	 * of requests and responses is broken. The response is
	 * deleted, and an error is returned.
	 */
	req = tfw_http_popreq(hmresp);
	if (unlikely(!req)) {
		tfw_http_conn_msg_free(hmresp);
		return -ENOENT;
	}

	/*
	 * Health monitor request means that its response need not to
	 * send anywhere.
	 */
	if (req->flags & TFW_HTTP_HMONITOR) {
		tfw_http_hm_drop_resp(req, (TfwHttpResp *)hmresp);
		return 0;
	}

	/*
	 * This hook isn't in tfw_http_resp_fwd() because responses from the
	 * cache shouldn't be accounted.
	 */
	data.skb = NULL;
	data.off = 0;
	data.req = (TfwMsg *)req;
	data.resp = (TfwMsg *)hmresp;
	tfw_gfsm_move(&hmresp->conn->state, TFW_HTTP_FSM_RESP_MSG_FWD, &data);

	/*
	 * Complete HTTP message has been collected and processed
	 * with success. Mark the message as complete in @conn as
	 * further handling of @conn depends on that. Future SKBs
	 * will be put in a new message.
	 */
	tfw_connection_unlink_msg(hmresp->conn);
	if (tfw_cache_process(req, (TfwHttpResp *)hmresp,
			      tfw_http_resp_cache_cb))
	{
		HTTP_SEND_RESP(req, 500, "response dropped: processing error");
		tfw_http_conn_msg_free(hmresp);
		TFW_INC_STAT_BH(serv.msgs_otherr);
		/* Proceed with processing of the next response. */
	}

	return 0;
}

/*
 * Finish a response that is terminated by closing the connection.
 */
static void
tfw_http_resp_terminate(TfwHttpMsg *hm)
{
	TfwFsmData data;

	/*
	 * Note that in this case we don't have data to process.
	 * All data has been processed already. The response needs
	 * to go through Tempesta's post-processing, and then be
	 * sent to the client. The full skb->len is used as the
	 * offset to mark this case in the post-processing phase.
	 */
	data.skb = ss_skb_peek_tail(&hm->msg.skb_list);
	BUG_ON(!data.skb);
	data.off = data.skb->len;
	data.req = NULL;
	data.resp = (TfwMsg *)hm;

	if (tfw_http_resp_gfsm(hm, &data) != TFW_PASS)
		return;
	tfw_http_resp_cache(hm);
}

/**
 * @return zero on success and negative value otherwise.
 * TODO enter the function depending on current GFSM state.
 */
static int
tfw_http_resp_process(TfwConn *conn, const TfwFsmData *data)
{
	int r = TFW_BLOCK;
	struct sk_buff *skb = data->skb;
	unsigned int off = data->off;
	unsigned int data_off = off;
	unsigned int skb_len = skb->len;
	TfwHttpReq *bad_req;
	TfwHttpMsg *hmresp;
	TfwFsmData data_up;
	bool filtout = false;

	BUG_ON(!conn->msg);
	BUG_ON(data_off >= skb_len);

	TFW_DBG2("received %u server data bytes on conn=%p msg=%p\n",
		skb->len - off, conn, conn->msg);
	/*
	 * Process pipelined requests in a loop
	 * until all data in the SKB is processed.
	 */
	while (data_off < skb_len) {
		TfwHttpMsg *hmsib = NULL;
		TfwHttpParser *parser;

		hmresp = (TfwHttpMsg *)conn->msg;
		parser = &hmresp->parser;

		/*
		 * Process/parse data in the SKB.
		 * @off points at the start of data for processing.
		 * @data_off is the current offset of data to process in
		 * the SKB. After processing @data_off points at the end
		 * of latest data chunk. However processing may have
		 * stopped in the middle of the chunk. Adjust it to point
		 * at correct location within the chunk.
		 */
		off = data_off;
		r = ss_skb_process(skb, &data_off, tfw_http_parse_resp, hmresp);
		data_off -= parser->to_go;
		hmresp->msg.len += data_off - off;
		TFW_ADD_STAT_BH(data_off - off, serv.rx_bytes);

		TFW_DBG2("Response parsed: len=%u parsed=%d msg_len=%lu"
			 " ver=%d res=%d\n",
			 skb_len - off, data_off - off, hmresp->msg.len,
			 hmresp->version, r);

		/*
		 * We have to keep @data the same to pass it as is to FSMs
		 * registered with lower priorities after us, but we must
		 * feed the new data version to FSMs registered on our states.
		 */
		data_up.skb = skb;
		data_up.off = off;
		data_up.req = NULL;
		data_up.resp = (TfwMsg *)hmresp;

		switch (r) {
		default:
			TFW_ERR("Unrecognized HTTP response "
				"parser return code, %d\n", r);
			BUG();
		case TFW_BLOCK:
			/*
			 * The response has not been fully parsed. There's no
			 * choice but report a critical error. The lower layer
			 * will close the connection and release the response
			 * message, and well as all request messages that went
			 * out on this connection and are waiting for paired
			 * response messages.
			 */
			TFW_DBG2("Block invalid HTTP response\n");
			TFW_INC_STAT_BH(serv.msgs_parserr);
			goto bad_msg;
		case TFW_POSTPONE:
			r = tfw_gfsm_move(&conn->state, TFW_HTTP_FSM_RESP_CHUNK,
					  &data_up);
			TFW_DBG3("TFW_HTTP_FSM_RESP_CHUNK return code %d\n", r);
			if (r == TFW_BLOCK) {
				TFW_INC_STAT_BH(serv.msgs_filtout);
				filtout = true;
				goto bad_msg;
			}
			/*
			 * TFW_POSTPONE status means that parsing succeeded
			 * but more data is needed to complete it. Lower layers
			 * just supply data for parsing. They only want to know
			 * if processing of a message should continue or not.
			 */
			return TFW_PASS;
		case TFW_PASS:
			/*
			 * The response is fully parsed,
			 * fall through and process it.
			 */
			if (!(hmresp->flags
			      & (TFW_HTTP_CHUNKED | TFW_HTTP_VOID_BODY))
			    && (hmresp->content_length != hmresp->body.len))
				goto bad_msg;
		}

		/*
		 * Verify response in context of http health monitor,
		 * and mark server as disabled/enabled
		 */
		tfw_http_hm_control((TfwHttpResp *)hmresp);

		/*
		 * Pass the response to GFSM for further processing.
		 * Drop server connection in case of serious error or security
		 * event.
		 */
		r = tfw_http_resp_gfsm(hmresp, &data_up);
		if (unlikely(r < TFW_PASS))
			return TFW_BLOCK;

		/*
		 * If @skb's data has not been processed in full, then
		 * we have pipelined responses. Create a sibling message.
		 * @skb is replaced with a pointer to a new SKB.
		 */
		if (data_off < skb_len) {
			hmsib = tfw_http_msg_create_sibling(hmresp, &skb,
							    data_off,
							    Conn_Srv);
			/*
			 * In case of an error there's no recourse. The
			 * caller expects that data is processed in full,
			 * and can't deal with partially processed data.
			 */
			if (hmsib == NULL) {
				TFW_WARN("Insufficient memory "
					 "to create a response sibling\n");
				TFW_INC_STAT_BH(serv.msgs_otherr);

				/*
				 * Unable to create a sibling message.
				 * Send the parsed response to the client
				 * and close the server connection.
				 */
				tfw_http_resp_cache(hmresp);
				return TFW_BLOCK;
			}
		}

		/*
		 * If a non critical error occured in further GFSM processing,
		 * then the response and the paired request had been handled.
		 * Keep the server connection open for data exchange.
		 */
		if (unlikely(r != TFW_PASS)) {
			r = TFW_PASS;
			goto next_resp;
		}
		/*
		 * Pass the response to cache for further processing.
		 * In the end, the response is sent on to the client.
		 */
		if (tfw_http_resp_cache(hmresp))
			return TFW_BLOCK;
next_resp:
		if (hmsib) {
			/*
			 * Switch the connection to the sibling message.
			 * Data processing will continue with the new SKB.
			 */
			data_off = 0;
			skb_len = skb->len;
			conn->msg = (TfwMsg *)hmsib;
		}
	}

	return r;
bad_msg:
	bad_req = tfw_http_popreq(hmresp);
	if (bad_req) {
		if (filtout)
			tfw_srv_client_block(bad_req, 502,
					     "response blocked:"
					     " filtered out");
		else
			tfw_srv_client_drop(bad_req, 502,
					    "response dropped:"
					    " processing error");
	}
	tfw_http_conn_msg_free(hmresp);
	return r;
}

/**
 * @return status (application logic decision) of the message processing.
 */
int
tfw_http_msg_process(void *conn, const TfwFsmData *data)
{
	TfwConn *c = (TfwConn *)conn;

	if (unlikely(!c->msg)) {
		c->msg = tfw_http_conn_msg_alloc(c);
		if (!c->msg) {
			__kfree_skb(data->skb);
			return -ENOMEM;
		}
		tfw_http_mark_wl_new_msg(c, (TfwHttpMsg *)c->msg, data->skb);
		TFW_DBG2("Link new msg %p with connection %p\n", c->msg, c);
	}

	TFW_DBG2("Add skb %p to message %p\n", data->skb, c->msg);
	ss_skb_queue_tail(&c->msg->skb_list, data->skb);

	return (TFW_CONN_TYPE(c) & Conn_Clnt)
		? tfw_http_req_process(c, data)
		: tfw_http_resp_process(c, data);
}

/**
 * Send monitoring request to backend server to check its state (alive or
 * suspended) in the sense of HTTP accessibility.
 */
void
tfw_http_hm_srv_send(TfwServer *srv, char *data, unsigned long len)
{
	TfwMsgIter it;
	TfwHttpMsg *hmreq;
	TfwSrvConn *srv_conn;
	TfwStr msg = {
		.ptr = data,
		.len = len,
		.flags = 0
	};
	LIST_HEAD(equeue);

	if (!(hmreq = tfw_http_msg_alloc_light(Conn_Clnt)))
		return;
	if (tfw_http_msg_setup(hmreq, &it, msg.len))
		goto cleanup;
	if (tfw_http_msg_write(&it, hmreq, &msg))
		goto cleanup;

	hmreq->flags |= TFW_HTTP_HMONITOR;
	((TfwHttpReq *)hmreq)->jrxtstamp = jiffies;

	srv_conn = srv->sg->sched->sched_srv_conn((TfwMsg *)hmreq, srv);
	if (!srv_conn) {
		TFW_WARN_ADDR("Unable to find connection for health"
			      " monitoring of backend server", &srv->addr);
		goto cleanup;
	}

	tfw_http_req_fwd(srv_conn, (TfwHttpReq *)hmreq, &equeue);
	tfw_http_req_zap_error(&equeue);

	tfw_srv_conn_put(srv_conn);

	return;

cleanup:
	tfw_http_msg_free(hmreq);
}

/**
 * Calculate the key of an HTTP request by hashing URI and Host header values.
 */
unsigned long
tfw_http_req_key_calc(TfwHttpReq *req)
{
	TfwStr host;

	if (req->hash)
		return req->hash;

	req->hash = tfw_hash_str(&req->uri_path);

	if (req->flags & TFW_HTTP_HMONITOR)
		return req->hash;

	tfw_http_msg_clnthdr_val(&req->h_tbl->tbl[TFW_HTTP_HDR_HOST],
				 TFW_HTTP_HDR_HOST, &host);
	if (!TFW_STR_EMPTY(&host))
		req->hash ^= tfw_hash_str(&host);

	return req->hash;
}
EXPORT_SYMBOL(tfw_http_req_key_calc);

static TfwConnHooks http_conn_hooks = {
	.conn_init	= tfw_http_conn_init,
	.conn_repair	= tfw_http_conn_repair,
	.conn_drop	= tfw_http_conn_drop,
	.conn_release	= tfw_http_conn_release,
	.conn_send	= tfw_http_conn_send,
};

/*
 * ------------------------------------------------------------------------
 *	configuration handling
 * ------------------------------------------------------------------------
 */

static int
tfw_cfgop_define_block_action(const char *action, unsigned short mask,
			      unsigned short *flags)
{
	if (!strcasecmp(action, "reply")) {
		*flags |= mask;
	} else if (!strcasecmp(action, "drop")) {
		*flags &= ~mask;
	} else {
		TFW_ERR_NL("Unsupported argument: '%s'\n", action);
		return -EINVAL;
	}
	return 0;
}

static int
tfw_cfgop_define_block_nolog(TfwCfgEntry *ce, unsigned short mask,
			     unsigned short *flags)
{
	if (ce->val_n == 3) {
		if (!strcasecmp(ce->vals[2], "nolog"))
			*flags |= mask;
		else {
			TFW_ERR_NL("Unsupported argument: '%s'\n", ce->vals[2]);
			return -EINVAL;
		}
	} else {
		*flags &= ~mask;
	}
	return 0;
}

static int
tfw_cfgop_block_action(TfwCfgSpec *cs, TfwCfgEntry *ce)
{
	if (ce->val_n < 2 || ce->val_n > 3) {
		TFW_ERR_NL("Invalid number of arguments: %zu\n", ce->val_n);
		return -EINVAL;
	}
	if (ce->attr_n) {
		TFW_ERR_NL("Unexpected attributes\n");
		return -EINVAL;
	}

	if (!strcasecmp(ce->vals[0], "error")) {
		if (tfw_cfgop_define_block_action(ce->vals[1],
						  TFW_BLK_ERR_REPLY,
						  &tfw_blk_flags) ||
		    tfw_cfgop_define_block_nolog(ce,
						 TFW_BLK_ERR_NOLOG,
						 &tfw_blk_flags))
			return -EINVAL;
	} else if (!strcasecmp(ce->vals[0], "attack")) {
		if (tfw_cfgop_define_block_action(ce->vals[1],
						  TFW_BLK_ATT_REPLY,
						  &tfw_blk_flags) ||
		    tfw_cfgop_define_block_nolog(ce,
						 TFW_BLK_ATT_NOLOG,
						 &tfw_blk_flags))
			return -EINVAL;
	} else {
		TFW_ERR_NL("Unsupported argument: '%s'\n", ce->vals[0]);
		return -EINVAL;
	}

	return 0;
}

/* Macros specific to *_set_body() functions. */
#define __TFW_STR_SET_BODY()						\
	msg->len += l_size - clen_str->len + b_size - body_str->len;	\
	body_str->ptr = new_body;					\
	body_str->len = b_size;						\
	clen_str->ptr = new_length;					\
	clen_str->len = l_size;

static void
tfw_http_set_body(resp_code_t code, char *new_length, size_t l_size,
		  char *new_body, size_t b_size)
{
	unsigned long prev_len;
	TfwStr *msg = &http_predef_resps[code];
	TfwStr *clen_str = TFW_STR_CLEN_CH(msg);
	TfwStr *body_str = TFW_STR_BODY_CH(msg);
	void *prev_body_ptr = body_str->ptr;
	void *prev_clen_ptr = NULL;

	if (prev_body_ptr) {
		prev_clen_ptr = clen_str->ptr;
		prev_len = clen_str->len + body_str->len;
	}

	__TFW_STR_SET_BODY();

	if (!prev_body_ptr)
		return;

	BUG_ON(!prev_clen_ptr);
	if (prev_body_ptr != __TFW_STR_CH(&http_4xx_resp_body, 1)->ptr &&
	    prev_body_ptr != __TFW_STR_CH(&http_5xx_resp_body, 1)->ptr)
	{
		free_pages((unsigned long)prev_clen_ptr, get_order(prev_len));
	}
}

static int
tfw_http_set_common_body(int status_code, char *new_length, size_t l_size,
			 char *new_body, size_t b_size)
{
	TfwStr *msg;
	resp_code_t i, begin, end;
	TfwStr *clen_str;
	TfwStr *body_str;
	unsigned long prev_len;
	void *prev_clen_ptr = NULL;
	void *prev_body_ptr = NULL;

	switch(status_code) {
	case HTTP_STATUS_4XX:
		begin = RESP_4XX_BEGIN;
		end = RESP_4XX_END;
		msg = &http_4xx_resp_body;
		break;
	case HTTP_STATUS_5XX:
		begin = RESP_5XX_BEGIN;
		end = RESP_5XX_END;
		msg = &http_5xx_resp_body;
		break;
	default:
		TFW_ERR("undefined HTTP status group: [%d]\n", status_code);
		return -EINVAL;
	}

	clen_str = __TFW_STR_CH(msg, 0);
	body_str = __TFW_STR_CH(msg, 1);
	prev_body_ptr = body_str->ptr;

	if (prev_body_ptr) {
		prev_clen_ptr = clen_str->ptr;
		prev_len = clen_str->len + body_str->len;
	}

	__TFW_STR_SET_BODY();

	for (i = begin; i < end; ++i) {
		TfwStr *msg = &http_predef_resps[i];
		TfwStr *body_str = TFW_STR_BODY_CH(msg);
		if (!body_str->ptr ||
		    body_str->ptr == prev_body_ptr)
		{
			TfwStr *clen_str = TFW_STR_CLEN_CH(msg);
			__TFW_STR_SET_BODY();
		}
	}

	if (!prev_body_ptr) {
		BUG_ON(prev_clen_ptr);
		return 0;
	}

	BUG_ON(!prev_clen_ptr);
	free_pages((unsigned long)prev_clen_ptr, get_order(prev_len));

	return 0;
}

/**
 * Allocate memory to store `Content-length' header and body located in file
 * @filename. Memory is allocated via __get_free_pages(), thus free_pages()
 * must be used on cleanup;
 * @c_len	- Content-Length header template. __TFW_STR_CH(&c_len, 1) must
 *		  be NULL, meaning that content-length value must be inserted
 *		  at that chunk.
 * @len		- total length of body data including headers.
 * @body_offset	- the body offset in result;
 */
char *
__tfw_http_msg_body_dup(const char *filename, TfwStr *c_len_hdr, size_t *len,
			size_t *body_offset)
{
	char *body, *b_start, *res = NULL;
	size_t b_sz, t_sz;
	char buff[TFW_ULTOA_BUF_SIZ] = {0};
	TfwStr *cl_buf = __TFW_STR_CH(c_len_hdr, 1);

	body = tfw_cfg_read_file(filename, &b_sz);
	if (!body) {
		*len = *body_offset = 0;
		return NULL;
	}
	cl_buf->ptr = buff;
	cl_buf->len = tfw_ultoa(b_sz, cl_buf->ptr, TFW_ULTOA_BUF_SIZ);
	if (unlikely(!cl_buf->len)) {
		TFW_ERR("Can't copy file %s: too big\n", filename);
		goto err;
	}

	c_len_hdr->len += cl_buf->len;
	t_sz = c_len_hdr->len + b_sz;
	res = (char *)__get_free_pages(GFP_KERNEL, get_order(t_sz));
	if (!res) {
		TFW_ERR_NL("Can't allocate memory storing file %s "
			   "as response body\n", filename);
		goto err_2;
	}

	tfw_str_to_cstr(c_len_hdr, res, t_sz);
	b_start = res + c_len_hdr->len;
	memcpy(b_start, body, b_sz);

	*len = t_sz;
	*body_offset = b_start - res;
err_2:
	c_len_hdr->len -= cl_buf->len;
err:
	cl_buf->ptr = NULL;
	cl_buf->len = 0;
	vfree(body);

	return res;
}

/**
 * Copy @filename content to allocated memory as compound of
 * `Content-length' header, crlfcrlf and message body. Memory is allocated
 * via __get_free_pages(), thus free_pages() must be used on cleanup;
 * @len		- total length of body data including headers.
 */
char *
tfw_http_msg_body_dup(const char *filename, size_t *len)
{
	TfwStr c_len_hdr = {
		.ptr = (TfwStr []){
			{ .ptr = S_F_CONTENT_LENGTH,
			  .len = SLEN(S_F_CONTENT_LENGTH) },
			{ .ptr = NULL, .len = 0 },
			{ .ptr = S_CRLFCRLF, .len = SLEN(S_CRLFCRLF) },
		},
		.len = SLEN(S_F_CONTENT_LENGTH S_CRLFCRLF),
		.flags = 3 << TFW_STR_CN_SHIFT
	};
	size_t b_off;

	return __tfw_http_msg_body_dup(filename, &c_len_hdr, len, &b_off);
}


/**
 * Set message body for predefined response with corresponding code.
 */
static int
tfw_http_config_resp_body(int status_code, const char *filename)
{
	resp_code_t code;
	size_t cl_sz, b_sz, sz, b_off;
	char *cl, *body;
	TfwStr c_len_hdr = {
		.ptr = (TfwStr []){
			{ .ptr = S_CRLF S_F_CONTENT_LENGTH,
			  .len = SLEN(S_CRLF S_F_CONTENT_LENGTH) },
			{ .ptr = NULL, .len = 0 },
			{ .ptr = S_CRLF, .len = SLEN(S_CRLF) },
		},
		.len = SLEN(S_CRLF S_F_CONTENT_LENGTH S_CRLF),
		.flags = 3 << TFW_STR_CN_SHIFT
	};

	if (!(cl = __tfw_http_msg_body_dup(filename, &c_len_hdr, &sz, &b_off)))
		return -EINVAL;

	cl_sz = b_off;
	body = cl + b_off;
	b_sz = sz - b_off;

	if (status_code == HTTP_STATUS_4XX || status_code == HTTP_STATUS_5XX) {
		tfw_http_set_common_body(status_code, cl, cl_sz, body, b_sz);
		return 0;
	}

	code = tfw_http_enum_resp_code(status_code);
	if (code == RESP_NUM) {
		TFW_ERR_NL("Unexpected status code: [%d]\n",
			   status_code);
		return -EINVAL;
	}

	tfw_http_set_body(code, cl, cl_sz, body, b_sz);

	return 0;
}

/**
 * Delete all dynamically allocated message bodies for predefined
 * responses (for the cleanup case during shutdown).
 */
static void
tfw_cfgop_cleanup_resp_body(TfwCfgSpec *cs)
{
	TfwStr *clen_str_4xx = __TFW_STR_CH(&http_4xx_resp_body, 0);
	TfwStr *body_str_4xx = __TFW_STR_CH(&http_4xx_resp_body, 1);
	TfwStr *clen_str_5xx = __TFW_STR_CH(&http_5xx_resp_body, 0);
	TfwStr *body_str_5xx = __TFW_STR_CH(&http_5xx_resp_body, 1);
	resp_code_t i;

	for (i = 0; i < RESP_NUM; ++i) {
		TfwStr *clen_str;
		TfwStr *body_str = TFW_STR_BODY_CH(&http_predef_resps[i]);
		if (!body_str->ptr)
			continue;

		if (body_str->ptr == body_str_4xx->ptr ||
		    body_str->ptr == body_str_5xx->ptr)
			continue;

		clen_str = TFW_STR_CLEN_CH(&http_predef_resps[i]);
		free_pages((unsigned long)clen_str->ptr,
			   get_order(clen_str->len + body_str->len));
	}

	if (body_str_4xx->ptr) {
		BUG_ON(!clen_str_4xx->ptr);
		free_pages((unsigned long)clen_str_4xx->ptr,
			   get_order(clen_str_4xx->len + body_str_4xx->len));
	}
	if (body_str_5xx->ptr) {
		BUG_ON(!clen_str_5xx->ptr);
		free_pages((unsigned long)clen_str_5xx->ptr,
			   get_order(clen_str_5xx->len + body_str_5xx->len));
	}
}

int
tfw_cfgop_parse_http_status(const char *status, int *out)
{
	int i;
	for (i = 0; status[i]; ++i) {
		if (isdigit(status[i]))
			continue;

		if (i == 1 && status[i] == '*' && !status[i+1]) {
			/*
			 * For status groups only two-character
			 * sequences with first digit are
			 * acceptable (e.g. 4* or 5*).
			 */
			if (tfw_http_check_wildcard_status(status[0], out))
				return 0;
		}
		return -EINVAL;
	}
	/*
	 * For simple HTTP status value only
	 * three-digit numbers are acceptable
	 * currently.
	 */
	if (i != 3 || kstrtoint(status, 10, out))
		return -EINVAL;

	return tfw_cfg_check_range(*out, HTTP_CODE_MIN, HTTP_CODE_MAX);
}

static int
tfw_cfgop_resp_body(TfwCfgSpec *cs, TfwCfgEntry *ce)
{
	int code;

	if (tfw_cfg_check_val_n(ce, 2))
		return -EINVAL;

	if (ce->attr_n) {
		TFW_ERR_NL("Unexpected attributes\n");
		return -EINVAL;
	}

	if (tfw_cfgop_parse_http_status(ce->vals[0], &code)) {
		TFW_ERR_NL("Unable to parse HTTP code value in"
			   " 'response_body' directive: '%s'\n",
			   ce->vals[0]);
		return -EINVAL;
	}

	return tfw_http_config_resp_body(code, ce->vals[1]);
}

static int
tfw_cfgop_whitelist_mark(TfwCfgSpec *cs, TfwCfgEntry *ce)
{
	unsigned int i;
	const char *val;

	if (!ce->val_n) {
		TFW_ERR_NL("%s: At least one argument is required", cs->name);
		return -EINVAL;
	}
	if (ce->attr_n) {
		TFW_ERR_NL("Unexpected attributes\n");
		return -EINVAL;
	}

	tfw_wl_marks.sz = ce->val_n;
	if (!(tfw_wl_marks.mrks = kmalloc(ce->val_n * sizeof(unsigned int),
					  GFP_KERNEL)))
		return -ENOMEM;

	TFW_CFG_ENTRY_FOR_EACH_VAL(ce, i, val) {
		if (tfw_cfg_parse_int(val, &tfw_wl_marks.mrks[i])) {
			TFW_ERR_NL("Unable to parse whitelist"
				   " mark value: '%s'\n", val);
			kfree(tfw_wl_marks.mrks);
			return -EINVAL;
		}
	}

	sort(tfw_wl_marks.mrks, tfw_wl_marks.sz, sizeof(tfw_wl_marks.mrks[0]),
	     tfw_http_marks_cmp, NULL);

	return 0;
}

static void
tfw_cfgop_cleanup_whitelist_mark(TfwCfgSpec *cs)
{
	kfree(tfw_wl_marks.mrks);
}

static TfwCfgSpec tfw_http_specs[] = {
	{
		.name = "block_action",
		.deflt = NULL,
		.handler = tfw_cfgop_block_action,
		.allow_repeat = true,
		.allow_none = true,
	},
	{
		.name = "response_body",
		.deflt = NULL,
		.handler = tfw_cfgop_resp_body,
		.allow_repeat = true,
		.allow_none = true,
		.cleanup = tfw_cfgop_cleanup_resp_body,
	},
	{
		.name = "whitelist_mark",
		.deflt = NULL,
		.handler = tfw_cfgop_whitelist_mark,
		.allow_none = true,
		.cleanup = tfw_cfgop_cleanup_whitelist_mark,
	},
	{ 0 }
};

TfwMod tfw_http_mod  = {
	.name	= "http",
	.specs	= tfw_http_specs,
};

/*
 * ------------------------------------------------------------------------
 *	init/exit
 * ------------------------------------------------------------------------
 */

int __init
tfw_http_init(void)
{
	int r;

	/* Make sure @req->httperr doesn't take too much space. */
	BUILD_BUG_ON(FIELD_SIZEOF(TfwHttpMsg, httperr)
		     > FIELD_SIZEOF(TfwHttpMsg, parser));

	r = tfw_gfsm_register_fsm(TFW_FSM_HTTP, tfw_http_msg_process);
	if (r)
		return r;

	tfw_connection_hooks_register(&http_conn_hooks, TFW_FSM_HTTP);

	ghprio = tfw_gfsm_register_hook(TFW_FSM_TLS,
					TFW_GFSM_HOOK_PRIORITY_ANY,
					TFW_TLS_FSM_DATA_READY,
					TFW_FSM_HTTP, TFW_HTTP_FSM_INIT);
	if (ghprio < 0) {
		tfw_connection_hooks_unregister(TFW_FSM_HTTP);
		tfw_gfsm_unregister_fsm(TFW_FSM_HTTP);
		return ghprio;
	}

	tfw_mod_register(&tfw_http_mod);

	return 0;
}

void
tfw_http_exit(void)
{
	tfw_mod_unregister(&tfw_http_mod);
	tfw_gfsm_unregister_hook(TFW_FSM_TLS, ghprio, TFW_TLS_FSM_DATA_READY);
	tfw_connection_hooks_unregister(TFW_FSM_HTTP);
	tfw_gfsm_unregister_fsm(TFW_FSM_HTTP);
}<|MERGE_RESOLUTION|>--- conflicted
+++ resolved
@@ -844,7 +844,6 @@
 	tfw_http_send_resp(req, code);
 }
 
-<<<<<<< HEAD
 static bool
 tfw_http_hm_suspend(TfwHttpResp *resp, TfwServer *srv)
 {
@@ -894,7 +893,8 @@
 {
 	if (test_bit(TFW_SRV_B_HMONITOR, &srv->flags))
 		tfw_apm_hm_srv_rcount_update(&req->uri_path, srv->apmref);
-=======
+}
+
 static int
 tfw_http_marks_cmp(const void *l, const void *r)
 {
@@ -914,8 +914,8 @@
 	if (bsearch(&skb->mark, tfw_wl_marks.mrks, tfw_wl_marks.sz,
 		    sizeof(tfw_wl_marks.mrks[0]), tfw_http_marks_cmp))
 		msg->flags |= TFW_HTTP_WHITELIST;
->>>>>>> a33aa99c
-}
+}
+
 
 /*
  * Forwarding of requests to a back end server is run under a lock
@@ -1014,7 +1014,6 @@
 	if (tfw_connection_send((TfwConn *)srv_conn, (TfwMsg *)req)) {
 		TFW_DBG2("%s: Forwarding error: conn=[%p] req=[%p]\n",
 			 __func__, srv_conn, req);
-<<<<<<< HEAD
 		if (req->flags & TFW_HTTP_HMONITOR) {
 			tfw_http_req_delist(srv_conn, req);
 			tfw_http_msg_free((TfwHttpMsg *)req);
@@ -1022,13 +1021,9 @@
 				      " monitoring request to server",
 				      &srv_conn->peer->addr);
 		} else {
-			tfw_http_req_error(srv_conn, req, equeue, 500,
-					   "request dropped: forwarding error");
+			tfw_http_req_err(srv_conn, req, eq, 500,
+					 "request dropped: forwarding error");
 		}
-=======
-		tfw_http_req_err(srv_conn, req, eq, 500,
-				 "request dropped: forwarding error");
->>>>>>> a33aa99c
 		return false;
 	}
 	return true;
@@ -1296,58 +1291,36 @@
  * Unlucky requests are just given another chance with minimal effort.
  */
 static void
-<<<<<<< HEAD
-tfw_http_conn_resched(struct list_head *sch_queue, struct list_head *equeue,
-		      TfwSrvConn *prev_conn)
+tfw_http_req_resched(TfwHttpReq *req, TfwServer *srv, struct list_head *eq)
 {
 	TfwSrvConn *sch_conn;
-	TfwHttpReq *req, *tmp;
-	TfwServer *srv = (TfwServer *)prev_conn->peer;
 
 	/*
-	 * Process the complete queue and re-schedule all requests
-	 * to other servers/connections. Health monitoring requests
-	 * must be re-scheduled to the same server (other servers
-	 * may not have enabled health monitor).
+	 * Health monitoring requests must be re-scheduled to
+	 * the same server (other servers may not have enabled
+	 * health monitor).
 	 */
-	list_for_each_entry_safe(req, tmp, sch_queue, fwd_list) {
-		if (req->flags & TFW_HTTP_HMONITOR) {
-			sch_conn = srv->sg->sched->sched_srv_conn((TfwMsg *)req,
-								  srv);
-			if (!sch_conn) {
-				list_del_init(&req->fwd_list);
-				tfw_http_msg_free((TfwHttpMsg *)req);
-				TFW_WARN_ADDR("Unable to find connection to"
-					      " reschedule health monitoring"
-					      " request on server", &srv->addr);
-				continue;
-			}
-		} else if (!(sch_conn = tfw_sched_get_srv_conn((TfwMsg *)req))) {
-			TFW_DBG("Unable to find a backend server\n");
-			__tfw_http_req_error(req, equeue, 502,
-					     "request dropped: unable to find"
-					     " an available back end server");
-			continue;
-		} else {
-			tfw_http_hm_srv_update((TfwServer *)sch_conn->peer,
-					       req);
+	if (req->flags & TFW_HTTP_HMONITOR) {
+		sch_conn = srv->sg->sched->sched_srv_conn((TfwMsg *)req,
+							  srv);
+		if (!sch_conn) {
+			list_del_init(&req->fwd_list);
+			tfw_http_msg_free((TfwHttpMsg *)req);
+			TFW_WARN_ADDR("Unable to find connection to"
+				      " reschedule health monitoring"
+				      " request on server", &srv->addr);
+			return;
 		}
-
-		tfw_http_req_fwd(sch_conn, req, equeue);
-		tfw_srv_conn_put(sch_conn);
-=======
-tfw_http_req_resched(TfwHttpReq *req, struct list_head *eq)
-{
-	TfwSrvConn *sch_conn = tfw_sched_get_srv_conn((TfwMsg *)req);
-
-	if (!sch_conn) {
+	} else if (!(sch_conn = tfw_sched_get_srv_conn((TfwMsg *)req))) {
 		TFW_DBG("Unable to find a backend server\n");
 		tfw_http_error_resp_switch(req, 502,
-				   "request dropped: unable to find"
-				   " an available back end server");
+					   "request dropped: unable to find"
+					   " an available back end server");
 		TFW_INC_STAT_BH(clnt.msgs_otherr);
 		return;
->>>>>>> a33aa99c
+	} else {
+		tfw_http_hm_srv_update((TfwServer *)sch_conn->peer,
+				       req);
 	}
 	tfw_http_req_fwd(sch_conn, req, eq);
 	tfw_srv_conn_put(sch_conn);
@@ -1450,12 +1423,7 @@
 	INIT_LIST_HEAD(&srv_conn->nip_queue);
 	clear_bit(TFW_CONN_B_HASNIP, &srv_conn->flags);
 
-<<<<<<< HEAD
-	if (!list_empty(&sch_queue))
-		tfw_http_conn_resched(&sch_queue, &equeue, srv_conn);
-=======
 	spin_unlock_bh(&srv_conn->fwd_qlock);
->>>>>>> a33aa99c
 
 	/*
 	 * Evict timed-out requests and requests with depleted number of re-send
@@ -1475,7 +1443,7 @@
 			tfw_http_nip_req_resched_err(NULL, req, &eq);
 			continue;
 		}
-		tfw_http_req_resched(req, &eq);
+		tfw_http_req_resched(req, srv, &eq);
 	}
 
 	tfw_http_req_zap_error(&eq);
