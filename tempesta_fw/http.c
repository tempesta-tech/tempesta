--- conflicted
+++ resolved
@@ -471,12 +471,7 @@
 		  size_t hdrs_size)
 {
 	size_t data_len = SLEN(S_304_PART_01);
-<<<<<<< HEAD
-	int conn_flag = req->flags & __TFW_HTTP_MSG_M_CONN_MASK, ret = 0;
-=======
-	TfwMsgIter *it = (TfwMsgIter *)msg_it;
 	int ret = 0;
->>>>>>> 067829b8
 	static TfwStr rh = {
 		.ptr = S_304_PART_01, .len = SLEN(S_304_PART_01) };
 	static TfwStr crlf_keep = {
@@ -2721,7 +2716,6 @@
 	unsigned int parsed, curr_skb_trail;
 	unsigned int off = data->off, trail = data->trail;
 	struct sk_buff *skb = data->skb;
-<<<<<<< HEAD
 	TfwHttpReq *req;
 	TfwHttpMsg *hmsib;
 	TfwHttpParser *parser;
@@ -2729,36 +2723,21 @@
 
 	BUG_ON(!conn->msg);
 	BUG_ON(off >= skb->len);
-
-	TFW_DBG2("Received %u client data bytes on conn=%p msg=%p\n",
-		 skb->len, conn, conn->msg);
-=======
-	unsigned int off = data->off;
-	unsigned int data_off = off;
-	TfwFsmData data_up;
-
-	BUG_ON(!conn->msg);
-	BUG_ON(data_off >= skb->len);
+	BUG_ON(trail >= skb->len);
 
 	TFW_DBG2("Received %u client data bytes on conn=%p msg=%p\n",
 		 skb->len - off, conn, conn->msg);
->>>>>>> 067829b8
 
 	/*
 	 * Process pipelined requests in a loop
 	 * until all data in the SKB is processed.
 	 */
-<<<<<<< HEAD
 next_msg:
 	block = false;
 	parsed = 0;
 	hmsib = NULL;
 	req = (TfwHttpReq *)conn->msg;
-	parser = &req->parser;
-
-	/* Set TLS flag first to return error response encrypted. */
-	if (TFW_CONN_TYPE(conn) & TFW_FSM_HTTPS)
-		req->flags |= TFW_HTTP_F_REQ_TLS;
+	parser = &conn->parser;
 
 	r = ss_skb_process(skb, off, trail, tfw_http_parse_req, req,
 			   &req->chunk_cnt, &parsed);
@@ -2792,108 +2771,6 @@
 		return TFW_BLOCK;
 	case TFW_POSTPONE:
 		r = tfw_gfsm_move(&conn->state, TFW_HTTP_FSM_REQ_CHUNK,
-=======
-	while (skb) {
-		int req_conn_close;
-		bool block = false;
-		TfwHttpMsg *hmsib = NULL;
-		TfwHttpReq *req = (TfwHttpReq *)conn->msg;
-		TfwHttpParser *parser = &conn->parser;
-
-		/*
-		 * Process/parse data in the SKB.
-		 * @off points at the start of data for processing.
-		 * @data_off is the current offset of data to process in
-		 * the SKB. After processing @data_off points at the end
-		 * of latest data chunk. However processing may have
-		 * stopped in the middle of the chunk. Adjust it to point
-		 * to the right location within the chunk.
-		 */
-		off = data_off;
-		r = ss_skb_process(skb, &data_off, tfw_http_parse_req, req);
-		data_off -= parser->to_go;
-		req->msg.len += data_off - off;
-		TFW_ADD_STAT_BH(data_off - off, clnt.rx_bytes);
-
-		TFW_DBG2("Request parsed: len=%u parsed=%d msg_len=%lu"
-			 " ver=%d res=%d\n",
-			 skb->len - off, data_off - off, req->msg.len,
-			 req->version, r);
-
-		/*
-		 * We have to keep @data the same to pass it as is to FSMs
-		 * registered with lower priorities after us, but we must
-		 * feed the new data version to FSMs registered on our states.
-		 */
-		data_up.skb = skb;
-		data_up.off = off;
-		data_up.req = (TfwMsg *)req;
-		data_up.resp = NULL;
-
-		switch (r) {
-		default:
-			TFW_ERR("Unrecognized HTTP request "
-				"parser return code, %d\n", r);
-			BUG();
-		case TFW_BLOCK:
-			TFW_DBG2("Block invalid HTTP request\n");
-			TFW_INC_STAT_BH(clnt.msgs_parserr);
-			tfw_client_drop(req, 400, "failed to parse request");
-			return TFW_BLOCK;
-		case TFW_POSTPONE:
-			r = tfw_gfsm_move(&conn->state, TFW_HTTP_FSM_REQ_CHUNK,
-					  &data_up);
-			TFW_DBG3("TFW_HTTP_FSM_REQ_CHUNK return code %d\n", r);
-			if (r == TFW_BLOCK) {
-				TFW_INC_STAT_BH(clnt.msgs_filtout);
-				tfw_client_block(req, 403, "postponed"
-					       " request has been"
-					       " filtered out");
-				return TFW_BLOCK;
-			}
-			/*
-			 * TFW_POSTPONE status means that parsing succeeded
-			 * but more data is needed to complete it. Lower layers
-			 * just supply data for parsing. They only want to know
-			 * if processing of a message should continue or not.
-			 */
-			return TFW_PASS;
-		case TFW_PASS:
-			/*
-			 * The request is fully parsed,
-			 * fall through and process it.
-			 */
-			BUG_ON(!test_bit(TFW_HTTP_B_CHUNKED, req->flags)
-			       && (req->content_length != req->body.len));
-		}
-
-		/*
-		 * The message is fully parsed, the rest of the data in the
-		 * stream may represent another request or its part.
-		 * If skb splitting has failed, the request can't be forwarded
-		 * to backend server or request-response sequence can be broken.
-		 * @skb is replaced with pointer to a new SKB.
-		 */
-		if (data_off < skb->len) {
-			skb = ss_skb_split(skb, data_off);
-			if (unlikely(!skb)) {
-				TFW_INC_STAT_BH(clnt.msgs_otherr);
-				tfw_client_block(req, 500,
-						 "Can't split pipelined "
-						 "requests");
-				return TFW_BLOCK;
-			}
-		}
-		else {
-			skb = NULL;
-		}
-
-		/* Assign the right virtual host for current request. */
-		if ((req->vhost = tfw_http_tbl_vhost((TfwMsg *)req, &block)))
-			req->location = tfw_location_match(req->vhost,
-							   &req->uri_path);
-		r = tfw_gfsm_move(&conn->state, TFW_HTTP_FSM_REQ_MSG,
->>>>>>> 067829b8
 				  &data_up);
 		TFW_DBG3("TFW_HTTP_FSM_REQ_CHUNK return code %d\n", r);
 		if (r == TFW_BLOCK) {
@@ -2914,9 +2791,35 @@
 		 * The request is fully parsed,
 		 * fall through and process it.
 		 */
-<<<<<<< HEAD
-		BUG_ON(!(req->flags & TFW_HTTP_F_CHUNKED)
+		BUG_ON(!test_bit(TFW_HTTP_B_CHUNKED, req->flags)
 		       && (req->content_length != req->body.len));
+	}
+
+	/*
+	 * Chop TLS overhead for current skb after ss_skb_process() which
+	 * works with offset and trail on its own and before we split the skb.
+	 */
+	if (tfw_http_chop_skb((TfwHttpMsg *)req, skb, off, curr_skb_trail))
+		return TFW_BLOCK;
+
+	/*
+	 * The message is fully parsed, the rest of the data in the
+	 * stream may represent another request or its part.
+	 * If skb splitting has failed, the request can't be forwarded
+	 * to backend server or request-response sequence can be broken.
+	 * @skb is replaced with pointer to a new SKB.
+	 */
+	if (parsed < skb->len) {
+		skb = ss_skb_split(skb, parsed);
+		if (unlikely(!skb)) {
+			TFW_INC_STAT_BH(clnt.msgs_otherr);
+			tfw_client_block(req, 500,
+					 "Can't split pipelined requests");
+			return TFW_BLOCK;
+		}
+		off = 0;
+	} else {
+		skb = NULL;
 	}
 
 	/* Assign the right virtual host for current request. */
@@ -2939,56 +2842,6 @@
 					   " http table");
 		return TFW_BLOCK;
 	}
-=======
-		if ((req->version == TFW_HTTP_VER_09)
-		    || ((req->version == TFW_HTTP_VER_10)
-			&& !test_bit(TFW_HTTP_B_CONN_KA, req->flags)))
-		{
-			__set_bit(TFW_HTTP_B_CONN_CLOSE, req->flags);
-		}
-
-		/*
-		 * The request has been successfully parsed and processed.
-		 * If the connection will be closed after the response to
-		 * the request is sent to the client, then there's no need
-		 * to process pipelined requests. Also, the request may be
-		 * released when handled in tfw_cache_req_process() below.
-		 * So, save the needed request flag for later use as it
-		 * may not be accessible later through @req->flags.
-		 * If the connection must be closed, it also should be marked
-		 * with @Conn_Stop flag - to left it alive for sending responses
-		 * and, at the same time, to stop passing data for processing
-		 * from the lower layer.
-		 */
-		if ((req_conn_close = test_bit(TFW_HTTP_B_CONN_CLOSE, req->flags))) {
-			TFW_CONN_TYPE(req->conn) |= Conn_Stop;
-			if (unlikely(skb)) {
-				__kfree_skb(skb);
-				skb = NULL;
-			}
-		}
-
-		/*
-		 * Pipelined requests: create a new sibling message.
-		 * If pipelined message can't be created, it still possible to
-		 * process current one. But @skb must be freed then, since it's
-		 * not owned by any message.
-		 */
-		if (!req_conn_close && skb) {
-			hmsib = tfw_http_msg_create_sibling((TfwHttpMsg *)req,
-							    skb);
-			if (unlikely(!hmsib)) {
-				TFW_INC_STAT_BH(clnt.msgs_otherr);
-				__set_bit(TFW_HTTP_B_CONN_CLOSE, req->flags);
-				TFW_CONN_TYPE(conn) |= Conn_Stop;
-				tfw_http_conn_error_log(conn,
-							"Can't create pipelined"
-							" request");
-				__kfree_skb(skb);
-				skb = NULL;
-			}
-		}
->>>>>>> 067829b8
 
 	/*
 	 * The time the request was received is used for age
@@ -3017,9 +2870,9 @@
 	 */
 	if ((req->version == TFW_HTTP_VER_09)
 	    || ((req->version == TFW_HTTP_VER_10)
-		&& !(req->flags & __TFW_HTTP_MSG_M_CONN_MASK)))
+		&& !test_bit(TFW_HTTP_B_CONN_KA, req->flags)))
 	{
-		req->flags |= TFW_HTTP_F_CONN_CLOSE;
+		__set_bit(TFW_HTTP_B_CONN_CLOSE, req->flags);
 	}
 
 	/*
@@ -3035,32 +2888,32 @@
 	 * and, at the same time, to stop passing data for processing
 	 * from the lower layer.
 	 */
-	if((req_conn_close = req->flags & TFW_HTTP_F_CONN_CLOSE))
+	if ((req_conn_close = test_bit(TFW_HTTP_B_CONN_CLOSE, req->flags))) {
 		TFW_CONN_TYPE(req->conn) |= Conn_Stop;
-
-	if (!req_conn_close && !curr_skb_trail) {
-		/*
-		 * Pipelined requests: create a new sibling message.
-		 * @skb is replaced with pointer to a new SKB.
-		 */
-		hmsib = tfw_http_msg_create_sibling((TfwHttpMsg *)req, &skb,
-						    parsed);
+		if (unlikely(skb)) {
+			__kfree_skb(skb);
+			skb = NULL;
+		}
+	}
+
+	/*
+	 * Pipelined requests: create a new sibling message.
+	 * If pipelined message can't be created, it still possible to
+	 * process current one. But @skb must be freed then, since it's
+	 * not owned by any message.
+	 */
+	if (!req_conn_close && skb) {
+		hmsib = tfw_http_msg_create_sibling((TfwHttpMsg *)req, skb);
 		if (unlikely(!hmsib)) {
-			/*
-			 * Unfortunately, there's no recourse. The
-			 * caller expects that data is processed in
-			 * full, and can't deal with partially
-			 * processed data.
-			 */
 			TFW_INC_STAT_BH(clnt.msgs_otherr);
-			tfw_client_drop(req, 500, "cannot create"
-				      " sibling request");
-			return TFW_BLOCK;
+			__set_bit(TFW_HTTP_B_CONN_CLOSE, req->flags);
+			TFW_CONN_TYPE(conn) |= Conn_Stop;
+			tfw_http_conn_error_log(conn, "Can't create pipelined"
+						      " request");
+			__kfree_skb(skb);
+			skb = NULL;
 		}
 	}
-
-	if (tfw_http_chop_skb((TfwHttpMsg *)req, skb, off, curr_skb_trail))
-		return TFW_BLOCK;
 
 	/*
 	 * Complete HTTP message has been collected and processed
@@ -3094,7 +2947,6 @@
 		 * The request should either be stored or released.
 		 * Otherwise we lose the reference to it and get a leak.
 		 */
-<<<<<<< HEAD
 		tfw_http_send_resp(req, 500, "request dropped:"
 					     " processing error");
 		TFW_INC_STAT_BH(clnt.msgs_otherr);
@@ -3116,21 +2968,7 @@
 		 * Data processing will continue with the new SKB.
 		 */
 		conn->msg = (TfwMsg *)hmsib;
-		off = 0;
 		goto next_msg;
-=======
-		if (unlikely(req_conn_close))
-			break;
-
-		if (hmsib) {
-			/*
-			 * Switch connection to the new sibling message.
-			 * Data processing will continue with the new SKB.
-			 */
-			data_off = 0;
-			conn->msg = (TfwMsg *)hmsib;
-		}
->>>>>>> 067829b8
 	}
 
 	return r;
@@ -3374,29 +3212,23 @@
 {
 	int r = TFW_BLOCK;
 	unsigned int chunks_unused, parsed;
+	unsigned int off = data->off;
 	struct sk_buff *skb = data->skb;
-<<<<<<< HEAD
-=======
-	unsigned int off = data->off;
-	unsigned int data_off = off;
->>>>>>> 067829b8
 	TfwHttpReq *bad_req;
 	TfwHttpMsg *hmresp, *hmsib;
 	TfwHttpParser *parser;
 	TfwFsmData data_up;
-	bool filtout = false;
+	bool conn_stop, filtout = false;
 
 	BUG_ON(!conn->msg);
-<<<<<<< HEAD
 	/*
 	 * #769: There is no client side TLS, so we don't read HTTP responses
 	 * through TLS connection, so trail and off should be zero.
+	 * However, TCP overlapping segments still may produce non-zero offset
+	 * in ss_tcp_process_skb().
 	 */
 	WARN_ON_ONCE(data->trail);
-	WARN_ON_ONCE(data->off);
-=======
-	BUG_ON(data_off >= skb->len);
->>>>>>> 067829b8
+	BUG_ON(off >= skb->len);
 
 	TFW_DBG2("Received %u server data bytes on conn=%p msg=%p\n",
 		skb->len, conn, conn->msg);
@@ -3404,48 +3236,32 @@
 	 * Process pipelined requests in a loop
 	 * until all data in the SKB is processed.
 	 */
-<<<<<<< HEAD
 next_msg:
+	conn_stop = false;
 	parsed = 0;
 	hmsib = NULL;
 	hmresp = (TfwHttpMsg *)conn->msg;
-	parser = &hmresp->parser;
-
-	r = ss_skb_process(skb, 0, 0, tfw_http_parse_resp, hmresp,
+	parser = &conn->parser;
+
+	r = ss_skb_process(skb, off, 0, tfw_http_parse_resp, hmresp,
 			   &chunks_unused, &parsed);
 	hmresp->msg.len += parsed;
 	TFW_ADD_STAT_BH(parsed, serv.rx_bytes);
-=======
-	while (skb) {
-		TfwHttpMsg *hmsib = NULL;
-		TfwHttpParser *parser;
-		bool conn_stop = false;
-
-		hmresp = (TfwHttpMsg *)conn->msg;
-		parser = &conn->parser;
->>>>>>> 067829b8
 
 	TFW_DBG2("Response parsed: len=%u parsed=%d msg_len=%lu"
 		 " ver=%d res=%d\n",
 		 skb->len, parsed, hmresp->msg.len, hmresp->version, r);
 
-<<<<<<< HEAD
 	/*
 	 * We have to keep @data the same to pass it as is to FSMs
 	 * registered with lower priorities after us, but we must
 	 * feed the new data version to FSMs registered on our states.
 	 */
 	data_up.skb = skb;
-	data_up.off = 0;
+	data_up.off = off;
 	data_up.trail = 0;
 	data_up.req = NULL;
 	data_up.resp = (TfwMsg *)hmresp;
-=======
-		TFW_DBG2("Response parsed: len=%u parsed=%d msg_len=%lu"
-			 " ver=%d res=%d\n",
-			 skb->len - off, data_off - off, hmresp->msg.len,
-			 hmresp->version, r);
->>>>>>> 067829b8
 
 	switch (r) {
 	default:
@@ -3471,57 +3287,6 @@
 			TFW_INC_STAT_BH(serv.msgs_filtout);
 			filtout = true;
 			goto bad_msg;
-<<<<<<< HEAD
-=======
-		case TFW_POSTPONE:
-			r = tfw_gfsm_move(&conn->state, TFW_HTTP_FSM_RESP_CHUNK,
-					  &data_up);
-			TFW_DBG3("TFW_HTTP_FSM_RESP_CHUNK return code %d\n", r);
-			if (r == TFW_BLOCK) {
-				TFW_INC_STAT_BH(serv.msgs_filtout);
-				filtout = true;
-				goto bad_msg;
-			}
-			/*
-			 * TFW_POSTPONE status means that parsing succeeded
-			 * but more data is needed to complete it. Lower layers
-			 * just supply data for parsing. They only want to know
-			 * if processing of a message should continue or not.
-			 */
-			return TFW_PASS;
-		case TFW_PASS:
-			/*
-			 * The response is fully parsed, fall through and
-			 * process it. If the response has broken length, then
-			 * block it (the server connection will be dropped).
-			 */
-			if (!(test_bit(TFW_HTTP_B_CHUNKED, hmresp->flags)
-			      || test_bit(TFW_HTTP_B_VOID_BODY, hmresp->flags))
-			    && (hmresp->content_length != hmresp->body.len))
-			{
-				goto bad_msg;
-			}
-		}
-
-		/*
-		 * The message is fully parsed, the rest of the data in the
-		 * stream may represent another response or its part.
-		 * If skb splitting has failed, the response cant be forwarded
-		 * to client or request-response sequence on client side can be
-		 * broken and client may receive sensitive data from other
-		 * clients can be also sent there.
-		 * @skb is replaced with pointer to a new SKB.
-		 */
-		if (data_off < skb->len) {
-			skb = ss_skb_split(skb, data_off);
-			if (unlikely(!skb)) {
-				TFW_INC_STAT_BH(serv.msgs_otherr);
-				goto bad_msg;
-			}
-		}
-		else {
-			skb = NULL;
->>>>>>> 067829b8
 		}
 		/*
 		 * TFW_POSTPONE status means that parsing succeeded
@@ -3536,10 +3301,32 @@
 		 * process it. If the response has broken length, then
 		 * block it (the server connection will be dropped).
 		 */
-		if (!(hmresp->flags & (TFW_HTTP_F_CHUNKED
-				       | TFW_HTTP_F_VOID_BODY))
+		if (!(test_bit(TFW_HTTP_B_CHUNKED, hmresp->flags)
+		      || test_bit(TFW_HTTP_B_VOID_BODY, hmresp->flags))
 		    && (hmresp->content_length != hmresp->body.len))
+		{
 			goto bad_msg;
+		}
+	}
+
+	/*
+	 * The message is fully parsed, the rest of the data in the
+	 * stream may represent another response or its part.
+	 * If skb splitting has failed, the response cant be forwarded
+	 * to client or request-response sequence on client side can be
+	 * broken and client may receive sensitive data from other
+	 * clients can be also sent there.
+	 * @skb is replaced with pointer to a new SKB.
+	 */
+	if (off + parsed < skb->len) {
+		skb = ss_skb_split(skb, off + parsed);
+		if (unlikely(!skb)) {
+			TFW_INC_STAT_BH(serv.msgs_otherr);
+			goto bad_msg;
+		}
+	}
+	else {
+		skb = NULL;
 	}
 
 	/*
@@ -3569,42 +3356,20 @@
 	 * we have pipelined responses. Create a sibling message.
 	 * @skb is replaced with a pointer to a new SKB.
 	 */
-	if (parsed < skb->len) {
-		hmsib = tfw_http_msg_create_sibling(hmresp, &skb, parsed);
+	if (skb) {
+		hmsib = tfw_http_msg_create_sibling(hmresp, skb);
 		/*
-<<<<<<< HEAD
 		 * In case of an error there's no recourse. The
 		 * caller expects that data is processed in full,
 		 * and can't deal with partially processed data.
 		 */
 		if (unlikely(!hmsib)) {
 			TFW_INC_STAT_BH(serv.msgs_otherr);
-=======
-		 * If @skb's data has not been processed in full, then
-		 * we have pipelined responses. Create a sibling message.
-		 */
-		if (skb) {
-			hmsib = tfw_http_msg_create_sibling(hmresp, skb);
->>>>>>> 067829b8
-			/*
-			 * Unable to create a sibling message.
-			 * Send the parsed response to the client
-			 * and close the server connection.
-			 */
-<<<<<<< HEAD
-			tfw_http_resp_cache(hmresp);
-			return TFW_BLOCK;
-=======
-			if (unlikely(!hmsib)) {
-				TFW_INC_STAT_BH(serv.msgs_otherr);
-				tfw_http_conn_error_log(conn,
-							"Can't create pipelined"
-							" response");
-				__kfree_skb(skb);
-				skb = NULL;
-				conn_stop = true;
-			}
->>>>>>> 067829b8
+			tfw_http_conn_error_log(conn, "Can't create pipelined"
+						      " response");
+			__kfree_skb(skb);
+			skb = NULL;
+			conn_stop = true;
 		}
 	}
 
@@ -3620,53 +3385,29 @@
 	/*
 	 * Pass the response to cache for further processing.
 	 * In the end, the response is sent on to the client.
-	 */
-	if (tfw_http_resp_cache(hmresp))
+	 * @hmsib is not attached to the connection yet.
+	 */
+	if (tfw_http_resp_cache(hmresp)) {
+		tfw_http_conn_msg_free(hmsib);
 		return TFW_BLOCK;
+	}
 next_resp:
 	if (hmsib) {
 		/*
-<<<<<<< HEAD
 		 * Switch the connection to the sibling message.
 		 * Data processing will continue with the new SKB.
 		 */
+		off = 0;
 		conn->msg = (TfwMsg *)hmsib;
+		off = 0;
 		goto next_msg;
-=======
-		 * If a non critical error occurred in further GFSM processing,
-		 * then the response and the paired request had been handled.
-		 * Keep the server connection open for data exchange.
+	}
+	else if (unlikely(conn_stop)) {
+		/*
+		 * Creation of sibling response has failed, close
+		 * the connection to recover.
 		 */
-		if (unlikely(r != TFW_PASS)) {
-			r = TFW_PASS;
-			goto next_resp;
-		}
-		/*
-		 * Pass the response to cache for further processing.
-		 * In the end, the response is sent on to the client.
-		 * @hmsib is not attached to the connection yet.
-		 */
-		if (tfw_http_resp_cache(hmresp)) {
-			tfw_http_conn_msg_free(hmsib);
-			return TFW_BLOCK;
-		}
-next_resp:
-		if (hmsib) {
-			/*
-			 * Switch the connection to the sibling message.
-			 * Data processing will continue with the new SKB.
-			 */
-			data_off = 0;
-			conn->msg = (TfwMsg *)hmsib;
-		}
-		else if (unlikely(conn_stop)) {
-			/*
-			 * Creation of sibling response has failed, close
-			 * the connection to recover.
-			 */
-			return TFW_BLOCK;
-		}
->>>>>>> 067829b8
+		return TFW_BLOCK;
 	}
 
 	return r;
