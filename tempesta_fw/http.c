/**
 *		Tempesta FW
 *
 * HTTP processing.
 *
 * Copyright (C) 2012-2014 NatSys Lab. (info@natsys-lab.com).
 * Copyright (C) 2015 Tempesta Technologies, Inc.
 *
 * This program is free software; you can redistribute it and/or modify it
 * under the terms of the GNU General Public License as published by
 * the Free Software Foundation; either version 2 of the License,
 * or (at your option) any later version.
 *
 * This program is distributed in the hope that it will be useful, but WITHOUT
 * ANY WARRANTY; without even the implied warranty of MERCHANTABILITY or FITNESS
 * FOR A PARTICULAR PURPOSE.
 * See the GNU General Public License for more details.
 *
 * You should have received a copy of the GNU General Public License along with
 * this program; if not, write to the Free Software Foundation, Inc., 59
 * Temple Place - Suite 330, Boston, MA 02111-1307, USA.
 */
#include <linux/highmem.h>
#include <linux/skbuff.h>
#include <linux/string.h>

#include "cache.h"
#include "classifier.h"
#include "client.h"
#include "gfsm.h"
#include "hash.h"
#include "http.h"
#include "http_msg.h"
#include "http_sticky.h"
#include "log.h"
#include "sched.h"

#include "sync_socket.h"

/*
 * Build Tempesta message from pieces of data.
 *
 * The functions tfw_http_msg_setup() and tfw_http_msg_add_data()
 * are designed to work together. The objective is to avoid error
 * processing when putting stream data in SKBs piece by piece.
 *
 * Errors may be returned by memory allocation functions,
 * so that job is done in tfw_http_msg_setup(). Given the total
 * HTTP message length, it allocates an appropriate number of SKBs
 * and page fragments to hold the payload, and sets them up in
 * Tempesta message.
 *
 * SKBs are created complely headerless. The linear part of SKBs
 * is set apart for headers, and stream data is placed in paged
 * fragments. Lower layers will take care of prepending all
 * required headers.
 *
 * tfw_http_msg_add_data() adds a piece of data to the message,
 * forming data stream piece by piece. All memory for data
 * has been allocated and set up by tfw_http_msg_setup(),
 * so any errors that we may get are considered critical.
 *
 * State is kept between calls to these functions to facilitate
 * quick access to current SKB and page fragment. State is passed
 * and updated on each call to these functions.
 */
typedef struct tfw_msg_add_state {
	struct sk_buff	*skb;
	unsigned int	fragnum;
} tfw_mastate_t;

void
tfw_http_msg_add_data(void *handle, TfwMsg *msg, char *data, size_t len)
{
	skb_frag_t *frag;
	tfw_mastate_t *state = (tfw_mastate_t *)handle;
	struct sk_buff *skb = state->skb;
	unsigned int i_frag = state->fragnum;
	size_t copy_size, page_offset, data_offset = 0;

	BUG_ON(skb == NULL);
	BUG_ON(i_frag >= MAX_SKB_FRAGS);

	while (len) {
		if (i_frag >= MAX_SKB_FRAGS) {
			skb = ss_skb_next(&msg->skb_list, skb);
			state->skb = skb;
			state->fragnum = 0;
			i_frag = 0;
			BUG_ON(skb == NULL);
		}
		for (; len && (i_frag < MAX_SKB_FRAGS); i_frag++) {
			frag = &skb_shinfo(skb)->frags[i_frag];
			page_offset = skb_frag_size(frag);
			copy_size = min(len, PAGE_SIZE - page_offset);
			memcpy(page_address(frag->page.p) + page_offset,
			       data + data_offset, copy_size);
			skb_frag_size_add(frag, copy_size);
			data_offset += copy_size;
			len -= copy_size;
		}
		/*
		 * The above for() loop runs at least once,
		 * which means that i_frags is always incremented.
		 */
		state->fragnum = i_frag - 1;
	}
	/* In the end, data_offset equals the initial len value */
	skb->len += data_offset;
	skb->data_len += data_offset;
}

void *
tfw_http_msg_setup(TfwHttpMsg *hm, size_t len)
{
	struct page *page;
	struct sk_buff *skb;
	tfw_mastate_t *state;
	int i_frag, i_skb, nr_skb_frags;
	int nr_frags = DIV_ROUND_UP(len, PAGE_SIZE);
	int nr_skbs = DIV_ROUND_UP(nr_frags, MAX_SKB_FRAGS);

	/*
	 * TODO: Make sure to create SKBs with payload size <= MSS
	 */
	if ((state = tfw_pool_alloc(hm->pool, sizeof(*state))) == NULL) {
		return NULL;
	}
	for (i_skb = 0; i_skb < nr_skbs; i_skb++) {
		if ((skb = alloc_skb(MAX_TCP_HEADER, GFP_ATOMIC)) == NULL) {
			return NULL;
		}
		skb_reserve(skb, MAX_TCP_HEADER);
		ss_skb_queue_tail(&hm->msg.skb_list, skb);

		nr_skb_frags = min_t(size_t, nr_frags, MAX_SKB_FRAGS);
		for (i_frag = 0; i_frag < nr_skb_frags; i_frag++) {
			if ((page = alloc_page(GFP_ATOMIC)) == NULL) {
				return NULL;
			}
			__skb_fill_page_desc(skb, i_frag, page, 0, 0);
			skb->truesize += PAGE_SIZE;
			skb_shinfo(skb)->nr_frags++;
		}
		nr_frags -= nr_skb_frags;
	}
	/* Set up initial state */
	state->skb = ss_skb_peek(&hm->msg.skb_list);
	state->fragnum = 0;

	return state;
}

#define S_CRLF			"\r\n"
#define S_CRLFCRLF		"\r\n\r\n"
#define S_HTTP			"http://"

#define S_302			"HTTP/1.1 302 Found"
#define S_502			"HTTP/1.1 502 Bad Gateway"

#define S_F_HOST		"Host: "
#define S_F_DATE		"Date: "
#define S_F_CONTENT_LENGTH	"Content-Length: "
#define S_F_LOCATION		"Location: "
#define S_F_CONNECTION		"Connection: "
#define S_F_SET_COOKIE		"Set-Cookie: "

#define S_V_DATE		"Sun, 06 Nov 1994 08:49:37 GMT"
#define S_V_CONTENT_LENGTH	"9999"

#define SLEN(s)			(sizeof(s) - 1)

/*
 * Prepare current date in the format required for HTTP "Date:"
 * header field. See RFC 2616 section 3.3.
 */
size_t
tfw_http_prep_date(char *buf)
{
	struct tm tm;
	struct timespec ts;
	char *ptr = buf;

	static char *wday[] __read_mostly =
		{ "Sun, ", "Mon, ", "Tue, ",
		  "Wed, ", "Thu, ", "Fri, ", "Sat, " };
	static char *month[] __read_mostly =
		{ " Jan ", " Feb ", " Mar ", " Apr ", " May ", " Jun ",
		  " Jul ", " Aug ", " Sep ", " Oct ", " Nov ", " Dec " };

#define PRINT_2DIGIT(p, n)			\
	*p++ = (n <= 9) ? '0' : '0' + n / 10;	\
	*p++ = '0' + n % 10;

	getnstimeofday(&ts);
	time_to_tm(ts.tv_sec, 0, &tm);

	memcpy(ptr, wday[tm.tm_wday], 5);
	ptr += 5;
	PRINT_2DIGIT(ptr, tm.tm_mday);
	memcpy(ptr, month[tm.tm_mon], 5);
	ptr += 5;
	PRINT_2DIGIT(ptr, (tm.tm_year + 1900) / 100);
	PRINT_2DIGIT(ptr, (tm.tm_year + 1900) % 100);
	*ptr++ = ' ';
	PRINT_2DIGIT(ptr, tm.tm_hour);
	*ptr++ = ':';
	PRINT_2DIGIT(ptr, tm.tm_min);
	*ptr++ = ':';
	PRINT_2DIGIT(ptr, tm.tm_sec);
	memcpy(ptr, " GMT", 4);
	ptr += 4;
#undef PRINT_2DIGIT

	return ptr - buf;
}

/*
 * Convert a C string to a printable hex string.
 *
 * Each character makes two hex digits, thus the size of the
 * output buffer must be twice of the length of input string.
 */
size_t
tfw_http_prep_hexstring(char *buf, u_char *value, size_t len)
{
	char *ptr = buf;

	while (len--) {
		*ptr++ = hex_asc_hi(*value);
		*ptr++ = hex_asc_lo(*value++);
	}
	return (ptr - buf);
}

/*
 * Prepare an HTTP 302 response to the client. The response redirects
 * the client to the same URI as the original request, but it includes
 * 'Set-Cookie:' header field that sets Tempesta sticky cookie.
 */
#define S_302_PART_01		S_302 S_CRLF S_F_DATE
/* Insert current date */
#define S_302_PART_02		S_CRLF S_F_CONTENT_LENGTH "0" S_CRLF	\
				S_F_LOCATION S_HTTP
/* Insert full location URI */
#define S_302_PART_03		S_CRLF S_F_SET_COOKIE
/* Insert cookie name and value */
#define S_302_PART_04		S_CRLFCRLF

#define S_302_FIXLEN							\
	SLEN(S_302_PART_01) + SLEN(S_V_DATE) + SLEN(S_302_PART_02)	\
	+ SLEN(S_302_PART_03) + SLEN(S_302_PART_04)

TfwHttpMsg *
tfw_http_prep_302(TfwHttpMsg *hm, TfwStr *cookie)
{
	void *handle;
	TfwStr *chunk;
	TfwMsg *msg;
	TfwHttpMsg *resp;
	TfwHttpReq *req = (TfwHttpReq *)hm;
	u_char *ptr, buf[SLEN(S_F_HOST) + 256];
	size_t len, data_len = S_302_FIXLEN;

	if (!(hm->flags & TFW_HTTP_STICKY_SET)) {
		return NULL;
	}
	if ((resp = tfw_http_msg_alloc(Conn_Srv)) == NULL) {
		return NULL;
	}
	msg = (TfwMsg *)resp;
	resp->conn = hm->conn;

	/* Add variable part of data length to get the total */
	data_len += req->host.len
		    ? req->host.len
		    : hm->h_tbl->tbl[TFW_HTTP_HDR_HOST].field.len;
	data_len += req->uri_path.len + tfw_str_len(cookie);

	if ((handle = tfw_http_msg_setup(resp, data_len)) == NULL) {
		tfw_http_msg_free(resp);
		return NULL;
	}

	tfw_http_msg_add_data(handle, msg, S_302_PART_01, SLEN(S_302_PART_01));
	len = tfw_http_prep_date(buf);
	tfw_http_msg_add_data(handle, msg, buf, len);
	tfw_http_msg_add_data(handle, msg, S_302_PART_02, SLEN(S_302_PART_02));
	if (req->host.len) {
		TFW_STR_FOR_EACH_CHUNK(chunk, &req->host) {
			tfw_http_msg_add_data(handle, msg, chunk->ptr,
							   chunk->len);
		}
	} else {
		TfwStr *hdr = &hm->h_tbl->tbl[TFW_HTTP_HDR_HOST].field;
		/*
		 * HOST is a special header in Tempesta, and it should not
		 * contain the actual "Host: " prefix. But it does now.
		 * Work around it.
		 */
		if (TFW_STR_IS_PLAIN(hdr)) {
			tfw_http_msg_add_data(handle, msg,
					      hdr->ptr + SLEN(S_F_HOST),
					      hdr->len - SLEN(S_F_HOST));
		} else  {
			/*
			 * Per RFC 1035, 2181, max length of FQDN is 255.
			 * What if it is UTF-8 encoded?
			 */
			/*
			 * XXX Linearize TfwStr{}. Should be eliminated
			 * when better TfwStr{} functions are implemented.
			 */
			tfw_str_to_cstr(hdr, buf, hdr->len);
			ptr = strim(buf + SLEN(S_F_HOST));
			tfw_http_msg_add_data(handle, msg, ptr,
					      hdr->len - (ptr - buf));
		}
	}
	TFW_STR_FOR_EACH_CHUNK(chunk, &req->uri_path) {
		tfw_http_msg_add_data(handle, msg, chunk->ptr, chunk->len);
	}
	tfw_http_msg_add_data(handle, msg, S_302_PART_03, SLEN(S_302_PART_03));
	TFW_STR_FOR_EACH_CHUNK(chunk, cookie) {
		tfw_http_msg_add_data(handle, msg, chunk->ptr, chunk->len);
	}
	tfw_http_msg_add_data(handle, msg, S_302_PART_04, SLEN(S_302_PART_04));

	return resp;
}

/*
 * Prepare an HTTP 502 response to the client. It tells the client that
 * Tempesta is unable to forward the request to the designated server.
 */
#define S_502_PART_01		S_502 S_CRLF S_F_DATE
/* Insert current date */
#define S_502_PART_02		S_CRLF S_F_CONTENT_LENGTH "0" S_CRLFCRLF

#define S_502_FIXLEN							\
	SLEN(S_502_PART_01) + SLEN(S_V_DATE) + SLEN(S_502_PART_02)

TfwHttpMsg *
tfw_http_prep_502(TfwHttpMsg *hm)
{
	void *handle;
	TfwMsg *msg;
	TfwHttpMsg *resp;
	u_char buf[SLEN(S_V_DATE)];
	size_t len, data_len = S_502_FIXLEN;

	if ((resp = tfw_http_msg_alloc(Conn_Srv)) == NULL) {
		return NULL;
	}
	msg = (TfwMsg *)resp;
	resp->conn = hm->conn;

	if ((handle = tfw_http_msg_setup(resp, data_len)) == NULL) {
		tfw_http_msg_free(resp);
		return NULL;
	}

	tfw_http_msg_add_data(handle, msg, S_502_PART_01, SLEN(S_502_PART_01));
	len = tfw_http_prep_date(buf);
	tfw_http_msg_add_data(handle, msg, buf, len);
	tfw_http_msg_add_data(handle, msg, S_502_PART_02, SLEN(S_502_PART_02));

	return resp;
}

TfwMsg *
tfw_http_conn_msg_alloc(TfwConnection *conn)
{
	TfwHttpMsg *hm = tfw_http_msg_alloc(TFW_CONN_TYPE(conn));
	if (unlikely(!hm))
		return NULL;

	hm->conn = conn;
	tfw_gfsm_state_init(&hm->msg.state, conn, TFW_HTTP_FSM_INIT);

	return (TfwMsg *)hm;
}

/**
 * TODO Initialize allocated Client structure by HTTP specific callbacks and FSM.
 */
static int
tfw_http_conn_init(TfwConnection *conn)
{
	return 0;
}

static void
tfw_http_conn_destruct(TfwConnection *conn)
{
	TfwMsg *msg, *tmp;

	tfw_http_msg_free((TfwHttpMsg *)conn->msg);

	list_for_each_entry_safe(msg, tmp, &conn->msg_queue, msg_list)
		tfw_http_msg_free((TfwHttpMsg *)msg);
	INIT_LIST_HEAD(&conn->msg_queue);
}

/**
 * Create sibling for @msg message.
 * Siblings in HTTP are usually pipelined requests
 * which can share the same skbs.
 */
static TfwHttpMsg *
tfw_http_msg_create_sibling(TfwHttpMsg *hm, int type)
{
	TfwHttpMsg *shm;
	struct sk_buff *nskb, *skb;

	skb = ss_skb_peek_tail(&hm->msg.skb_list);
	BUG_ON(!skb);

	shm = tfw_http_msg_alloc(type);
	if (!shm)
		return NULL;

	/*
	 * The sibling is created for current (the last skb in skb_list
	 * - set the skb as a start for skb_list in @sm.
	 */
	nskb = skb_clone(skb, GFP_ATOMIC);
	if (!nskb) {
		tfw_http_msg_free(shm);
		return NULL;
	}
	ss_skb_queue_tail(&shm->msg.skb_list, nskb);

	shm->msg.prev = &hm->msg;
	/* Relink current connection msg to @shm. */
	shm->conn = hm->conn;

	return shm;
}

/**
 * Set for all new just parsed headers pointers to last skb
 * (to which they belong).
 *
 * If some header name or value are splitted among number of skb's, then
 * hdr->skb points to the first skb and all other skbs are dereferenced
 * through skb->next. TODO The parser cares to set correct lengths for name
 * and value field which consists from few skb's.
 */
static void
tfw_http_establish_skb_hdrs(TfwHttpMsg *hm)
{
	int i;

	if (unlikely(!hm->h_tbl || !hm->h_tbl->size))
		return;

	for (i = 0; i < hm->h_tbl->size; ++i) {
		TfwHttpHdr *hdr = hm->h_tbl->tbl + i;
		if (hdr->skb)
			continue;
		if (!hdr->field.ptr)
			break;
		hdr->skb = hm->msg.skb_list.last;
	}
}

/**
 * Sometimes kernel gives bit more memory for skb than was requested
 * - use the extra memory if enough to place @n bytes or allocate
 * new linear data.
 * 
 * @return new pointer to @split.
 *
 * The main part of the function is borrowed from Linux pskb_expand_head().
 */
static void *
tfw_skb_get_room(struct sk_buff *skb, unsigned char *split, size_t n)
{
	int i;
	u8 *data;
	int size = skb_end_offset(skb) + n;
	long off = split - skb->head;
	gfp_t gfp_mask = GFP_ATOMIC;

	/* Quick path: we have some room. */
	if (skb->tail + n <= skb->end) {
		memmove(skb->head + off + n, skb->head + off,
			skb_tail_pointer(skb) - split);
		skb_put(skb, n);
		return split;
	}

	/* Ohh, we must copy... */
	if (skb_shared(skb))
		BUG();

	/*
	 * Probably we'll need more space to adjust other headers,
	 * so request more data.
	 */
	size = SKB_DATA_ALIGN(skb_end_offset(skb) + n * 4);

	if (skb_pfmemalloc(skb))
		gfp_mask |= __GFP_MEMALLOC;
	data = kmalloc(size + SKB_DATA_ALIGN(sizeof(struct skb_shared_info)),
		       gfp_mask);
	if (!data)
		goto nodata;
	size = SKB_WITH_OVERHEAD(ksize(data));

	/*
	 * Copy data before @split and after @split + @n to leave room
	 * to insert data.
	 */
	memcpy(data, skb->head, off);
	memcpy(data + off + n, skb->head + off, skb_tail_pointer(skb) - split);
	split = data + off;

	memcpy((struct skb_shared_info *)(data + size),
	       skb_shinfo(skb),
	       offsetof(struct skb_shared_info, frags[skb_shinfo(skb)->nr_frags]));

	if (skb_cloned(skb)) {
		if (skb_orphan_frags(skb, gfp_mask))
			goto nofrags;
		for (i = 0; i < skb_shinfo(skb)->nr_frags; i++)
			skb_frag_ref(skb, i);

		if (skb_has_frag_list(skb)) {
			struct sk_buff *list;
			skb_walk_frags(skb, list)
				skb_get(list);
		}

		/* skb_release_data() */
		if (!skb->cloned
		    || !atomic_sub_return(skb->nohdr
			    		  ? (1 << SKB_DATAREF_SHIFT) + 1
					  : 1,
					  &skb_shinfo(skb)->dataref))
		{
			if (skb_shinfo(skb)->nr_frags)
				for (i = 0; i < skb_shinfo(skb)->nr_frags; i++)
					skb_frag_unref(skb, i);

			if (skb_shinfo(skb)->tx_flags & SKBTX_DEV_ZEROCOPY) {
				struct ubuf_info *uarg;

				uarg = skb_shinfo(skb)->destructor_arg;
				if (uarg->callback)
					uarg->callback(uarg, true);
			}

			if (skb_has_frag_list(skb)) {
				kfree_skb_list(skb_shinfo(skb)->frag_list);
				skb_shinfo(skb)->frag_list = NULL;
			}

			if (skb->head_frag)
				put_page(virt_to_head_page(skb->head));
			else
				kfree(skb->head);
		}
	} else {
		if (skb->head_frag)
			put_page(virt_to_head_page(skb->head));
		else
			kfree(skb->head);
	}
	off = data - skb->head;

	skb->head	= data;
	skb->head_frag	= 0;
	skb->data	+= off;
#ifdef NET_SKBUFF_DATA_USES_OFFSET
	skb->end	= size;
	off		= 0;
#else
	skb->end	= skb->head + size;
#endif
	skb->tail	+= off + n;
	skb->len	+= n;
	/* skb_headers_offset_update(skb, off) */
	skb->transport_header += off;
	skb->network_header   += off;
	if (skb_mac_header_was_set(skb))
		skb->mac_header += off;
	skb->inner_transport_header += off;
	skb->inner_network_header += off;
	skb->inner_mac_header += off;
	skb->cloned	= 0;
	skb->hdr_len	= 0;
	skb->nohdr	= 0;
	atomic_set(&skb_shinfo(skb)->dataref, 1);
	return split;

nofrags:
	kfree(data);
nodata:
	return NULL;
}

/**
 * Add @new_hdr as a last header just before the message body.
 */
static int
__hdr_add(const char *new_hdr, size_t nh_len, struct sk_buff *skb,
	  unsigned char *crlf)
{
	int i, dlen;
	struct sk_buff *frag_i;
	unsigned char *vaddr;

next_skb:
	dlen = skb_headlen(skb);
	vaddr = skb->data;

	/* Process linear data. */
	if (crlf >= vaddr && crlf < vaddr + dlen) {
		void *split = tfw_skb_get_room(skb, crlf, nh_len);
		if (!split)
			return TFW_BLOCK;
		memcpy(split, new_hdr, nh_len);
		return TFW_PASS;
	}

	/* Process paged data. */
	for (i = 0; i < skb_shinfo(skb)->nr_frags; ++i) {
		const skb_frag_t *frag = &skb_shinfo(skb)->frags[i];
		vaddr = kmap_atomic(skb_frag_page(frag));
		dlen = skb_frag_size(frag);

		/* TODO do we need to process this? */
	}

	/* Process packet fragments. */
	skb_walk_frags(skb, frag_i) {
		int r = __hdr_add(new_hdr, nh_len, frag_i, crlf);
		if (r == TFW_PASS)
			return r;
	}

	skb = skb->next;
	if (skb)
		goto next_skb;

	/* It seems not all data was received. */
	return TFW_BLOCK;
}

#define TFW_HTTP_HDR_ADD(hm, str)	__hdr_add(str "\r\n", sizeof(str) + 1, \
						  hm->msg.skb_list.first, \
						  hm->crlf)

static int
__hdr_delete(TfwStr *hdr, struct sk_buff *skb)
{
	int i, dlen, c = 0, r = TFW_PASS;
	struct sk_buff *frag_i;
	TfwStr *h = TFW_STR_CHUNK(hdr, 0);
	unsigned char *vaddr;

#define PROCESS_DATA(code)						\
do {									\
	unsigned char *p = h->ptr;					\
	if (p >= vaddr && p < vaddr + dlen) {				\
		if (p + h->len < vaddr + dlen) {			\
			/* The header is linear. */			\
			BUG_ON(hdr->flags & TFW_STR_COMPOUND);		\
			memmove(p, p + h->len, dlen - (p - vaddr) - h->len); \
			skb_trim(skb, skb->len - h->len);		\
			code;						\
			return TFW_PASS;				\
		} else {						\
			/* Header can't exceed data chunks boundary. */	\
			BUG_ON(p + h->len - vaddr - dlen);		\
			skb_trim(skb, skb->len - h->len);		\
			code;						\
			if (!(hdr->flags & TFW_STR_COMPOUND))		\
				return TFW_PASS;			\
			/* Compound header: process next chunk. */	\
			++c;						\
			h = TFW_STR_CHUNK(hdr, c);			\
			if (!h)						\
				return TFW_PASS;			\
		}							\
	}								\
} while (0)

next_skb:
	dlen = skb_headlen(skb);
	vaddr = skb->head;

	/* Process linear data. */
	PROCESS_DATA({});

	/* Process paged data. */
	for (i = 0; i < skb_shinfo(skb)->nr_frags; ++i) {
		skb_frag_t *frag = &skb_shinfo(skb)->frags[i];
		vaddr = kmap_atomic(skb_frag_page(frag));
		vaddr += frag->page_offset;
		dlen = skb_frag_size(frag);

		PROCESS_DATA({
				skb->data_len -= h->len;
				skb_frag_size_set(frag, dlen - h->len);
				kunmap_atomic(vaddr);
			});
	}

	/* Process packet fragments. */
	skb_walk_frags(skb, frag_i) {
		TfwStr hdr2 = { .flags = hdr->flags };
		if (hdr->flags & TFW_STR_COMPOUND) {
			hdr2.len = hdr->len - c;
			hdr2.ptr = h;
		} else {
			hdr2.len = h->len;
			hdr2.ptr = h->ptr;
		}
		r = __hdr_delete(&hdr2, frag_i);
		if (r == TFW_PASS)
			return r;
	}

	skb = skb->next;
	if (skb)
		goto next_skb;

	/* It seems not all data was received. */
	return TFW_BLOCK;
#undef PROCESS_DATA
}

static int
__hdr_sub(TfwStr *hdr, const char *new_hdr, size_t nh_len, struct sk_buff *skb)
{
	int c, i, r, dlen, tot_hlen = 0;
	struct sk_buff *frag_i;
	TfwStr *h;
	unsigned char *vaddr, *p;

	for (h = TFW_STR_CHUNK(hdr, 0), c = 0; h; h = TFW_STR_CHUNK(hdr, ++c))
		tot_hlen += h->len;
	c = 0;
	h = TFW_STR_CHUNK(hdr, c);

next_skb:
	dlen = skb_headlen(skb);
	vaddr = skb->data;

	/* Process linear data. */
	p = h->ptr;
	if (p >= vaddr && p < vaddr + dlen) {
		int delta = nh_len - tot_hlen;
		if (tot_hlen < nh_len) {
			/* Make up for deficient room in skb linear data. */
			p = tfw_skb_get_room(skb, p, delta);
			if (!p)
				return TFW_BLOCK;
		}
		if (p + h->len < vaddr + dlen) {
			/* The header is linear. */
			BUG_ON(hdr->flags & TFW_STR_COMPOUND);
			memcpy(p, new_hdr, nh_len);
			if (h->len > nh_len) {
				/* Set SPs at the end of header. */
				memset(p + nh_len - 2, ' ',
				       h->len - nh_len);
				memcpy(p + h->len - 2, "\r\n", 2);
			}
			return TFW_PASS;
		} else {
			int n = min((size_t)h->len, nh_len);
			/* Header can't exceed data chunks boundary. */
			BUG_ON(p + h->len - vaddr - dlen);

			/* Replace current part of the header. */
			memcpy(p, new_hdr, n);

			/* Set SPs at the end of header. */
			if (h->len > nh_len) {
				memset(p + nh_len - 2, ' ',
				       h->len - nh_len);
				memcpy(p + h->len - 2, "\r\n", 2);
				return TFW_PASS;
			}

			new_hdr += n;
			nh_len -= n;
			tot_hlen -= n;

			/* Write the extra allocated room. */
			if (tot_hlen < nh_len)
				memcpy(p + n, new_hdr, delta);

			/* Move to next header chunk if exists. */
			if (!(hdr->flags & TFW_STR_COMPOUND))
				return TFW_PASS;
					++c;
			h = TFW_STR_CHUNK(hdr, c);
			if (!h)	
				return TFW_PASS;
		}
	}

	/* Process paged data. */
	for (i = 0; i < skb_shinfo(skb)->nr_frags; ++i) {
		const skb_frag_t *frag = &skb_shinfo(skb)->frags[i];
		vaddr = kmap_atomic(skb_frag_page(frag));
		dlen = skb_frag_size(frag);

		/*
		 * TODO do we need to process poaged data?
		 * It's easy to rewrite the header chunks if it starts at
		 * linear data and there we allocated extra room, but it's
		 * unclear how to allocate extra room if frags array is full.
		 */
	}

	/* Process packet fragments. */
	skb_walk_frags(skb, frag_i) {
		TfwStr hdr2 = { .flags = hdr->flags };
		if (hdr->flags & TFW_STR_COMPOUND) {
			hdr2.len = hdr->len - c;
			hdr2.ptr = h;
		} else {
			hdr2.len = h->len;
			hdr2.ptr = h->ptr;
		}
		r = __hdr_sub(&hdr2, new_hdr, nh_len, frag_i);
		if (r == TFW_PASS)
			return r;
	}

	skb = skb->next;
	if (skb)
		goto next_skb;

	/* It seems not all data was received. */
	return TFW_BLOCK;
}

#define TFW_HTTP_HDR_SUB(hdr, str, skb)	__hdr_sub(hdr, str "\r\n",	\
						  sizeof(str) + 1, skb)

/**
 * Removes Connection header from HTTP message @msg if @conn_flg is zero,
 * and replace or set a new header value otherwise.
 *
 * Sometimes there is some extra space in skb (see ksize() in linux/mm/slab.c),
 * so in some cases we can place some additional data w/o memory allcations.
 *
 * skb's can be shared between number of HTTP messages. We don't copy skb if
 * it's shared - we modify skb's safely and shared skb is still owned by one
 * CPU.
 *
 * TODO handle generic headers adjustment.
 * The three cases are possible:
 *
 * 1. we need to delete the header - we just shift first or second
 *    (which is shorter) using skb pointers;
 *
 * 2. need to add a header - we add the header as last header shifting message
 *    body;
 *
 * 3. replace some of the headers - aggregate all current headers with the same
 *    name to one single header with comma separated fields (RFC 2616 4.2)
 *    shrinking unneccessary fields and adding the new fields at the end of
 *    the list;
 *    if the resulting header is shorter than sum of current headers, then we
 *    place SPs to avoid data movement;
 *    we need to move headers between the substituted headers with the same
 *    name and message body if the new header is longer than the sum of the
 *    cyrrent headers.
 */
static int
tfw_http_set_hdr_connection(TfwHttpMsg *hm, int conn_flg)
{
	int r = 0;
	unsigned int need_add = (hm->flags & conn_flg) ^ conn_flg;
	unsigned int need_del = (hm->flags & conn_flg)
				^ (hm->flags & __TFW_HTTP_CONN_MASK);
	TfwHttpHdr *ch = hm->h_tbl->tbl + TFW_HTTP_HDR_CONNECTION;

	/* Never call the function if no changes are required. */
	BUG_ON(!need_add && !need_del);

	/* Delete unnecessary headers. */
	if (unlikely(ch->field.flags & TFW_STR_COMPOUND2))
		/* Few Connection headers - looks suspicious. */
		return TFW_BLOCK;

	if (need_add && need_del) {
		/* Substitute the header. */
		switch (need_add) {
		case TFW_HTTP_CONN_CLOSE:
			r = TFW_HTTP_HDR_SUB(&ch->field,
					     "Connection: close",
					     ch->skb);
			break;
		case TFW_HTTP_CONN_KA:
			r = TFW_HTTP_HDR_SUB(&ch->field,
					     "Connection: keep-alive",
					     ch->skb);
			break;
		default:
			BUG();
		}
	}
	else if (need_add) {
		/* There is no Connection header, add one. */
		BUG_ON(ch->field.ptr);
		switch (need_add) {
		case TFW_HTTP_CONN_CLOSE:
			r = TFW_HTTP_HDR_ADD(hm, "Connection: close");
			break;
		case TFW_HTTP_CONN_KA:
			r = TFW_HTTP_HDR_ADD(hm, "Connection: keep-alive");
			break;
		default:
			BUG();
		}
	}
	else {
		/* Just delete the header. */
		r = __hdr_delete(&ch->field, ch->skb);
	}

	return r;
}

/**
 * Get @skb's source address and port as a string, e.g. "127.0.0.1", "::1".
 *
 * Only the source IP address is printed to @out_buf, and the TCP/SCTP port
 * is not printed. That is done because:
 *  - Less output bytes means more chance for fast path in __hdr_add().
 *  - RFC7239 says the port is optional.
 *  - Most proxy servers don't put it to the field.
 *  - Usually you get a random port of an outbound connection there,
 *    so the value is likely useless.
 * If at some point we will need the port, then the fix should be trivial:
 * just get it with tcp_hdr(skb)->src (or sctp_hdr() for SPDY).
 */
static char *
tfw_fmt_skb_src_addr(const struct sk_buff *skb, char *out_buf)
{
	const struct iphdr *ih4 = ip_hdr(skb);
	const struct ipv6hdr *ih6 = ipv6_hdr(skb);

	if (ih6->version == 6)
		return tfw_addr_fmt_v6(&ih6->saddr, 0, out_buf);

	return tfw_addr_fmt_v4(ih4->saddr, 0, out_buf);
}

static int
tfw_http_add_forwarded_for(TfwHttpMsg *m)
{
#define XFF_HDR "X-Forwarded-For: "
#define XFF_LEN (sizeof(XFF_HDR) - 1)

	struct sk_buff *skb;
	char *pos;
	int r, len;
	char buf[XFF_LEN + TFW_ADDR_STR_BUF_SIZE + 2] = XFF_HDR;

	skb = m->msg.skb_list.first;
	pos = buf + XFF_LEN;
	pos = tfw_fmt_skb_src_addr(skb, pos);

	*pos++ = '\r';
	*pos++ = '\n';
	len = (pos - buf);
	r = __hdr_add(buf, len, skb, m->crlf);

	if (r)
		TFW_ERR("can't add X-Forwarded-For header to msg: %p, "
			"buf: %*s", m, len, buf);
	else
		TFW_DBG("added X-Forwarded-For header: %*s\n", len, buf);

	return r;

#undef XFF_HDR
#undef XFF_LEN
}

static int
tfw_http_append_forwarded_for(TfwHttpMsg *m)
{
	TfwHttpHdr *hdr = &m->h_tbl->tbl[TFW_HTTP_HDR_X_FORWARDED_FOR];
	struct sk_buff *skb;
	char *buf, *pos;
	int r, old_hdr_len, buf_size, new_hdr_len;

	skb = m->msg.skb_list.first;
	old_hdr_len = tfw_str_len(&hdr->field);
	buf_size = old_hdr_len + TFW_ADDR_STR_BUF_SIZE + sizeof(", \r\n");

	buf = tfw_pool_alloc(m->pool, buf_size);
	if (!buf)
		return TFW_BLOCK;

	tfw_str_to_cstr(&hdr->field, buf, buf_size);

	pos = buf + old_hdr_len;
	*pos++ = ',';
	*pos++ = ' ';
	BUG_ON(!skb);
	pos = tfw_fmt_skb_src_addr(skb, pos);
	*pos++ = '\r';
	*pos++ = '\n';

	new_hdr_len = (pos - buf);
	r = __hdr_sub(&hdr->field, buf, new_hdr_len, skb);

	if (r)
		TFW_ERR("can't replace X-Forwarded-For with: %.*s",
			new_hdr_len, buf);
	else
		TFW_DBG("re-placed X-Forwarded-For header: %.*s",
			new_hdr_len, buf);

	return r;
}

static int
tfw_http_add_or_append_forwarded_for(TfwHttpMsg *m)
{
	if (m->h_tbl->tbl[TFW_HTTP_HDR_X_FORWARDED_FOR].field.len)
		return tfw_http_append_forwarded_for(m);

	return tfw_http_add_forwarded_for(m);
}

/**
 * Adjust the request before proxying it to real server.
 */
static int
tfw_http_adjust_req(TfwHttpReq *req)
{
	int r = 0;
	TfwHttpMsg *m = (TfwHttpMsg *)req;

	r = tfw_http_add_or_append_forwarded_for(m);
	if (r)
		return r;

	if ((m->flags & __TFW_HTTP_CONN_MASK) != TFW_HTTP_CONN_KA)
		r = tfw_http_set_hdr_connection(m, TFW_HTTP_CONN_KA);

	return r;
}

/**
 * Adjust the response before proxying it to real client.
 */
static int
tfw_http_adjust_resp(TfwHttpResp *resp)
{
	/*
	 * TODO adjust Connection header and all connection-token headers
	 * (e.g. Keep-Alive) according to our policy.
	 */
	(void)resp;

	return 0;
}

static void
tfw_http_req_cache_cb(TfwHttpReq *req, TfwHttpResp *resp, void *data)
{
	TfwConnection *conn = data;

	if (resp) {
		/*
		 * We have prepared response, send it as is.
		 * TODO should we adjust it somehow?
		 */
		tfw_connection_send(conn, (TfwMsg *)resp);
	} else {
		if (tfw_http_adjust_req(req))
			return;
		/* Send the request to appropriate server. */
		tfw_connection_send(conn, (TfwMsg *)req);
	}
}

/**
 * @return number of processed bytes on success and negative value otherwise.
 */
static int
tfw_http_req_process(TfwConnection *conn, unsigned char *data, size_t len)
{
	int r = TFW_BLOCK;
	TfwHttpReq *req = (TfwHttpReq *)conn->msg;
	TfwConnection *srv_conn;

	BUG_ON(!req);

	TFW_DBG("Received %lu client data bytes (%.*s) on socket (conn=%p)\n",
		len, (int)len, data, conn);

	/* Process pipelined requests in a loop. */
	while (1) {
		TfwHttpMsg *hm;
		int msg_off = req->parser.data_off;

		r = tfw_http_parse_req(req, data, len);

		req->msg.len += req->parser.data_off - msg_off;

		TFW_DBG("request parsed: len=%lu parsed=%d msg_len=%lu res=%d\n",
			len, req->parser.data_off, req->msg.len, r);

		switch (r) {
		default:
			TFW_ERR("bad HTTP parser request return code, %d\n", r);
			BUG();
		case TFW_BLOCK:
			TFW_DBG("Block bad HTTP request\n");
			goto block;
		case TFW_POSTPONE:
			tfw_http_establish_skb_hdrs((TfwHttpMsg *)req);
			r = tfw_gfsm_move(&req->msg.state,
					  TFW_HTTP_FSM_REQ_CHUNK, data, len);
			if (r == TFW_BLOCK)
				goto block;
			return TFW_POSTPONE;
		case TFW_PASS:
			/*
			 * The request is fully parsed,
			 * fall through and process it.
			 */
			;
		}

		tfw_http_establish_skb_hdrs((TfwHttpMsg *)req);
		r = tfw_gfsm_move(&req->msg.state,
				  TFW_HTTP_FSM_REQ_MSG, data, len);
		TFW_DBG("GFSM return code %d\n", r);
		if (r == TFW_BLOCK)
			goto block;
		conn->msg = NULL;

		r = tfw_http_sticky_req_process((TfwHttpMsg *)req);
		if (r < 0) {
			goto block;
		} else if (r > 0) {
			tfw_http_msg_free((TfwHttpMsg *)req);
			goto pipeline;
		}

		/* Dispatch the request to appropriate server. */
		srv_conn = tfw_sched_get_srv_conn((TfwMsg *)req);
		if (!srv_conn) {
			TFW_ERR("Can't get an appropriate server connection"
				" for a session\n");
			goto block;
		}
		/* Request is fully parsed, add it to the connection. */
		list_add_tail(&req->msg.msg_list, &srv_conn->msg_queue);

		tfw_cache_req_process(req, tfw_http_req_cache_cb, srv_conn);
pipeline:
		if (!req->parser.data_off || req->parser.data_off == len)
			/* There is no more pending data in skbs. */
			break;

		/* Pipelined requests: create new sibling message. */
		hm = tfw_http_msg_create_sibling((TfwHttpMsg *)req, Conn_Clnt);
		if (!hm)
			/* Bad... Let's wait little bit... */
			return TFW_POSTPONE;
		tfw_http_parser_msg_inherit((TfwHttpMsg *)req, hm);
		req = (TfwHttpReq *)hm;
	}

	return r;
block:
	return TFW_BLOCK;
}

/**
 * @return number of processed bytes on success and negative value otherwise.
 */
static int
tfw_http_resp_process(TfwConnection *conn, unsigned char *data, size_t len)
{
	int r = TFW_BLOCK;
	TfwHttpResp *resp = (TfwHttpResp *)conn->msg;

	BUG_ON(!resp);

	TFW_DBG("received %lu server data bytes (%.*s) on socket (conn=%p)\n",
		len, (int)len, data, conn);

	r = tfw_http_parse_resp(resp, data, len);

	resp->msg.len += resp->parser.data_off;

	TFW_DBG("response parsed: len=%lu parsed=%d res=%d\n",
		len, resp->parser.data_off, r);

	switch (r) {
	default:
		TFW_ERR("bad HTTP parser return code, %d\n", r);
		BUG();
	case TFW_BLOCK:
		TFW_DBG("Block bad HTTP response\n");
		goto block;
	case TFW_POSTPONE:
		tfw_http_establish_skb_hdrs((TfwHttpMsg *)resp);
		r = tfw_gfsm_move(&resp->msg.state, TFW_HTTP_FSM_RESP_CHUNK,
				  data, len);
		if (r == TFW_BLOCK)
			goto block;
		return TFW_POSTPONE;
	case TFW_PASS:
		tfw_http_establish_skb_hdrs((TfwHttpMsg *)resp);
		r = tfw_gfsm_move(&resp->msg.state, TFW_HTTP_FSM_RESP_MSG,
				  data, len);
		if (r == TFW_BLOCK)
			goto block;
		/* fall through */
	}

	/* The response is fully parsed, process it. */

	r = tfw_gfsm_move(&resp->msg.state, TFW_HTTP_FSM_LOCAL_RESP_FILTER,
			  data, len);
	if (r == TFW_PASS) {
		TfwMsg *req_msg;
		TfwHttpReq *req;

		if (tfw_http_adjust_resp(resp))
			goto block;

		/*
		 * Cache adjusted and filtered responses only.
		 * We get responses in the same order as requests,
		 * so we can just pop the first request.
		 */
		if (unlikely(list_empty(&conn->msg_queue))) {
			TFW_WARN("Response w/o request\n");
			goto block;
		}
		req_msg = list_first_entry(&conn->msg_queue, TfwMsg, msg_list);
		list_del(&req_msg->msg_list);

		req = (TfwHttpReq *)req_msg;
		r = tfw_http_sticky_resp_process((TfwHttpMsg *)resp,
						 (TfwHttpMsg *)req);
		if (r < 0) {
			tfw_http_msg_free((TfwHttpMsg *)req);
			tfw_http_msg_free((TfwHttpMsg *)resp);
			return TFW_BLOCK;
		}

		/*
		 * Send the response to client before caching it.
		 * The cache frees the response and the request.
		 */
<<<<<<< HEAD
		tfw_connection_send_cli(req->conn, (TfwMsg *)resp);
=======
		req = (TfwHttpReq *)req_msg;
		tfw_connection_send(req->conn, (TfwMsg *)resp);
>>>>>>> 1189fa5b

		tfw_cache_add(resp, req);
	}
	else if (r == TFW_BLOCK) {
		tfw_pool_free(resp->pool);
		conn->msg = NULL;
	}

	return r;
block:
	tfw_http_msg_free((TfwHttpMsg *)resp);
	return TFW_BLOCK;
}

int
tfw_http_hdr_add(TfwHttpMsg *hm, const char *data, size_t len)
{
	return __hdr_add(data, len, hm->msg.skb_list.first, hm->crlf);
}

int
tfw_http_hdr_del(TfwHttpMsg *hm, TfwStr *hdr)
{
	return __hdr_delete(hdr, hm->msg.skb_list.first);
}

int
tfw_http_hdr_sub(TfwHttpMsg *hm, TfwStr *hdr, const char *data, size_t len)
{
	return __hdr_sub(hdr, data, len, hm->msg.skb_list.first);
}

/**
 * @return status (application logic decision) of the message processing.
 */
int
tfw_http_msg_process(void *conn, unsigned char *data, size_t len)
{
	TfwConnection *c = (TfwConnection *)conn;

	return (TFW_CONN_TYPE(c) & Conn_Clnt)
		? tfw_http_req_process(c, data, len)
		: tfw_http_resp_process(c, data, len);
}

/**
 * Calculate key of a HTTP request by hashing its URI and Host header.
 *
 * Requests with the same URI and Host are mapped to the same key with
 * high probability. Different keys may be calculated for the same Host and URI
 * when they consist of many chunks.
 */
unsigned long
tfw_http_req_key_calc(const TfwHttpReq *req)
{
	return (tfw_hash_str(&req->h_tbl->tbl[TFW_HTTP_HDR_HOST].field) ^
		tfw_hash_str(&req->uri_path));
}
EXPORT_SYMBOL(tfw_http_req_key_calc);

static TfwConnHooks http_conn_hooks = {
	.conn_init	= tfw_http_conn_init,
	.conn_destruct	= tfw_http_conn_destruct,
	.conn_msg_alloc	= tfw_http_conn_msg_alloc,
};

int __init
tfw_http_init(void)
{
	int r = tfw_gfsm_register_fsm(TFW_FSM_HTTP, tfw_http_msg_process);
	if (r)
		return r;

	tfw_connection_hooks_register(&http_conn_hooks, TFW_FSM_HTTP);

	/* Must be last call - we can't unregister the hook. */
	r = tfw_gfsm_register_hook(TFW_FSM_HTTPS, TFW_GFSM_HOOK_PRIORITY_ANY,
				   TFW_HTTPS_FSM_TODO_ISSUE_81,
				   TFW_FSM_HTTP, TFW_HTTP_FSM_INIT);

	return r;
}

void
tfw_http_exit(void)
{
}<|MERGE_RESOLUTION|>--- conflicted
+++ resolved
@@ -1264,12 +1264,7 @@
 		 * Send the response to client before caching it.
 		 * The cache frees the response and the request.
 		 */
-<<<<<<< HEAD
-		tfw_connection_send_cli(req->conn, (TfwMsg *)resp);
-=======
-		req = (TfwHttpReq *)req_msg;
 		tfw_connection_send(req->conn, (TfwMsg *)resp);
->>>>>>> 1189fa5b
 
 		tfw_cache_add(resp, req);
 	}
