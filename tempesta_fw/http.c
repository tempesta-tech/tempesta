/**
 *		Tempesta FW
 *
 * Copyright (C) 2014 NatSys Lab. (info@natsys-lab.com).
 * Copyright (C) 2015-2018 Tempesta Technologies, Inc.
 *
 * This program is free software; you can redistribute it and/or modify it
 * under the terms of the GNU General Public License as published by
 * the Free Software Foundation; either version 2 of the License,
 * or (at your option) any later version.
 *
 * This program is distributed in the hope that it will be useful, but WITHOUT
 * ANY WARRANTY; without even the implied warranty of MERCHANTABILITY or
 * FITNESS FOR A PARTICULAR PURPOSE.
 * See the GNU General Public License for more details.
 *
 * You should have received a copy of the GNU General Public License along with
 * this program; if not, write to the Free Software Foundation, Inc., 59
 * Temple Place - Suite 330, Boston, MA 02111-1307, USA.
 */
#include <linux/string.h>
#include <linux/vmalloc.h>
#include <linux/sort.h>
#include <linux/bsearch.h>

#include "lib/hash.h"
#include "lib/str.h"
#include "cache.h"
#include "http_limits.h"
#include "client.h"
#include "http_msg.h"
#include "http_sess.h"
#include "log.h"
#include "procfs.h"
#include "server.h"
#include "tls.h"
#include "apm.h"

#include "sync_socket.h"

#define TFW_WARN_ADDR_STATUS(msg, addr_ptr, status)			\
	TFW_WITH_ADDR_FMT(addr_ptr, addr_str,				\
			  TFW_WARN("%s, status %d: %s\n",		\
				   msg, status, addr_str))

#define RESP_BUF_LEN			128
static DEFINE_PER_CPU(char[RESP_BUF_LEN], g_buf);
int ghprio; /* GFSM hook priority. */

#define TFW_CFG_BLK_DEF		(TFW_BLK_ERR_REPLY)
unsigned short tfw_blk_flags = TFW_CFG_BLK_DEF;

/* Array of whitelist marks for request's skb. */
static struct {
	unsigned int *mrks;
	unsigned int sz;
} tfw_wl_marks;

#define S_CRLFCRLF		"\r\n\r\n"
#define S_HTTP			"http://"

#define S_0			"HTTP/1.1 "
#define S_200			"HTTP/1.1 200 OK"
#define S_302			"HTTP/1.1 302 Found"
#define S_304			"HTTP/1.1 304 Not Modified"
#define S_400			"HTTP/1.1 400 Bad Request"
#define S_403			"HTTP/1.1 403 Forbidden"
#define S_404			"HTTP/1.1 404 Not Found"
#define S_412			"HTTP/1.1 412 Precondition Failed"
#define S_500			"HTTP/1.1 500 Internal Server Error"
#define S_502			"HTTP/1.1 502 Bad Gateway"
#define S_503			"HTTP/1.1 503 Service Unavailable"
#define S_504			"HTTP/1.1 504 Gateway Timeout"

#define S_F_HOST		"Host: "
#define S_F_DATE		"Date: "
#define S_F_CONTENT_LENGTH	"Content-Length: "
#define S_F_LOCATION		"Location: "
#define S_F_CONNECTION		"Connection: "
#define S_F_ETAG		"ETag: "
#define S_F_RETRY_AFTER		"Retry-After: "
#define S_F_SERVER		"Server: "

#define S_V_DATE		"Sun, 06 Nov 1994 08:49:37 GMT"
#define S_V_CONTENT_LENGTH	"9999"
#define S_V_CONN_CLOSE		"close"
#define S_V_CONN_KA		"keep-alive"
#define S_V_RETRY_AFTER		"10"

#define S_H_CONN_KA		S_F_CONNECTION S_V_CONN_KA S_CRLFCRLF
#define S_H_CONN_CLOSE		S_F_CONNECTION S_V_CONN_CLOSE S_CRLFCRLF

#define S_200_PART_01		S_200 S_CRLF S_F_DATE
#define S_200_PART_02		S_CRLF S_F_CONTENT_LENGTH "0" S_CRLF
#define S_400_PART_01		S_400 S_CRLF S_F_DATE
#define S_400_PART_02		S_CRLF S_F_CONTENT_LENGTH "0" S_CRLF
#define S_403_PART_01		S_403 S_CRLF S_F_DATE
#define S_403_PART_02		S_CRLF S_F_CONTENT_LENGTH "0" S_CRLF
#define S_404_PART_01		S_404 S_CRLF S_F_DATE
#define S_404_PART_02		S_CRLF S_F_CONTENT_LENGTH "0" S_CRLF
#define S_412_PART_01		S_412 S_CRLF S_F_DATE
#define S_412_PART_02		S_CRLF S_F_CONTENT_LENGTH "0" S_CRLF
#define S_500_PART_01		S_500 S_CRLF S_F_DATE
#define S_500_PART_02		S_CRLF S_F_CONTENT_LENGTH "0" S_CRLF
#define S_502_PART_01		S_502 S_CRLF S_F_DATE
#define S_502_PART_02		S_CRLF S_F_CONTENT_LENGTH "0" S_CRLF
#define S_503_PART_01		S_503 S_CRLF S_F_DATE
#define S_503_PART_02		S_CRLF S_F_CONTENT_LENGTH "0" S_CRLF \
				S_F_RETRY_AFTER S_V_RETRY_AFTER S_CRLF
#define S_504_PART_01		S_504 S_CRLF S_F_DATE
#define S_504_PART_02		S_CRLF S_F_CONTENT_LENGTH "0" S_CRLF
#define S_DEF_PART_02		S_CRLF S_F_CONTENT_LENGTH "0" S_CRLF
#define S_DEF_PART_03		S_F_SERVER TFW_NAME "/" TFW_VERSION S_CRLF

/*
 * Array with predefined response data
 */
static TfwStr http_predef_resps[RESP_NUM] = {
	[RESP_200] = {
		.ptr = (TfwStr []){
			{ .ptr = S_200_PART_01, .len = SLEN(S_200_PART_01) },
			{ .ptr = NULL, .len = SLEN(S_V_DATE) },
			{ .ptr = S_200_PART_02, .len = SLEN(S_200_PART_02) },
			{ .ptr = S_DEF_PART_03, .len = SLEN(S_DEF_PART_03) },
			{ .ptr = S_CRLF, .len = SLEN(S_CRLF) },
			{ .ptr = NULL, .len = 0 },
		},
		.len = SLEN(S_200_PART_01 S_V_DATE S_200_PART_02 S_DEF_PART_03
			    S_CRLF),
		.flags = 6 << TFW_STR_CN_SHIFT
	},
	/* Response has invalid syntax, client shouldn't repeat it. */
	[RESP_400] = {
		.ptr = (TfwStr []){
			{ .ptr = S_400_PART_01, .len = SLEN(S_400_PART_01) },
			{ .ptr = NULL, .len = SLEN(S_V_DATE) },
			{ .ptr = S_400_PART_02, .len = SLEN(S_400_PART_02) },
			{ .ptr = S_DEF_PART_03, .len = SLEN(S_DEF_PART_03) },
			{ .ptr = S_CRLF, .len = SLEN(S_CRLF) },
			{ .ptr = NULL, .len = 0 },
		},
		.len = SLEN(S_400_PART_01 S_V_DATE S_400_PART_02 S_DEF_PART_03
			    S_CRLF),
		.flags = 6 << TFW_STR_CN_SHIFT
	},
	/* Response is syntactically valid, but refuse to authorize it. */
	[RESP_403] = {
		.ptr = (TfwStr []){
			{ .ptr = S_403_PART_01, .len = SLEN(S_403_PART_01) },
			{ .ptr = NULL, .len = SLEN(S_V_DATE) },
			{ .ptr = S_403_PART_02, .len = SLEN(S_403_PART_02) },
			{ .ptr = S_DEF_PART_03, .len = SLEN(S_DEF_PART_03) },
			{ .ptr = S_CRLF, .len = SLEN(S_CRLF) },
			{ .ptr = NULL, .len = 0 },
		},
		.len = SLEN(S_403_PART_01 S_V_DATE S_403_PART_02 S_DEF_PART_03
			    S_CRLF),
		.flags = 6 << TFW_STR_CN_SHIFT
	},
	/* Can't find the requested resource. */
	[RESP_404] = {
		.ptr = (TfwStr []){
			{ .ptr = S_404_PART_01, .len = SLEN(S_404_PART_01) },
			{ .ptr = NULL, .len = SLEN(S_V_DATE) },
			{ .ptr = S_404_PART_02, .len = SLEN(S_404_PART_02) },
			{ .ptr = S_DEF_PART_03, .len = SLEN(S_DEF_PART_03) },
			{ .ptr = S_CRLF, .len = SLEN(S_CRLF) },
			{ .ptr = NULL, .len = 0 },
		},
		.len = SLEN(S_404_PART_01 S_V_DATE S_404_PART_02 S_DEF_PART_03
			    S_CRLF),
		.flags = 6 << TFW_STR_CN_SHIFT
	},
	[RESP_412] = {
		.ptr = (TfwStr []){
			{ .ptr = S_412_PART_01, .len = SLEN(S_412_PART_01) },
			{ .ptr = NULL, .len = SLEN(S_V_DATE) },
			{ .ptr = S_412_PART_02, .len = SLEN(S_412_PART_02) },
			{ .ptr = S_DEF_PART_03, .len = SLEN(S_DEF_PART_03) },
			{ .ptr = S_CRLF, .len = SLEN(S_CRLF) },
			{ .ptr = NULL, .len = 0 },
		},
		.len = SLEN(S_412_PART_01 S_V_DATE S_412_PART_02 S_DEF_PART_03
			    S_CRLF),
		.flags = 6 << TFW_STR_CN_SHIFT
	},
	/* Internal error in TempestaFW. */
	[RESP_500] = {
		.ptr = (TfwStr []){
			{ .ptr = S_500_PART_01, .len = SLEN(S_500_PART_01) },
			{ .ptr = NULL, .len = SLEN(S_V_DATE) },
			{ .ptr = S_500_PART_02, .len = SLEN(S_500_PART_02) },
			{ .ptr = S_DEF_PART_03, .len = SLEN(S_DEF_PART_03) },
			{ .ptr = S_CRLF, .len = SLEN(S_CRLF) },
			{ .ptr = NULL, .len = 0 },
		},
		.len = SLEN(S_500_PART_01 S_V_DATE S_500_PART_02 S_DEF_PART_03
			    S_CRLF),
		.flags = 6 << TFW_STR_CN_SHIFT
	},
	/* Error (syntax or network) while receiving request from backend. */
	[RESP_502] = {
		.ptr = (TfwStr []){
			{ .ptr = S_502_PART_01, .len = SLEN(S_502_PART_01) },
			{ .ptr = NULL, .len = SLEN(S_V_DATE) },
			{ .ptr = S_502_PART_02, .len = SLEN(S_502_PART_02) },
			{ .ptr = S_DEF_PART_03, .len = SLEN(S_DEF_PART_03) },
			{ .ptr = S_CRLF, .len = SLEN(S_CRLF) },
			{ .ptr = NULL, .len = 0 },
		},
		.len = SLEN(S_502_PART_01 S_V_DATE S_502_PART_02 S_DEF_PART_03
			    S_CRLF),
		.flags = 6 << TFW_STR_CN_SHIFT
	},
	/*
	 * Sticky cookie or JS challenge failed, refuse to serve the client.
	 * Add Retry-After header, normal browser will repeat the request
	 * after given time, 10s by default.
	 */
	[RESP_503] = {
		.ptr = (TfwStr []){
			{ .ptr = S_503_PART_01, .len = SLEN(S_503_PART_01) },
			{ .ptr = NULL, .len = SLEN(S_V_DATE) },
			{ .ptr = S_503_PART_02, .len = SLEN(S_503_PART_02) },
			{ .ptr = S_DEF_PART_03, .len = SLEN(S_DEF_PART_03) },
			{ .ptr = S_CRLF, .len = SLEN(S_CRLF) },
			{ .ptr = NULL, .len = 0 },
		},
		.len = SLEN(S_503_PART_01 S_V_DATE S_503_PART_02 S_DEF_PART_03
			    S_CRLF),
		.flags = 6 << TFW_STR_CN_SHIFT
	},
	/* Can't get a response in time. */
	[RESP_504] = {
		.ptr = (TfwStr []){
			{ .ptr = S_504_PART_01, .len = SLEN(S_504_PART_01) },
			{ .ptr = NULL, .len = SLEN(S_V_DATE) },
			{ .ptr = S_504_PART_02, .len = SLEN(S_504_PART_02) },
			{ .ptr = S_DEF_PART_03, .len = SLEN(S_DEF_PART_03) },
			{ .ptr = S_CRLF, .len = SLEN(S_CRLF) },
			{ .ptr = NULL, .len = 0 },
		},
		.len = SLEN(S_504_PART_01 S_V_DATE S_504_PART_02 S_DEF_PART_03
			    S_CRLF),
		.flags = 6 << TFW_STR_CN_SHIFT
	}
};

/*
 * Chunks for various message parts in @http_predef_resps array
 * have predefined positions:
 * 1: Start line,
 * 2: Date,
 * 3: Content-Length header,
 * 4: Server header,
 * 5: CRLF,
 * 6: Message body.
 * Some position-dependent macros specific to @http_predef_resps
 * are defined below.
 */
#define TFW_STR_START_CH(msg)	__TFW_STR_CH(msg, 0)
#define TFW_STR_DATE_CH(msg)	__TFW_STR_CH(msg, 1)
#define TFW_STR_CLEN_CH(msg)	__TFW_STR_CH(msg, 2)
#define TFW_STR_SRV_CH(msg)	__TFW_STR_CH(msg, 3)
#define TFW_STR_CRLF_CH(msg)	__TFW_STR_CH(msg, 4)
#define TFW_STR_BODY_CH(msg)	__TFW_STR_CH(msg, 5)

/*
 * Two static TfwStr structures are needed due to have the opportunity
 * to set separately one page body, e.g. for 500 answer, and another
 * page body - for the remaining 5xx answers.
 */
static TfwStr http_4xx_resp_body = {
	.ptr = (TfwStr []){
		{ .ptr = NULL, .len = 0 },
		{ .ptr = NULL, .len = 0 },
	},
	.len = 0,
};
static TfwStr http_5xx_resp_body = {
	.ptr = (TfwStr []){
		{ .ptr = NULL, .len = 0 },
		{ .ptr = NULL, .len = 0 },
	},
	.len = 0,
};

/*
 * Prepare current date in the format required for HTTP "Date:"
 * header field. See RFC 2616 section 3.3.
 */
static void
tfw_http_prep_date_from(char *buf, time_t date)
{
	struct tm tm;
	char *ptr = buf;

	static const char * const wday[] =
		{ "Sun, ", "Mon, ", "Tue, ",
		  "Wed, ", "Thu, ", "Fri, ", "Sat, " };
	static const char * const month[] =
		{ " Jan ", " Feb ", " Mar ", " Apr ", " May ", " Jun ",
		  " Jul ", " Aug ", " Sep ", " Oct ", " Nov ", " Dec " };

#define PRINT_2DIGIT(p, n)			\
	*p++ = (n <= 9) ? '0' : '0' + n / 10;	\
	*p++ = '0' + n % 10;

	time_to_tm(date, 0, &tm);

	memcpy(ptr, wday[tm.tm_wday], 5);
	ptr += 5;
	PRINT_2DIGIT(ptr, tm.tm_mday);
	memcpy(ptr, month[tm.tm_mon], 5);
	ptr += 5;
	PRINT_2DIGIT(ptr, (tm.tm_year + 1900) / 100);
	PRINT_2DIGIT(ptr, (tm.tm_year + 1900) % 100);
	*ptr++ = ' ';
	PRINT_2DIGIT(ptr, tm.tm_hour);
	*ptr++ = ':';
	PRINT_2DIGIT(ptr, tm.tm_min);
	*ptr++ = ':';
	PRINT_2DIGIT(ptr, tm.tm_sec);
	memcpy(ptr, " GMT", 4);
#undef PRINT_2DIGIT
}

static inline void
tfw_http_prep_date(char *buf)
{
	tfw_http_prep_date_from(buf, tfw_current_timestamp());
}

unsigned long tfw_hash_str(const TfwStr *str);

#define S_REDIR_302	S_302 S_CRLF
#define S_REDIR_503	S_503 S_CRLF
#define S_REDIR_GEN	" Redirection" S_CRLF
#define S_REDIR_P_01	S_F_DATE
#define S_REDIR_P_02	S_CRLF S_F_LOCATION
#define S_REDIR_P_03	S_CRLF S_F_SET_COOKIE
#define S_REDIR_KEEP	S_CRLF S_F_CONNECTION S_V_CONN_KA S_CRLF
#define S_REDIR_CLOSE	S_CRLF S_F_CONNECTION S_V_CONN_CLOSE S_CRLF
#define S_REDIR_C_LEN	S_F_CONTENT_LENGTH "0" S_CRLFCRLF
/**
 * The response redirects the client to the same URI as the original request,
 * but it includes 'Set-Cookie:' header field that sets Tempesta sticky cookie.
 * If JS challenge is enabled, then body contained JS challenge is provided.
 * Body string contains the 'Content-Legth' header, CRLF and body itself.
 */
int
tfw_http_prep_redirect(TfwHttpMsg *resp, unsigned short status, TfwStr *cookie,
		       TfwStr *body)
{
	TfwHttpReq *req = resp->req;
	size_t data_len;
	int conn_flag = req->flags & __TFW_HTTP_MSG_M_CONN_MASK, ret = 0;
	TfwMsgIter it;
	static TfwStr rh_302 = {
		.ptr = S_REDIR_302, .len = SLEN(S_REDIR_302) };
	static TfwStr rh_503 = {
		.ptr = S_REDIR_503, .len = SLEN(S_REDIR_503) };
	TfwStr rh_gen = {
		.ptr = (TfwStr []){
			{ .ptr = S_0, .len = SLEN(S_0) },
			{ .ptr = (*this_cpu_ptr(&g_buf) + RESP_BUF_LEN / 2),
			  .len = 3 },
			{ .ptr = S_REDIR_GEN, .len = SLEN(S_REDIR_GEN) }
		},
		.len = SLEN(S_0 S_REDIR_GEN) + 3,
		.flags = 3 << TFW_STR_CN_SHIFT
	};
	TfwStr h_common_1 = {
		.ptr = (TfwStr []){
			{ .ptr = S_REDIR_P_01, .len = SLEN(S_REDIR_P_01) },
			{ .ptr = *this_cpu_ptr(&g_buf), .len = SLEN(S_V_DATE) },
			{ .ptr = S_REDIR_P_02, .len = SLEN(S_REDIR_P_02) }
		},
		.len = SLEN(S_REDIR_P_01 S_V_DATE S_REDIR_P_02),
		.flags = 3 << TFW_STR_CN_SHIFT
	};
	static TfwStr h_common_2 = {
		.ptr = S_REDIR_P_03, .len = SLEN(S_REDIR_P_03) };
	static TfwStr crlf = {
		.ptr = S_CRLF, .len = SLEN(S_CRLF) };
	static TfwStr crlf_keep = {
		.ptr = S_REDIR_KEEP, .len = SLEN(S_REDIR_KEEP) };
	static TfwStr crlf_close = {
		.ptr = S_REDIR_CLOSE, .len = SLEN(S_REDIR_CLOSE) };
	static TfwStr c_len_crlf = {
		.ptr = S_REDIR_C_LEN, .len = SLEN(S_REDIR_C_LEN) };
	TfwStr host, *rh, *cookie_crlf = &crlf, *r_end;

	if (status == 302) {
		rh = &rh_302;
	} else if (status == 503) {
		rh = &rh_503;
	} else {
		tfw_ultoa(status, __TFW_STR_CH(&rh_gen, 1)->ptr, 3);
		rh = &rh_gen;
	}
	if (body)
		r_end = body;
	else
		r_end = &c_len_crlf;

	tfw_http_msg_clnthdr_val(&req->h_tbl->tbl[TFW_HTTP_HDR_HOST],
				 TFW_HTTP_HDR_HOST, &host);
	if (TFW_STR_EMPTY(&host))
		host = req->host;

	/* Set "Connection:" header field if needed. */
	if (conn_flag == TFW_HTTP_F_CONN_CLOSE)
		cookie_crlf = &crlf_close;
	else if (conn_flag == TFW_HTTP_F_CONN_KA)
		cookie_crlf = &crlf_keep;

	/* Add variable part of data length to get the total */
	data_len = rh->len + h_common_1.len;
	data_len += host.len ? host.len + SLEN(S_HTTP) : 0;
	data_len += req->uri_path.len + h_common_2.len + cookie->len;
	data_len += cookie_crlf->len + r_end->len;

	if (tfw_http_msg_setup(resp, &it, data_len))
		return TFW_BLOCK;

	tfw_http_prep_date(__TFW_STR_CH(&h_common_1, 1)->ptr);

	ret = tfw_http_msg_write(&it, resp, rh);
	ret = tfw_http_msg_write(&it, resp, &h_common_1);
	/*
	 * HTTP/1.0 may have no host part, so we create relative URI.
	 * See RFC 1945 9.3 and RFC 7231 7.1.2.
	 */
	if (host.len) {
		static TfwStr proto = { .ptr = S_HTTP, .len = SLEN(S_HTTP) };
		ret |= tfw_http_msg_write(&it, resp, &proto);
		ret |= tfw_http_msg_write(&it, resp, &host);
	}
	ret |= tfw_http_msg_write(&it, resp, &req->uri_path);
	ret |= tfw_http_msg_write(&it, resp, &h_common_2);
	ret |= tfw_http_msg_write(&it, resp, cookie);
	ret |= tfw_http_msg_write(&it, resp, cookie_crlf);
	ret |= tfw_http_msg_write(&it, resp, r_end);

	return ret;
}

#define S_304_PART_01	S_304 S_CRLF
#define S_304_KEEP	S_F_CONNECTION S_V_CONN_KA S_CRLF
#define S_304_CLOSE	S_F_CONNECTION S_V_CONN_CLOSE S_CRLF
/*
 * HTTP 304 response: Not Modified.
 */
int
tfw_http_prep_304(TfwHttpMsg *resp, TfwHttpReq *req, void *msg_it,
		  size_t hdrs_size)
{
	size_t data_len = SLEN(S_304_PART_01);
	TfwMsgIter *it = (TfwMsgIter *)msg_it;
	int conn_flag = req->flags & __TFW_HTTP_MSG_M_CONN_MASK, ret = 0;
	static TfwStr rh = {
		.ptr = S_304_PART_01, .len = SLEN(S_304_PART_01) };
	static TfwStr crlf_keep = {
		.ptr = S_304_KEEP, .len = SLEN(S_304_KEEP) };
	static TfwStr crlf_close = {
		.ptr = S_304_CLOSE, .len = SLEN(S_304_CLOSE) };
	TfwStr *end = NULL;

	/* Set "Connection:" header field if needed. */
	if (conn_flag == TFW_HTTP_F_CONN_CLOSE)
		end = &crlf_close;
	else if (conn_flag == TFW_HTTP_F_CONN_KA)
		end = &crlf_keep;

	/* Add variable part of data length to get the total */
	data_len += hdrs_size;
	if (end)
		data_len += end->len;

	if (tfw_http_msg_setup(resp, it, data_len))
		return TFW_BLOCK;

	ret = tfw_http_msg_write(it, resp, &rh);
	if (end)
		ret |= tfw_http_msg_write(it, resp, end);

	TFW_DBG("Send HTTP 304 response\n");

	return ret ? TFW_BLOCK : TFW_PASS;
}

/*
 * Free an HTTP message.
 * Also, free the connection instance if there's no more references.
 *
 * This function should be used anytime when there's a chance that
 * a connection instance may belong to multiple messages, which is
 * almost always. If a connection is suddenly closed then it still
 * can be safely dereferenced and used in the code.
 * In rare cases we're sure that a connection instance in a message
 * doesn't have multiple users. For example, when an error response
 * is prepared and sent by Tempesta, that HTTP message does not need
 * a connection instance. The message is then immediately destroyed,
 * and a simpler tfw_http_msg_free() can be used for that.
 *
 * NOTE: @hm->conn may be NULL if @hm is the response that was served
 * from cache.
 */
static void
tfw_http_conn_msg_free(TfwHttpMsg *hm)
{
	if (unlikely(!hm))
		return;

	if (hm->conn) {
		/*
		 * Check that the paired response has been destroyed before
		 * the request.
		 */
		WARN_ON_ONCE((TFW_CONN_TYPE(hm->conn) & Conn_Clnt) && hm->pair);

		/*
		 * Unlink the connection while there is at least one
		 * reference. Use atomic exchange to avoid races with
		 * new messages arriving on the connection.
		 */
		__cmpxchg((unsigned long *)&hm->conn->msg, (unsigned long)hm,
			  0UL, sizeof(long));
		tfw_connection_put(hm->conn);
	}

	tfw_http_msg_free(hm);
}

/*
 * Free request after removing it from seq_queue. This function is
 * needed in cases when response is not sent to client for some reasons.
 */
static inline void
tfw_http_conn_req_clean(TfwHttpReq *req)
{
	spin_lock_bh(&((TfwCliConn *)req->conn)->seq_qlock);
	if (likely(!list_empty(&req->msg.seq_list)))
		list_del_init(&req->msg.seq_list);
	spin_unlock_bh(&((TfwCliConn *)req->conn)->seq_qlock);
	tfw_http_conn_msg_free((TfwHttpMsg *)req);
}

/*
 * Close the client connection and free unpaired request. This function
 * is needed for cases when we cannot prepare response for this request.
 * As soon as request is not linked with any response, sending to that
 * client stops starting with that request, because that creates
 * a "hole" in the chain of requests -- a request without a response.
 * Subsequent responses cannot be sent to the client until that
 * hole is closed, which at this point will never happen. To solve
 * this situation there is no choice but to close client connection.
 *
 * Note: As a consequence of closing a client connection on error of
 * preparing a response, it's possible that some already prepared
 * responses will not be sent to the client. That depends on the
 * order in which CPUs close the connection and call tfw_http_resp_fwd().
 * This is the intended behaviour. The goal is to free some memory
 * at the cost of dropping a few clients, so that Tempesta can
 * continue working.
 */
void
tfw_http_resp_build_error(TfwHttpReq *req)
{
	ss_close_sync(req->conn->sk, true);
	tfw_http_conn_req_clean(req);
	TFW_INC_STAT_BH(clnt.msgs_otherr);
}

/*
 * Perform operations common to sending an error response to a client.
 * Set current date in the header of an HTTP error response, and set
 * the "Connection:" header field if it was present in the request.
 * If memory allocation error or message setup errors occurred, then
 * client connection should be closed, because response-request
 * pairing for pipelined requests is violated.
 *
 * NOTE: This function expects the predefined order of chunks in @msg:
 * the fourth chunk must be CRLF.
 */
static void
__tfw_http_send_resp(TfwHttpReq *req, resp_code_t code)
{
	TfwMsgIter it;
	TfwHttpResp *resp;
	TfwStr *date, *crlf, *body;
	int conn_flag = req->flags & __TFW_HTTP_MSG_M_CONN_MASK;
	TfwStr msg = {
		.ptr = (TfwStr []){ {}, {}, {}, {}, {}, {} },
		.len = 0,
		.flags = 6 << TFW_STR_CN_SHIFT
	};

	if (tfw_strcpy_desc(&msg, &http_predef_resps[code]))
		return;

	crlf = TFW_STR_CRLF_CH(&msg);
	if (conn_flag) {
		unsigned long crlf_len = crlf->len;
		if (conn_flag == TFW_HTTP_F_CONN_KA) {
			crlf->ptr = S_H_CONN_KA;
			crlf->len = SLEN(S_H_CONN_KA);
		} else {
			crlf->ptr = S_H_CONN_CLOSE;
			crlf->len = SLEN(S_H_CONN_CLOSE);
		}
		msg.len += crlf->len - crlf_len;
	}

	if (!(resp = tfw_http_msg_alloc_resp_light(req)))
		goto err_create;
	if (tfw_http_msg_setup((TfwHttpMsg *)resp, &it, msg.len))
		goto err_setup;

	body = TFW_STR_BODY_CH(&msg);
	date = TFW_STR_DATE_CH(&msg);
	date->ptr = *this_cpu_ptr(&g_buf);
	tfw_http_prep_date(date->ptr);
	if (!body->ptr)
		__TFW_STR_CHUNKN_SET(&msg, 5);

	if (tfw_http_msg_write(&it, (TfwHttpMsg *)resp, &msg))
		goto err_setup;

	tfw_http_resp_fwd(resp);

	return;
err_setup:
	TFW_DBG2("%s: Response message allocation error: conn=[%p]\n",
		 __func__, req->conn);
	tfw_http_msg_free((TfwHttpMsg *)resp);
err_create:
	tfw_http_resp_build_error(req);
}

/*
 * SKB data is needed for calculation of a cache key from fields of
 * a request. It's also needed when a request may need to be re-sent.
 * In all other cases it can just be passed to the network layer.
 *
 * However, at this time requests may always be re-sent in case of
 * a connection failure. There's no option to prohibit re-sending.
 * Thus, request's SKB can't be passed to the network layer until
 * certain changes are implemented. For now there's no choice but
 * make a copy of requests's SKBs in SS layer.
 *
 * TODO: Making a copy of each SKB _IS BAD_. See issues #391 and #488.
 */
static inline void
tfw_http_req_init_ss_flags(TfwSrvConn *srv_conn, TfwHttpReq *req)
{
	((TfwMsg *)req)->ss_flags |= SS_F_KEEP_SKB;
}

static inline void
tfw_http_resp_init_ss_flags(TfwHttpResp *resp, const TfwHttpReq *req)
{
	if (req->flags & (TFW_HTTP_F_CONN_CLOSE | TFW_HTTP_F_SUSPECTED))
		((TfwMsg *)resp)->ss_flags |= SS_F_CONN_CLOSE;
}

/*
 * Check if a request is non-idempotent.
 */
static inline bool
tfw_http_req_is_nip(TfwHttpReq *req)
{
	return (req->flags & TFW_HTTP_F_NON_IDEMP);
}

/*
 * Reset the flag saying that @srv_conn has non-idempotent requests.
 */
static inline void
tfw_http_conn_nip_reset(TfwSrvConn *srv_conn)
{
	if (list_empty(&srv_conn->nip_queue))
		clear_bit(TFW_CONN_B_HASNIP, &srv_conn->flags);
}

/*
 * Put @req on the list of non-idempotent requests in @srv_conn.
 * Raise the flag saying that @srv_conn has non-idempotent requests.
 */
static inline void
tfw_http_req_nip_enlist(TfwSrvConn *srv_conn, TfwHttpReq *req)
{
	BUG_ON(!list_empty(&req->nip_list));
	list_add_tail(&req->nip_list, &srv_conn->nip_queue);
	set_bit(TFW_CONN_B_HASNIP, &srv_conn->flags);
}

/*
 * Remove @req from the list of non-idempotent requests in @srv_conn.
 * If it is the last request on the list, then clear the flag saying
 * that @srv_conn has non-idempotent requests.
 *
 * Does nothing if @req is NOT on the list.
 */
static inline void
tfw_http_req_nip_delist(TfwSrvConn *srv_conn, TfwHttpReq *req)
{
	if (!list_empty(&req->nip_list)) {
		list_del_init(&req->nip_list);
		tfw_http_conn_nip_reset(srv_conn);
	}
}

/*
 * Remove idempotent requests from the list of non-idempotent requests
 * in @srv_conn. A non-idempotent request may become idempotent when
 * another request is received from a client before a response to the
 * non-idempotent request is forwarded to the client. See the comment
 * to tfw_http_req_add_seq_queue().
 */
static inline void
tfw_http_conn_nip_adjust(TfwSrvConn *srv_conn)
{
	TfwHttpReq *req, *tmp;

	list_for_each_entry_safe(req, tmp, &srv_conn->nip_queue, nip_list)
		if (!tfw_http_req_is_nip(req)) {
			BUG_ON(list_empty(&req->nip_list));
			list_del_init(&req->nip_list);
		}
	tfw_http_conn_nip_reset(srv_conn);
}

/*
 * Tell if the server connection's forwarding queue is on hold.
 * It's on hold it the request that was sent last was non-idempotent.
 */
static inline bool
tfw_http_conn_on_hold(TfwSrvConn *srv_conn)
{
	TfwHttpReq *req_sent = (TfwHttpReq *)srv_conn->msg_sent;

	BUG_ON(!(TFW_CONN_TYPE(srv_conn) & Conn_Srv));
	return (req_sent && tfw_http_req_is_nip(req_sent));
}

/*
 * Tell if the server connection's forwarding queue is drained.
 * It's drained if there're no requests in the queue after the
 * request that was sent last.
 */
static inline bool
tfw_http_conn_drained(TfwSrvConn *srv_conn)
{
	struct list_head *fwd_queue = &srv_conn->fwd_queue;
	TfwHttpReq *req_sent = (TfwHttpReq *)srv_conn->msg_sent;

	BUG_ON(!(TFW_CONN_TYPE(srv_conn) & Conn_Srv));

	if (list_empty(fwd_queue))
		return true;
	if (!req_sent)
		return false;
	if (list_is_last(&req_sent->fwd_list, fwd_queue))
		return true;
	return false;
}

/*
 * Tell if the server connection's forwarding queue has requests
 * that need to be forwarded.
 */
static inline bool
tfw_http_conn_need_fwd(TfwSrvConn *srv_conn)
{
	return (!tfw_http_conn_on_hold(srv_conn)
		&& !tfw_http_conn_drained(srv_conn));
}

/*
 * Get the request that is previous to @srv_conn->msg_sent.
 */
static inline TfwMsg *
__tfw_http_conn_msg_sent_prev(TfwSrvConn *srv_conn)
{
	TfwHttpReq *req_sent = (TfwHttpReq *)srv_conn->msg_sent;

	/*
	 * There is list_is_last() function in the Linux kernel,
	 * but there is no list_is_first(). The condition below
	 * is an implementation of list_is_first().
	 */
	return (srv_conn->fwd_queue.next == &req_sent->fwd_list) ?
		NULL : (TfwMsg *)list_prev_entry(req_sent, fwd_list);
}

/*
 * Remove @req from the server connection's forwarding queue.
 */
static inline void
__http_req_delist(TfwSrvConn *srv_conn, TfwHttpReq *req)
{
	tfw_http_req_nip_delist(srv_conn, req);
	list_del_init(&req->fwd_list);
	srv_conn->qsize--;
}

static inline void
tfw_http_req_delist(TfwSrvConn *srv_conn, TfwHttpReq *req)
{
	spin_lock(&srv_conn->fwd_qlock);
	__http_req_delist(srv_conn, req);
	spin_unlock(&srv_conn->fwd_qlock);
}

/*
 * Common actions in case of an error while forwarding requests.
 * Erroneous requests are removed from the forwarding queue and placed
 * in @eq. The error code and the reason for an error response are
 * saved as well.
 */
static inline void
__tfw_http_req_err(TfwHttpReq *req, struct list_head *eq,
		   unsigned short status, const char *reason)
{
	list_add_tail(&req->fwd_list, eq);
	req->httperr.status = status;
	req->httperr.reason = reason;
}

static inline void
tfw_http_req_err(TfwSrvConn *srv_conn, TfwHttpReq *req,
		 struct list_head *eq, unsigned short status,
		 const char *reason)
{
	if (srv_conn)
		__http_req_delist(srv_conn, req);
	__tfw_http_req_err(req, eq, status, reason);
}

static inline void
tfw_http_nip_req_resched_err(TfwSrvConn *srv_conn, TfwHttpReq *req,
			     struct list_head *eq)
{
	tfw_http_req_err(srv_conn, req, eq, 504,
			 "request dropped: non-idempotent requests aren't"
			  " re-forwarded or re-scheduled");
}

static inline resp_code_t
tfw_http_enum_resp_code(int status)
{
	switch(status) {
	case 200:
		return RESP_200;
	case 400:
		return RESP_400;
	case 403:
		return RESP_403;
	case 404:
		return RESP_404;
	case 412:
		return RESP_412;
	case 500:
		return RESP_500;
	case 502:
		return RESP_502;
	case 503:
		return RESP_503;
	case 504:
		return RESP_504;
	default:
		return RESP_NUM;
	}
}

static inline void
tfw_http_error_resp_switch(TfwHttpReq *req, int status)
{
	resp_code_t code = tfw_http_enum_resp_code(status);
	if (code == RESP_NUM) {
		TFW_WARN("Unexpected response error code: [%d]\n", status);
		code = RESP_500;
	}
	__tfw_http_send_resp(req, code);
}

/* Common interface for sending error responses. */
void
tfw_http_send_resp(TfwHttpReq *req, int status, const char *reason)
{
	if (!(tfw_blk_flags & TFW_BLK_ERR_NOLOG))
		TFW_WARN_ADDR_STATUS(reason, &req->conn->peer->addr, status);
	tfw_http_error_resp_switch(req, status);
}

static bool
tfw_http_hm_suspend(TfwHttpResp *resp, TfwServer *srv)
{
	unsigned long old_flags, flags = READ_ONCE(srv->flags);

	if (!(flags & TFW_SRV_F_HMONITOR))
		return true;

	if (!tfw_apm_hm_srv_limit(resp->status, srv->apmref))
		return false;

	do {
		old_flags = cmpxchg(&srv->flags, flags,
				    flags | TFW_SRV_F_SUSPEND);
		if (likely(old_flags == flags)) {
			TFW_WARN_ADDR_STATUS("server has been suspended: limit "
					     "for bad responses is exceeded",
					     &srv->addr, resp->status);
			break;
		}
		flags = old_flags;
	} while (flags & TFW_SRV_F_HMONITOR);

	return true;
}

static void
tfw_http_hm_control(TfwHttpResp *resp)
{
	TfwServer *srv = (TfwServer *)resp->conn->peer;

	if (tfw_http_hm_suspend(resp, srv))
		return;

	if (!tfw_srv_suspended(srv) ||
	    !tfw_apm_hm_srv_alive(resp->status, &resp->body, srv->apmref))
		return;

	tfw_srv_mark_alive(srv);
}

static inline void
tfw_http_hm_srv_update(TfwServer *srv, TfwHttpReq *req)
{
	if (test_bit(TFW_SRV_B_HMONITOR, &srv->flags))
		tfw_apm_hm_srv_rcount_update(&req->uri_path, srv->apmref);
}

static int
tfw_http_marks_cmp(const void *l, const void *r)
{
	unsigned int m1 = *(unsigned int *)l;
	unsigned int m2 = *(unsigned int *)r;

	return (m1 < m2) ? -1 : (m1 > m2);
}

static inline void
tfw_http_mark_wl_new_msg(TfwConn *conn, TfwHttpMsg *msg,
			 const struct sk_buff *skb)
{
	if (!tfw_wl_marks.mrks || !(TFW_CONN_TYPE(conn) & Conn_Clnt))
		return;

	if (bsearch(&skb->mark, tfw_wl_marks.mrks, tfw_wl_marks.sz,
		    sizeof(tfw_wl_marks.mrks[0]), tfw_http_marks_cmp))
		msg->flags |= TFW_HTTP_F_WHITELIST;
}


/*
 * Forwarding of requests to a back end server is run under a lock
 * on the server connection's forwarding queue. It's performed as
 * fast as possible by moving failed requests to the error queue
 * that can be processed without the lock.
 *
 * Process requests that were not forwarded due to an error. Send
 * an error response to a client. The response will be attached to
 * the request and then sent to the client in proper seq order.
 */
static void
tfw_http_req_zap_error(struct list_head *eq)
{
	TfwHttpReq *req, *tmp;

	TFW_DBG2("%s: queue is %sempty\n",
		 __func__, list_empty(eq) ? "" : "NOT ");
	if (list_empty(eq))
		return;

	list_for_each_entry_safe(req, tmp, eq, fwd_list) {
		list_del_init(&req->fwd_list);
		if (!(req->flags & TFW_HTTP_F_REQ_DROP))
			tfw_http_send_resp(req, req->httperr.status,
					   req->httperr.reason);
		else
			tfw_http_conn_msg_free((TfwHttpMsg *)req);
		TFW_INC_STAT_BH(clnt.msgs_otherr);
	}
}

/*
 * If @req is dropped since the client was disconnected for some reason,
 * just free the request w/o connection putting.
 */
static inline bool
tfw_http_req_evict_dropped(TfwSrvConn *srv_conn, TfwHttpReq *req)
{
	if (unlikely(req->flags & TFW_HTTP_F_REQ_DROP)) {
		TFW_DBG2("%s: Eviction: req=[%p] client disconnected\n",
			 __func__, req);
		if (srv_conn)
			__http_req_delist(srv_conn, req);
		tfw_http_conn_msg_free((TfwHttpMsg *)req);
		TFW_INC_STAT_BH(clnt.msgs_otherr);
		return true;
	}
	return false;
}

/*
 * If @req has timed out (has not been forwarded for too long), then
 * move it to the error queue @eq for sending an error response later.
 */
static inline bool
tfw_http_req_evict_timeout(TfwSrvConn *srv_conn, TfwServer *srv,
			   TfwHttpReq *req, struct list_head *eq)
{
	unsigned long jqage = jiffies - req->jrxtstamp;

	if (unlikely(time_after(jqage, srv->sg->max_jqage))) {
		TFW_DBG2("%s: Eviction: req=[%p] overdue=[%dms]\n",
			 __func__, req,
			 jiffies_to_msecs(jqage - srv->sg->max_jqage));
		tfw_http_req_err(srv_conn, req, eq, 504,
				 "request evicted: timed out");
		return true;
	}
	return false;
}

/*
 * If the number of re-forwarding attempts for @req is exceeded, then
 * move it to the error queue @eq for sending an error response later.
 */
static inline bool
tfw_http_req_evict_retries(TfwSrvConn *srv_conn, TfwServer *srv,
			   TfwHttpReq *req, struct list_head *eq)
{
	if (unlikely(req->retries++ >= srv->sg->max_refwd)) {
		TFW_DBG2("%s: Eviction: req=[%p] retries=[%d]\n",
			 __func__, req, req->retries);
		tfw_http_req_err(srv_conn, req, eq, 504,
				 "request evicted: the number"
				 " of retries exceeded");
		return true;
	}
	return false;
}

static inline bool
tfw_http_req_evict_stale_req(TfwSrvConn *srv_conn, TfwServer *srv,
			     TfwHttpReq *req, struct list_head *eq)
{
	return tfw_http_req_evict_dropped(srv_conn, req)
	       || tfw_http_req_evict_timeout(srv_conn, srv, req, eq);
}

static inline bool
tfw_http_req_evict(TfwSrvConn *srv_conn, TfwServer *srv, TfwHttpReq *req,
		   struct list_head *eq)
{
	return tfw_http_req_evict_dropped(srv_conn, req)
	       || tfw_http_req_evict_timeout(srv_conn, srv, req, eq)
	       || tfw_http_req_evict_retries(srv_conn, srv, req, eq);
}

/*
 * If forwarding of @req to server @srv_conn is not successful, then
 * move it to the error queue @eq for sending an error response later.
 *
 * TODO: Perhaps, there's a small optimization. Ultimately, the thread
 * ends up in ss_send(). In some cases a connection is still active when
 * it's obtained, but not active by the time the thread is in ss_send().
 * In that case -EBADF is returned, and nothing destructive happens to
 * the request. So, perhaps, instead of sending an error in that case
 * these unlucky requests can be re-sent when the connection is restored.
 */
static inline bool
tfw_http_req_fwd_send(TfwSrvConn *srv_conn, TfwServer *srv,
		      TfwHttpReq *req, struct list_head *eq)
{
	req->jtxtstamp = jiffies;
	tfw_http_req_init_ss_flags(srv_conn, req);

	if (tfw_connection_send((TfwConn *)srv_conn, (TfwMsg *)req)) {
		TFW_DBG2("%s: Forwarding error: conn=[%p] req=[%p]\n",
			 __func__, srv_conn, req);
		if (req->flags & TFW_HTTP_F_HMONITOR) {
			__http_req_delist(srv_conn, req);
			WARN_ON_ONCE(req->pair);
			tfw_http_msg_free((TfwHttpMsg *)req);
			TFW_WARN_ADDR("Unable to send health"
				      " monitoring request to server",
				      &srv_conn->peer->addr);
		} else {
			tfw_http_req_err(srv_conn, req, eq, 500,
					 "request dropped: forwarding error");
		}
		return false;
	}
	return true;
}

/*
 * Forward one request @req to server connection @srv_conn.
 * Return false if forwarding must be stopped, or true otherwise.
 */
static inline bool
tfw_http_req_fwd_single(TfwSrvConn *srv_conn, TfwServer *srv,
			TfwHttpReq *req, struct list_head *eq)
{
	if (tfw_http_req_evict_stale_req(srv_conn, srv, req, eq))
		return false;
	if (!tfw_http_req_fwd_send(srv_conn, srv, req, eq))
		return false;
	srv_conn->msg_sent = (TfwMsg *)req;
	TFW_INC_STAT_BH(clnt.msgs_forwarded);
	return true;
}

/*
 * Forward unsent requests in server connection @srv_conn. The requests
 * are forwarded until a non-idempotent request is found in the queue.
 * It's assumed that the forwarding queue in @srv_conn is locked and
 * NOT drained.
 */
static void
tfw_http_conn_fwd_unsent(TfwSrvConn *srv_conn, struct list_head *eq)
{
	TfwHttpReq *req, *tmp;
	TfwServer *srv = (TfwServer *)srv_conn->peer;
	struct list_head *fwd_queue = &srv_conn->fwd_queue;

	TFW_DBG2("%s: conn=[%p]\n", __func__, srv_conn);
	WARN_ON(!spin_is_locked(&srv_conn->fwd_qlock));
	BUG_ON(tfw_http_conn_drained(srv_conn));

	req = srv_conn->msg_sent
	    ? list_next_entry((TfwHttpReq *)srv_conn->msg_sent, fwd_list)
	    : list_first_entry(fwd_queue, TfwHttpReq, fwd_list);

	list_for_each_entry_safe_from(req, tmp, fwd_queue, fwd_list) {
		if (!tfw_http_req_fwd_single(srv_conn, srv, req, eq))
			continue;
		/* Stop forwarding if the request is non-idempotent. */
		if (tfw_http_req_is_nip(req))
			break;
		/* See if the idempotent request was non-idempotent. */
		tfw_http_req_nip_delist(srv_conn, req);
	}
}

/*
 * Forward the request @req to server connection @srv_conn.
 *
 * The request is added to the server connection's forwarding queue.
 * If forwarding is on hold at the moment, then the request will be
 * forwarded later. Otherwise, forward the request to the server now.
 *
 * Forwarding to a server is considered to be on hold after
 * a non-idempotent request is forwarded. The hold is removed when
 * a response is received to the holding request. The hold is also
 * removed when the holding non-idempotent request is followed by
 * another request from the same client. Effectively, that re-enables
 * pipelining. See RFC 7230 6.3.2.
 *
 * Requests must be forwarded in the same order they are put in the
 * queue, and so it must be done under the queue lock, otherwise
 * pairing of requests with responses may get broken. Take a simple
 * scenario. CPU-1 locks the queue, adds a request to it, unlocks
 * the queue. CPU-2 does the same after CPU-1 (the queue was locked).
 * After that CPU-1 and CPU-2 are fully concurrent. If CPU-2 happens
 * to proceed first with forwarding, then pairing gets broken.
 *
 * TODO: In current design @fwd_queue is locked until after a request
 * is submitted to SS for sending. It shouldn't be necessary to lock
 * @fwd_queue for that. There's the ordered @fwd_queue. Also there's
 * the ordered work queue in SS layer. Perhaps the right way of ordering
 * these actions is to use message tickets according to the ordering of
 * requests in @fwd_queue. Typically tfw_connection_send() or its pure
 * server variant must care about ticket ordering. Backoff and per-cpu
 * lock data structures could be used just like in Linux MCS locking.
 * Please see the issue #687.
 */
static void
tfw_http_req_fwd(TfwSrvConn *srv_conn, TfwHttpReq *req, struct list_head *eq)
{
	TFW_DBG2("%s: srv_conn=[%p], req=[%p]\n", __func__, srv_conn, req);
	BUG_ON(!(TFW_CONN_TYPE(srv_conn) & Conn_Srv));

	spin_lock_bh(&srv_conn->fwd_qlock);
	list_add_tail(&req->fwd_list, &srv_conn->fwd_queue);
	srv_conn->qsize++;
	if (tfw_http_req_is_nip(req))
		tfw_http_req_nip_enlist(srv_conn, req);
	if (tfw_http_conn_on_hold(srv_conn)) {
		spin_unlock_bh(&srv_conn->fwd_qlock);
		return;
	}
	tfw_http_conn_fwd_unsent(srv_conn, eq);
	spin_unlock_bh(&srv_conn->fwd_qlock);
}

/*
 * Treat a possible non-idempotent request in case of a connection
 * repair (re-send or re-schedule).
 *
 * A non-idempotent request that was forwarded but not responded to
 * is not re-sent or re-scheduled by default. Configuration option
 * can be used to have that request re-sent or re-scheduled.
 *
 * As forwarding is paused after a non-idempotent request is sent,
 * there can be only one such request among forwarded requests, and
 * that's @srv_conn->msg_sent.
 *
 * Note: @srv_conn->msg_sent may change in result.
 */
static inline void
tfw_http_conn_treatnip(TfwSrvConn *srv_conn, struct list_head *eq)
{
	TfwServer *srv = (TfwServer *)srv_conn->peer;
	TfwHttpReq *req_sent = (TfwHttpReq *)srv_conn->msg_sent;

	if (tfw_http_conn_on_hold(srv_conn)
	    && !(srv->sg->flags & TFW_SRV_RETRY_NIP))
	{
		BUG_ON(list_empty(&req_sent->nip_list));
		srv_conn->msg_sent = __tfw_http_conn_msg_sent_prev(srv_conn);
		tfw_http_nip_req_resched_err(srv_conn, req_sent, eq);
	}
}

/*
 * Re-forward requests in a server connection. Requests that exceed
 * the set limits are evicted.
 */
static TfwMsg *
tfw_http_conn_resend(TfwSrvConn *srv_conn, bool first, struct list_head *eq)
{
	TfwHttpReq *req, *tmp, *req_resent = NULL;
	TfwServer *srv = (TfwServer *)srv_conn->peer;
	struct list_head *end, *fwd_queue = &srv_conn->fwd_queue;

	TFW_DBG2("%s: conn=[%p] first=[%s]\n",
		 __func__, srv_conn, first ? "true" : "false");
	BUG_ON(!srv_conn->msg_sent);
	BUG_ON(list_empty(&((TfwHttpReq *)srv_conn->msg_sent)->fwd_list));

	req = list_first_entry(fwd_queue, TfwHttpReq, fwd_list);
	end = ((TfwHttpReq *)srv_conn->msg_sent)->fwd_list.next;

	/* Similar to list_for_each_entry_safe_from() */
	for (tmp = list_next_entry(req, fwd_list);
	     &req->fwd_list != end;
	     req = tmp, tmp = list_next_entry(tmp, fwd_list))
	{
		if (tfw_http_req_evict(srv_conn, srv, req, eq))
			continue;
		if (!tfw_http_req_fwd_send(srv_conn, srv, req, eq))
			continue;
		req_resent = req;
		if (unlikely(first))
			break;
	}

	return (TfwMsg *)req_resent;
}

/*
 * Remove restrictions from a server connection.
 */
static inline void
__tfw_srv_conn_clear_restricted(TfwSrvConn *srv_conn)
{
	clear_bit(TFW_CONN_B_QFORWD, &srv_conn->flags);
	if (test_and_clear_bit(TFW_CONN_B_RESEND, &srv_conn->flags))
		TFW_DEC_STAT_BH(serv.conn_restricted);
}

/*
 * Make the connection full-functioning again if done with repair.
 */
static inline bool
tfw_srv_conn_reenable_if_done(TfwSrvConn *srv_conn)
{
	if (!list_empty(&srv_conn->fwd_queue))
		return false;
	BUG_ON(srv_conn->qsize);
	BUG_ON(srv_conn->msg_sent);
	__tfw_srv_conn_clear_restricted(srv_conn);
	return true;
}

/*
 * Handle the complete re-forwarding of requests in a server connection
 * that is being repaired, after the first request had been re-forwarded.
 * The connection is not scheduled until all requests in it are re-sent.
 */
static void
tfw_http_conn_fwd_repair(TfwSrvConn *srv_conn, struct list_head *eq)
{
	TFW_DBG2("%s: conn=[%p]\n", __func__, srv_conn);
	WARN_ON(!spin_is_locked(&srv_conn->fwd_qlock));
	BUG_ON(!tfw_srv_conn_restricted(srv_conn));

	if (tfw_srv_conn_reenable_if_done(srv_conn))
		return;
	if (test_bit(TFW_CONN_B_QFORWD, &srv_conn->flags)) {
		if (tfw_http_conn_need_fwd(srv_conn))
			tfw_http_conn_fwd_unsent(srv_conn, eq);
	} else {
		/*
		 * Resend all previously forwarded requests. After that
		 * @srv_conn->msg_sent will be either NULL or the last
		 * request that was re-sent successfully. If re-sending
		 * of non-idempotent requests is allowed, then that last
		 * request may be non-idempotent. Continue with sending
		 * requests that were never forwarded only if the last
		 * request that was re-sent was NOT non-idempotent.
		 */
		if (srv_conn->msg_sent)
			srv_conn->msg_sent =
				tfw_http_conn_resend(srv_conn, false, eq);
		set_bit(TFW_CONN_B_QFORWD, &srv_conn->flags);
		if (tfw_http_conn_need_fwd(srv_conn))
			tfw_http_conn_fwd_unsent(srv_conn, eq);
	}
	tfw_srv_conn_reenable_if_done(srv_conn);
}

/*
 * Snip @fwd_queue (and @nip_queue) and move its contents to @out_queue.
 *
 * This is run under a lock, so spend minimum time under the lock and
 * do it fast while maintaining consistency. First destroy @nip_queue,
 * most often it has just one entry. Then snip @fwd_queue, move it to
 * @out_queue, and zero @qsize and @msg_sent.
 */
static void
tfw_http_conn_snip_fwd_queue(TfwSrvConn *srv_conn, struct list_head *out_queue)
{
	TfwHttpReq *req, *tmp;

	list_for_each_entry_safe(req, tmp, &srv_conn->nip_queue, nip_list)
		list_del_init(&req->nip_list);
	tfw_http_conn_nip_reset(srv_conn);
	list_splice_tail_init(&srv_conn->fwd_queue, out_queue);
	srv_conn->qsize = 0;
	srv_conn->msg_sent = NULL;
}

/*
 * Find an outgoing server connection for an HTTP message.
 *
 * This function is always called in SoftIRQ context.
 */
static TfwSrvConn *
tfw_http_get_srv_conn(TfwMsg *msg)
{
	TfwHttpReq *req = (TfwHttpReq *)msg;
	TfwHttpSess *sess = req->sess;

	/* Sticky cookies are disabled or client doesn't support cookies. */
	if (!sess)
		return tfw_vhost_get_srv_conn(msg);

	return tfw_http_sess_get_srv_conn(msg);
}

/*
 * Re-schedule a request collected from a dead server connection's
 * queue to a live server connection.
 *
 * Note: the re-scheduled request is put at the tail of a new server's
 * connection queue, and NOT according to their original timestamps.
 * That's the intended behaviour. Such rescheduled requests are unlucky
 * already. They were delayed by waiting in their original server connections,
 * and then by the time spent on multiple attempts to reconnect. Now they
 * have much greater chance to be evicted when it's their turn to be
 * forwarded. The main effort is put into servicing requests that are on time.
 * Unlucky requests are just given another chance with minimal effort.
 */
static void
tfw_http_req_resched(TfwHttpReq *req, TfwServer *srv, struct list_head *eq)
{
	TfwSrvConn *sch_conn;

	/*
	 * Health monitoring requests must be re-scheduled to
	 * the same server (other servers may not have enabled
	 * health monitor).
	 */
	if (req->flags & TFW_HTTP_F_HMONITOR) {
		sch_conn = srv->sg->sched->sched_srv_conn((TfwMsg *)req,
							  srv);
		if (!sch_conn) {
			list_del_init(&req->fwd_list);
			tfw_http_conn_msg_free((TfwHttpMsg *)req);
			TFW_WARN_ADDR("Unable to find connection to"
				      " reschedule health monitoring"
				      " request on server", &srv->addr);
			return;
		}
	} else if (!(sch_conn = tfw_http_get_srv_conn((TfwMsg *)req))) {
		TFW_DBG("Unable to find a backend server\n");
		tfw_http_send_resp(req, 502, "request dropped: unable to"
				   " find an available back end server");
		TFW_INC_STAT_BH(clnt.msgs_otherr);
		return;
	} else {
		tfw_http_hm_srv_update((TfwServer *)sch_conn->peer,
				       req);
	}
	tfw_http_req_fwd(sch_conn, req, eq);
	tfw_srv_conn_put(sch_conn);
}

/**
 * Process forwarding queue of a server connection to be released.
 * Timed-out requests and requests depleted number of re-send attempts are
 * evicted.
 *
 * Note: The limit on re-forward attempts is checked against the maximum value
 * for the current server group. Later the request is placed in another
 * connection in the same group. It's essential that all servers in a group have
 * the same limit. Otherwise, it will be necessary to check requests for
 * eviction _after_ a new connection is found.
 */
static void
tfw_http_conn_shrink_fwdq(TfwSrvConn *srv_conn)
{
	LIST_HEAD(eq);
	TfwHttpReq *req, *tmp;
	TfwServer *srv = (TfwServer *)srv_conn->peer;
	struct list_head *end, *fwdq = &srv_conn->fwd_queue;

	TFW_DBG2("%s: conn=[%p]\n", __func__, srv_conn);

	spin_lock_bh(&srv_conn->fwd_qlock);
	if (list_empty(fwdq)) {
		spin_unlock_bh(&srv_conn->fwd_qlock);
		return;
	}

	/*
	 * Evict timed-out requests, NOT including the request that was sent
	 * last. Do it for requests that were sent before, no NIP requests are
	 * here. Don't touch unsent requests so far.
	 */
	if (srv_conn->msg_sent) {
		TfwMsg *msg_sent_prev;

		/* Similar to list_for_each_entry_safe_from() */
		req = list_first_entry(fwdq, TfwHttpReq, fwd_list);
		end = &((TfwHttpReq *)srv_conn->msg_sent)->fwd_list;
		for (tmp = list_next_entry(req, fwd_list);
		     &req->fwd_list != end;
		     req = tmp, tmp = list_next_entry(tmp, fwd_list))
		{
			tfw_http_req_evict_stale_req(srv_conn, srv, req, &eq);
		}
		/*
		 * Process the request that was forwarded last, and then
		 * reassign @srv_conn->msg_sent in case it is evicted.
		 * @req is now the same as @srv_conn->msg_sent.
		 */
		msg_sent_prev = __tfw_http_conn_msg_sent_prev(srv_conn);
		if (tfw_http_req_evict_stale_req(srv_conn, srv, req, &eq))
			srv_conn->msg_sent = msg_sent_prev;
	}

	/*
	 * Process the rest of the forwarding queue. These requests were never
	 * forwarded yet through the connection. Evict some of them by timeout.
	 */
	req = srv_conn->msg_sent
	    ? list_next_entry((TfwHttpReq *)srv_conn->msg_sent, fwd_list)
	    : list_first_entry(fwdq, TfwHttpReq, fwd_list);

	list_for_each_entry_safe_from(req, tmp, fwdq, fwd_list)
		tfw_http_req_evict_stale_req(srv_conn, srv, req, &eq);

	spin_unlock_bh(&srv_conn->fwd_qlock);

	tfw_http_req_zap_error(&eq);
}

/**
 * The same as tfw_http_conn_shrink_fwdq(), but for connections which messages
 * must be rescheduled. Non-evicted requests are rescheduled to other
 * connections or servers.
 */
static void
tfw_http_conn_shrink_fwdq_resched(TfwSrvConn *srv_conn)
{
	LIST_HEAD(eq);
	LIST_HEAD(schq);
	TfwHttpReq *req, *tmp;
	TfwServer *srv = (TfwServer *)srv_conn->peer;

	TFW_DBG2("%s: conn=[%p]\n", __func__, srv_conn);

	spin_lock_bh(&srv_conn->fwd_qlock);

	if (list_empty(&srv_conn->fwd_queue)) {
		spin_unlock_bh(&srv_conn->fwd_qlock);
		return;
	}
	list_splice_tail_init(&srv_conn->fwd_queue, &schq);
	srv_conn->qsize = 0;
	srv_conn->msg_sent = NULL;
	INIT_LIST_HEAD(&srv_conn->nip_queue);
	clear_bit(TFW_CONN_B_HASNIP, &srv_conn->flags);

	spin_unlock_bh(&srv_conn->fwd_qlock);

	/*
	 * Evict timed-out requests and requests with depleted number of re-send
	 * attempts. Reschedule all the other requests from the forwarding
	 * queue. NIP requests are only at or after msg_sent, but splitting the
	 * loop to not to check NIP requests introduces unnecessary complexity
	 * and seems doesn't improve anything.
	 */
	list_for_each_entry_safe(req, tmp, &schq, fwd_list) {
		INIT_LIST_HEAD(&req->nip_list);
		INIT_LIST_HEAD(&req->fwd_list);
		if (tfw_http_req_evict(NULL, srv, req, &eq))
			continue;
		if (unlikely(tfw_http_req_is_nip(req)
			     && !(srv->sg->flags & TFW_SRV_RETRY_NIP)))
		{
			tfw_http_nip_req_resched_err(NULL, req, &eq);
			continue;
		}
		tfw_http_req_resched(req, srv, &eq);
	}

	tfw_http_req_zap_error(&eq);
}

/*
 * Repair a connection. Makes sense only for server connections.
 *
 * Find requests in the server's connection queue that were forwarded
 * to the server. These are unanswered requests. According to RFC 7230
 * 6.3.2, "a client MUST NOT pipeline immediately after connection
 * establishment". To address that, re-send the first request to the
 * server. When a response comes, that will trigger resending of the
 * rest of those unanswered requests (tfw_http_conn_fwd_repair()).
 *
 * The connection is not scheduled until all requests in it are re-sent.
 *
 * The limit on the number of reconnect attempts is used to re-schedule
 * requests that would never be forwarded otherwise.
 *
 * No need to take a reference on the server connection here as this
 * is executed as part of establishing the connection. It definitely
 * can't go away.
 */
static void
tfw_http_conn_repair(TfwConn *conn)
{
	TfwSrvConn *srv_conn = (TfwSrvConn *)conn;
	LIST_HEAD(eq);

	TFW_DBG2("%s: conn=[%p]\n", __func__, srv_conn);
	BUG_ON(!(TFW_CONN_TYPE(srv_conn) & Conn_Srv));

	/* See if requests need to be rescheduled. */
	if (unlikely(!tfw_srv_conn_live(srv_conn))) {
		if (tfw_srv_conn_need_resched(srv_conn))
			tfw_http_conn_shrink_fwdq_resched(srv_conn);
		else
			tfw_http_conn_shrink_fwdq(srv_conn);
		return;
	}

	spin_lock_bh(&srv_conn->fwd_qlock);
	if (list_empty(&srv_conn->fwd_queue)) {
		spin_unlock_bh(&srv_conn->fwd_qlock);
		return;
	}

	/* Treat a non-idempotent request if any. */
	tfw_http_conn_treatnip(srv_conn, &eq);
	/* Re-send only the first unanswered request. */
	if (srv_conn->msg_sent)
		if (unlikely(!tfw_http_conn_resend(srv_conn, true, &eq)))
			srv_conn->msg_sent = NULL;
	/* If none re-sent, then send the remaining unsent requests. */
	if (!srv_conn->msg_sent) {
		if (!list_empty(&srv_conn->fwd_queue)) {
			set_bit(TFW_CONN_B_QFORWD, &srv_conn->flags);
			tfw_http_conn_fwd_unsent(srv_conn, &eq);
		}
		tfw_srv_conn_reenable_if_done(srv_conn);
	}

	spin_unlock_bh(&srv_conn->fwd_qlock);

	tfw_http_req_zap_error(&eq);
}

/*
 * Destructor for a request message.
 */
void
tfw_http_req_destruct(void *msg)
{
	TfwHttpReq *req = msg;

	WARN_ON_ONCE(!list_empty(&req->msg.seq_list));
	WARN_ON_ONCE(!list_empty(&req->fwd_list));
	WARN_ON_ONCE(!list_empty(&req->nip_list));

	tfw_vhost_put(req->vhost);
	if (req->sess)
		tfw_http_sess_put(req->sess);
}

/**
 * Request messages that were forwarded to a backend server are added
 * to and kept in @fwd_queue of the connection @conn for that server.
 * If a paired request is not found, then the response must be deleted.
 *
 * If a paired client request is missing, then it seems upsream server
 * is misbehaving, so the caller has to drop the server connection.
 *
 * Correct response parsing is only possible when request properties,
 * such as method, are known. Thus resp->req pairing is mandatory. In the
 * same time req->resp pairing is not required until response is ready to
 * be forwarded to client. It's needed to avoid passing both resp and req
 * across all functions and creating indirect req<->resp pairing.
 */
static int
tfw_http_resp_pair(TfwHttpMsg *hmresp)
{
	TfwHttpReq *req;
	TfwSrvConn *srv_conn = (TfwSrvConn *)hmresp->conn;

	spin_lock(&srv_conn->fwd_qlock);
	list_for_each_entry(req, &srv_conn->fwd_queue, fwd_list) {
		if (!req->pair) {
			tfw_http_msg_pair((TfwHttpResp *)hmresp, req);
			spin_unlock(&srv_conn->fwd_qlock);

			return 0;
		}
		if (req == (TfwHttpReq *)srv_conn->msg_sent)
			break;
	}
	spin_unlock(&srv_conn->fwd_qlock);

	TFW_WARN("Paired request missing, HTTP Response Splitting attack?\n");
	TFW_INC_STAT_BH(serv.msgs_otherr);

	return -EINVAL;
}

/*
 * Allocate a new HTTP message structure and link it with the connection
 * instance. Increment the number of users of the instance. Initialize
 * GFSM for the message.
 */
static TfwMsg *
tfw_http_conn_msg_alloc(TfwConn *conn)
{
	TfwHttpMsg *hm = __tfw_http_msg_alloc(TFW_CONN_TYPE(conn), true);
	if (unlikely(!hm))
		return NULL;

	hm->conn = conn;
	tfw_connection_get(conn);

	if (TFW_CONN_TYPE(conn) & Conn_Clnt) {
		TFW_INC_STAT_BH(clnt.rx_messages);
	} else {
		if (unlikely(tfw_http_resp_pair(hm))) {
			tfw_http_conn_msg_free(hm);
			return NULL;
		}
		TFW_INC_STAT_BH(serv.rx_messages);
	}

	return (TfwMsg *)hm;
}

/*
 * Connection with a peer is created.
 *
 * Called when a connection is created. Initialize the connection's
 * state machine here.
 */
static int
tfw_http_conn_init(TfwConn *conn)
{
	TFW_DBG2("%s: conn=[%p]\n", __func__, conn);

	if (TFW_CONN_TYPE(conn) & Conn_Srv) {
		TfwSrvConn *srv_conn = (TfwSrvConn *)conn;
		if (!list_empty(&srv_conn->fwd_queue)) {
			set_bit(TFW_CONN_B_RESEND, &srv_conn->flags);
			TFW_INC_STAT_BH(serv.conn_restricted);
		}
	}
	tfw_gfsm_state_init(&conn->state, conn, TFW_HTTP_FSM_INIT);
	return 0;
}

/*
 * Connection with a peer is released.
 *
 * This function is called when all users of a server connection are gone,
 * and the connection's resources can be released.
 *
 * If a server connection is in failover state, then the requests that were
 * sent to that server are kept in the queue until a paired response comes.
 * The responses will never come now. Keep the queue. When the connection
 * is restored the requests will be re-sent to the server.
 *
 * If a server connection is completely destroyed (on Tempesta's shutdown),
 * then all outstanding requests in @fwd_queue are dropped and released.
 * Depending on Tempesta's state, both user and kernel context threads
 * may try to do that at the same time. As @fwd_queue is moved atomically
 * to local @zap_queue, only one thread is able to proceed and release
 * the resources.
 */
static void
tfw_http_conn_release(TfwConn *conn)
{
	TfwSrvConn *srv_conn = (TfwSrvConn *)conn;
	TfwHttpReq *req, *tmp;
	LIST_HEAD(zap_queue);

	TFW_DBG2("%s: conn=[%p]\n", __func__, srv_conn);
	BUG_ON(!(TFW_CONN_TYPE(srv_conn) & Conn_Srv));

	if (likely(ss_active())) {
		/*
		 * Server is removed from configuration and won't be available
		 * any more, reschedule it's forward queue.
		 */
		if (unlikely(test_bit(TFW_CONN_B_DEL, &srv_conn->flags)))
			tfw_http_conn_shrink_fwdq_resched(srv_conn);
		__tfw_srv_conn_clear_restricted(srv_conn);

		return;
	}

	/*
	 * Destroy server connection's queues.
	 * Move all requests from them to @zap_queue.
	 */
	spin_lock_bh(&srv_conn->fwd_qlock);
	tfw_http_conn_snip_fwd_queue(srv_conn, &zap_queue);
	spin_unlock_bh(&srv_conn->fwd_qlock);

	/*
	 * Remove requests from @zap_queue (formerly @fwd_queue) and from
	 * @seq_queue of respective client connections, then destroy them.
	 */
	list_for_each_entry_safe(req, tmp, &zap_queue, fwd_list) {
		list_del_init(&req->fwd_list);
		if (unlikely(!list_empty_careful(&req->msg.seq_list))) {
			spin_lock_bh(&((TfwCliConn *)req->conn)->seq_qlock);
			if (unlikely(!list_empty(&req->msg.seq_list)))
				list_del_init(&req->msg.seq_list);
			spin_unlock_bh(&((TfwCliConn *)req->conn)->seq_qlock);
		}
		tfw_http_conn_msg_free((TfwHttpMsg *)req);
	}
}

/*
 * Free the request and the paired response.
 */
static inline void
tfw_http_resp_pair_free(TfwHttpReq *req)
{
	tfw_http_conn_msg_free(req->pair);
	tfw_http_conn_msg_free((TfwHttpMsg *)req);
}

/*
 * Drop client connection's resources.
 *
 * Desintegrate the client connection's @seq_list. Requests without a paired
 * response have not been answered yet. They are held in the lists of server
 * connections until responses come. A paired response may be in use until
 * TFW_HTTP_F_RESP_READY flag is not set.  Don't free any of those requests.
 *
 * If a response comes or gets ready to forward after @seq_list is
 * desintegrated, then both the request and the response are dropped at the
 *  sight of an empty list.
 *
 * Locking is necessary as @seq_list is constantly probed from server
 * connection threads.
 */
static void
tfw_http_conn_cli_drop(TfwCliConn *cli_conn)
{
	TfwHttpReq *req, *tmp;
	struct list_head *seq_queue = &cli_conn->seq_queue;

	TFW_DBG2("%s: conn=[%p]\n", __func__, cli_conn);
	BUG_ON(!(TFW_CONN_TYPE(cli_conn) & Conn_Clnt));

	if (list_empty_careful(seq_queue))
		return;

	/*
	 * Desintegration of the list must be done under the lock.
	 * The list can't be just detached from seq_queue, and then
	 * be desintegrated without the lock. That would open a race
	 * condition with freeing of a request in tfw_http_resp_fwd().
	 */
	spin_lock(&cli_conn->seq_qlock);
	list_for_each_entry_safe(req, tmp, seq_queue, msg.seq_list) {
		req->flags |= TFW_HTTP_F_REQ_DROP;
		list_del_init(&req->msg.seq_list);
		/*
		 * Response is processed and removed from fwd_queue, need to be
		 * destroyed.
		 */
		if (req->resp && (req->resp->flags & TFW_HTTP_F_RESP_READY)) {
			tfw_http_resp_pair_free(req);
			TFW_INC_STAT_BH(serv.msgs_otherr);
		}
	}
	spin_unlock(&cli_conn->seq_qlock);
}

/*
 * Connection with a peer is dropped.
 *
 * Release resources that are not needed anymore, and keep other
 * resources that are needed while there are users of the connection.
 */
static void tfw_http_resp_terminate(TfwHttpMsg *hm);

static void
tfw_http_conn_drop(TfwConn *conn)
{
	TFW_DBG2("%s: conn=[%p]\n", __func__, conn);

	if (TFW_CONN_TYPE(conn) & Conn_Clnt) {
		tfw_http_conn_cli_drop((TfwCliConn *)conn);
	} else if (conn->msg) {		/* Conn_Srv */
		if (tfw_http_parse_terminate((TfwHttpMsg *)conn->msg))
			tfw_http_resp_terminate((TfwHttpMsg *)conn->msg);
	}
	tfw_http_conn_msg_free((TfwHttpMsg *)conn->msg);
}

/*
 * Send a message through the connection.
 *
 * Called when the connection is used to send a message through.
 */
static int
tfw_http_conn_send(TfwConn *conn, TfwMsg *msg)
{
	return ss_send(conn->sk, &msg->skb_head, msg->ss_flags);
}

/**
 * Create a sibling for @msg message.
 * Siblings in HTTP are pipelined HTTP messages that share the same SKB.
 */
static TfwHttpMsg *
tfw_http_msg_create_sibling(TfwHttpMsg *hm, struct sk_buff **skb,
			    unsigned int split_offset)
{
	TfwHttpMsg *shm;
	struct sk_buff *nskb;

	TFW_DBG2("Create sibling message: conn %p, skb %p\n", hm->conn, skb);

	/* The sibling message belongs to the same connection. */
	shm = (TfwHttpMsg *)tfw_http_conn_msg_alloc(hm->conn);
	if (unlikely(!shm)) {
		/*
		 * Split skb to proceed with current message @hm, or rest of
		 * data in this connection will be attached to the message.
		 * Don't care about client connection, it must be closed and
		 * request @hm is to be destroyed and won't be forwarded to
		 * backend server.
		 */
		if (TFW_CONN_TYPE(hm->conn) & Conn_Srv)
			*skb = ss_skb_split(*skb, split_offset);
		return NULL;
	}

	/*
	 * New message created, so it should be in whitelist if
	 * previous message was (for client connections).
	 */
	if (TFW_CONN_TYPE(hm->conn) & Conn_Clnt)
		shm->flags |= hm->flags & TFW_HTTP_F_WHITELIST;

	/*
	 * The sibling message is set up to start with a new SKB.
	 * The new SKB is split off from the original SKB and has
	 * the first part of the new message. The original SKB is
	 * shrunk to have just data from the original message.
	 */
	nskb = ss_skb_split(*skb, split_offset);
	if (!nskb) {
		tfw_http_conn_msg_free(shm);
		return NULL;
	}
	ss_skb_queue_tail(&shm->msg.skb_head, nskb);
	*skb = nskb;

	return shm;
}

/*
 * Add 'Date:' header field to an HTTP message.
 */
static int
tfw_http_set_hdr_date(TfwHttpMsg *hm)
{
	int r;
	char *s_date = *this_cpu_ptr(&g_buf);

	tfw_http_prep_date_from(s_date, ((TfwHttpResp *)hm)->date);
	r = tfw_http_msg_hdr_xfrm(hm, "Date", sizeof("Date") - 1,
				  s_date, SLEN(S_V_DATE),
				  TFW_HTTP_HDR_RAW, 0);
	if (r)
		TFW_ERR("Unable to add Date: header to msg [%p]\n", hm);
	else
		TFW_DBG2("Added Date: header to msg [%p]\n", hm);
	return r;
}

/**
 * Remove Connection header from HTTP message @msg if @conn_flg is zero,
 * and replace or set a new header value otherwise.
 *
 * SKBs may be shared by several HTTP messages. A shared SKB is not copied
 * but safely modified. Thus, a shared SKB is still owned by one CPU.
 */
static int
tfw_http_set_hdr_connection(TfwHttpMsg *hm, int conn_flg)
{
	if (((hm->flags & __TFW_HTTP_MSG_M_CONN_MASK) == conn_flg)
	    && (!TFW_STR_EMPTY(&hm->h_tbl->tbl[TFW_HTTP_HDR_CONNECTION]))
	    && !(hm->flags & TFW_HTTP_F_CONN_EXTRA))
		return 0;

	switch (conn_flg) {
	case TFW_HTTP_F_CONN_CLOSE:
		return TFW_HTTP_MSG_HDR_XFRM(hm, "Connection", "close",
					     TFW_HTTP_HDR_CONNECTION, 0);
	case TFW_HTTP_F_CONN_KA:
		return TFW_HTTP_MSG_HDR_XFRM(hm, "Connection", "keep-alive",
					     TFW_HTTP_HDR_CONNECTION, 0);
	default:
		return TFW_HTTP_MSG_HDR_DEL(hm, "Connection",
					    TFW_HTTP_HDR_CONNECTION);
	}
}

/**
 * Add/Replace/Remove Keep-Alive header field to/from HTTP message.
 */
static int
tfw_http_set_hdr_keep_alive(TfwHttpMsg *hm, int conn_flg)
{
	int r;

	if ((hm->flags & __TFW_HTTP_MSG_M_CONN_MASK) == conn_flg)
		return 0;

	switch (conn_flg) {
	case TFW_HTTP_F_CONN_CLOSE:
		r = TFW_HTTP_MSG_HDR_DEL(hm, "Keep-Alive", TFW_HTTP_HDR_KEEP_ALIVE);
		if (unlikely(r && r != -ENOENT)) {
			TFW_WARN("Cannot delete Keep-Alive header (%d)\n", r);
			return r;
		}
		return 0;
	case TFW_HTTP_F_CONN_KA:
		/*
		 * If present, "Keep-Alive" header informs the other side
		 * of the timeout policy for a connection. Otherwise, it's
		 * presumed that default policy is in action.
		 *
		 * TODO: Add/Replace "Keep-Alive" header when Tempesta
		 * implements connection timeout policies and the policy
		 * for the connection differs from default policy.
		 */
		return 0;
	default:
		/*
		 * "Keep-Alive" header mandates that "Connection: keep-alive"
		 * header in present in HTTP message. HTTP/1.1 connections
		 * are keep-alive by default. If we want to add "Keep-Alive"
		 * header then "Connection: keep-alive" header must be added
		 * as well. TFW_HTTP_F_CONN_KA flag will force the addition
		 * of "Connection: keep-alive" header to HTTP message.
		 */
		return 0;
	}
}

static int
tfw_http_add_hdr_via(TfwHttpMsg *hm)
{
	int r;
	static const char * const s_http_version[] = {
		[0 ... _TFW_HTTP_VER_COUNT] = NULL,
		[TFW_HTTP_VER_09] = "0.9 ",
		[TFW_HTTP_VER_10] = "1.0 ",
		[TFW_HTTP_VER_11] = "1.1 ",
		[TFW_HTTP_VER_20] = "2.0 ",
	};
	TfwGlobal *g_vhost = tfw_vhost_get_global();
	const TfwStr rh = {
#define S_VIA	"Via: "
		.ptr = (TfwStr []) {
			{ .ptr = S_VIA, .len = SLEN(S_VIA) },
			{ .ptr = (void *)s_http_version[hm->version],
			  .len = 4 },
			{ .ptr = *this_cpu_ptr(&g_buf),
			  .len = g_vhost->hdr_via_len },
		},
		.len = SLEN(S_VIA) + 4 + g_vhost->hdr_via_len,
		.eolen = 2,
		.flags = 3 << TFW_STR_CN_SHIFT
#undef S_VIA
	};

<<<<<<< HEAD
	memcpy(__TFW_STR_CH(&rh, 2)->ptr, g_vhost->hdr_via, g_vhost->hdr_via_len);
=======
	memcpy_fast(__TFW_STR_CH(&rh, 2)->ptr, vhost->hdr_via,
		    vhost->hdr_via_len);
>>>>>>> 9296fabc

	r = tfw_http_msg_hdr_add(hm, &rh);
	if (r)
		TFW_ERR("Unable to add Via: header to msg [%p]\n", hm);
	else
		TFW_DBG2("Added Via: header to msg [%p]\n", hm);
	return r;
}

static int
tfw_http_add_x_forwarded_for(TfwHttpMsg *hm)
{
	int r;
	char *p, *buf = *this_cpu_ptr(&g_buf);

	p = ss_skb_fmt_src_addr(hm->msg.skb_head, buf);

	r = tfw_http_msg_hdr_xfrm(hm, "X-Forwarded-For",
				  sizeof("X-Forwarded-For") - 1, buf, p - buf,
				  TFW_HTTP_HDR_X_FORWARDED_FOR, true);
	if (r)
		TFW_ERR("can't add X-Forwarded-For header for %.*s to msg %p",
			(int)(p - buf), buf, hm);
	else
		TFW_DBG2("added X-Forwarded-For header for %*s\n",
			 (int)(p - buf), buf);
	return r;
}

static int
tfw_http_set_loc_hdrs(TfwHttpMsg *hm, TfwHttpReq *req)
{
	int r;
	size_t i;
	int mod_type = (hm == (TfwHttpMsg *)req) ? TFW_VHOST_HDRMOD_REQ
						 : TFW_VHOST_HDRMOD_RESP;
	TfwHdrMods *h_mods = tfw_vhost_get_hdr_mods(req->location, req->vhost,
						    mod_type);
	if (!h_mods)
		return 0;

	for (i = 0; i < h_mods->sz; ++i) {
		TfwHdrModsDesc *d = &h_mods->hdrs[i];
		r = tfw_http_msg_hdr_xfrm_str(hm, d->hdr, d->hid, d->append);
		if (r) {
			TFW_ERR("can't update location-specific header in msg %p\n",
				hm);
			return r;
		}
		TFW_DBG2("updated location-specific header in msg %p\n", hm);
	}

	return 0;
}

/**
 * Adjust the request before proxying it to real server.
 */
static int
tfw_http_adjust_req(TfwHttpReq *req)
{
	int r;
	TfwHttpMsg *hm = (TfwHttpMsg *)req;

	r = tfw_http_add_x_forwarded_for(hm);
	if (r)
		return r;

	r = tfw_http_add_hdr_via(hm);
	if (r)
		return r;

	r = tfw_http_msg_del_hbh_hdrs(hm);
	if (r < 0)
		return r;

	r = tfw_http_set_loc_hdrs(hm, req);
	if (r < 0)
		return r;

	return tfw_http_set_hdr_connection(hm, TFW_HTTP_F_CONN_KA);
}

/**
 * Adjust the response before proxying it to real client.
 */
static int
tfw_http_adjust_resp(TfwHttpResp *resp)
{
	TfwHttpReq *req = resp->req;
	int r, conn_flg = req->flags & __TFW_HTTP_MSG_M_CONN_MASK;
	TfwHttpMsg *hm = (TfwHttpMsg *)resp;

	r = tfw_http_sess_resp_process(resp);
	if (r < 0)
		return r;

	r = tfw_http_msg_del_hbh_hdrs(hm);
	if (r < 0)
		return r;

	r = tfw_http_set_hdr_keep_alive(hm, conn_flg);
	if (r < 0)
		return r;

	r = tfw_http_set_hdr_connection(hm, conn_flg);
	if (r < 0)
		return r;

	r = tfw_http_add_hdr_via(hm);
	if (r < 0)
		return r;

	r = tfw_http_set_loc_hdrs(hm, req);
	if (r < 0)
		return r;

	if (resp->flags & TFW_HTTP_F_RESP_STALE) {
#define S_WARN_110 "Warning: 110 - Response is stale"
		/* TODO: ajust for #215 */
		TfwStr wh = {
			.ptr	= S_WARN_110,
			.len	= SLEN(S_WARN_110),
			.eolen	= 2
		};
		r = tfw_http_msg_hdr_add(hm, &wh);
		if (r)
			return r;
#undef S_WARN_110
	}

	if (!(resp->flags & TFW_HTTP_F_HDR_DATE)) {
		r =  tfw_http_set_hdr_date(hm);
		if (r < 0)
			return r;
	}

	return TFW_HTTP_MSG_HDR_XFRM(hm, "Server", TFW_NAME "/" TFW_VERSION,
				     TFW_HTTP_HDR_SERVER, 0);
}

/*
 * Forward responses in @ret_queue to the client in correct order.
 *
 * In case of error the client connection must be closed immediately.
 * Otherwise, the correct order of responses will be broken. Unsent
 * responses are taken care of by the caller.
 */
static void
__tfw_http_resp_fwd(TfwCliConn *cli_conn, struct list_head *ret_queue)
{
	TfwHttpReq *req, *tmp;

	list_for_each_entry_safe(req, tmp, ret_queue, msg.seq_list) {
		BUG_ON(!req->resp);
		tfw_http_resp_init_ss_flags(req->resp, req);
		if (tfw_cli_conn_send(cli_conn, (TfwMsg *)req->resp)) {
			ss_close_sync(cli_conn->sk, true);
			return;
		}
		list_del_init(&req->msg.seq_list);
		tfw_http_resp_pair_free(req);
		TFW_INC_STAT_BH(serv.msgs_forwarded);
	}
}

/*
 * Mark @resp as ready to transmit. Then, starting with the first request
 * in @seq_queue, pick consecutive requests that have response ready to
 * transmit. Move those requests to the list of returned responses
 * @ret_queue. Sequentially send responses from @ret_queue to the client.
 */
void
tfw_http_resp_fwd(TfwHttpResp *resp)
{
	TfwHttpReq *req = resp->req;
	TfwCliConn *cli_conn = (TfwCliConn *)req->conn;
	struct list_head *seq_queue = &cli_conn->seq_queue;
	struct list_head *req_retent = NULL;
	LIST_HEAD(ret_queue);

	TFW_DBG2("%s: req=[%p], resp=[%p]\n", __func__, req, resp);
	WARN_ON_ONCE(req->resp != resp);

	/*
	 * If the list is empty, then it's either a bug, or the client
	 * connection had been closed. If it's a bug, then the correct
	 * order of responses to requests may be broken. The connection
	 * with the client must to be closed immediately.
	 *
	 * Doing ss_close_sync() on client connection's socket is safe
	 * as long as @req that holds a reference to the connection is
	 * not freed.
	 */
	spin_lock_bh(&cli_conn->seq_qlock);
	if (unlikely(list_empty(seq_queue))) {
		BUG_ON(!list_empty(&req->msg.seq_list));
		spin_unlock_bh(&cli_conn->seq_qlock);
		TFW_DBG2("%s: The client was disconnected, drop resp and req: "
			 "conn=[%p]\n",
			 __func__, cli_conn);
		ss_close_sync(cli_conn->sk, true);
		tfw_http_resp_pair_free(req);
		TFW_INC_STAT_BH(serv.msgs_otherr);
		return;
	}
	BUG_ON(list_empty(&req->msg.seq_list));
	resp->flags |= TFW_HTTP_F_RESP_READY;
	/* Move consecutive requests with @req->resp to @ret_queue. */
	list_for_each_entry(req, seq_queue, msg.seq_list) {
		if (!req->resp || !(req->resp->flags & TFW_HTTP_F_RESP_READY))
			break;
		req_retent = &req->msg.seq_list;
	}
	if (!req_retent) {
		spin_unlock_bh(&cli_conn->seq_qlock);
		return;
	}
	__list_cut_position(&ret_queue, seq_queue, req_retent);

	/*
	 * The function may be called concurrently on different CPUs,
	 * all going for the same client connection. In some threads
	 * a response is paired with a request, but the first response
	 * in the queue is not ready yet, so it can't be sent out. When
	 * there're responses to send, sending must be in correct order
	 * which is controlled by the lock. To allow other threads pair
	 * requests with responses, unlock the seq_queue lock and use
	 * different lock @ret_qlock for sending.
	 *
	 * A client may close the connection at any time. A connection
	 * is destroyed when the last reference goes, so the argument
	 * to spin_unlock() may get invalid. Hold the connection until
	 * sending is done.
	 *
	 * TODO: There's a lock contention here as multiple threads/CPUs
	 * go for the same client connection's queue. Perhaps there's a
	 * better way of doing this that is more effective. Please see
	 * the TODO comment above and to the function tfw_http_popreq().
	 * Also, please see the issue #687.
	 *
	 * TODO #687: this is the only place where req_qlock is used. Instead
	 * of competing for the lock from different softirqs, just process
	 * the next available response, set a flag for current softirq
	 * processing ret_queue and make the current softirq retry from
	 * determination of req_retent.
	 */
	tfw_cli_conn_get(cli_conn);
	spin_lock_bh(&cli_conn->ret_qlock);
	spin_unlock_bh(&cli_conn->seq_qlock);

	__tfw_http_resp_fwd(cli_conn, &ret_queue);

	spin_unlock_bh(&cli_conn->ret_qlock);
	tfw_cli_conn_put(cli_conn);

	/* Zap request/responses that were not sent due to an error. */
	if (!list_empty(&ret_queue)) {
		TfwHttpReq *tmp;
		list_for_each_entry_safe(req, tmp, &ret_queue, msg.seq_list) {
			TFW_DBG2("%s: Forwarding error: conn=[%p] resp=[%p]\n",
				 __func__, cli_conn, req->resp);
			BUG_ON(!req->resp);
			tfw_http_resp_pair_free(req);
			TFW_INC_STAT_BH(serv.msgs_otherr);
		}
	}
}

static inline void
tfw_http_req_mark_error(TfwHttpReq *req, int status)
{
	TFW_CONN_TYPE(req->conn) |= Conn_Stop;
	req->flags |= TFW_HTTP_F_SUSPECTED;
	tfw_http_error_resp_switch(req, status);
}

/**
 * Functions define logging and response behaviour during detection of
 * malformed or malicious messages. Mark client connection in special
 * manner to delay its closing until transmission of error response
 * will be finished.
 */
static void
tfw_http_cli_error_resp_and_log(bool reply, bool nolog, TfwHttpReq *req,
				int status, const char *msg)
{
	if (!nolog)
		TFW_WARN_ADDR(msg, &req->conn->peer->addr);

	if (reply) {
		TfwCliConn *cli_conn = (TfwCliConn *)req->conn;
		tfw_connection_unlink_msg(req->conn);
		spin_lock(&cli_conn->seq_qlock);
		list_add_tail(&req->msg.seq_list, &cli_conn->seq_queue);
		spin_unlock(&cli_conn->seq_qlock);
		tfw_http_req_mark_error(req, status);
	}
	else {
		tfw_http_conn_req_clean(req);
	}
}

static void
tfw_http_srv_error_resp_and_log(bool reply, bool nolog, TfwHttpReq *req,
				int status, const char *msg)
{
	if (!nolog)
		TFW_WARN_ADDR(msg, &req->conn->peer->addr);

	if (reply)
		tfw_http_req_mark_error(req, status);
	else
		tfw_http_conn_req_clean(req);
}

/**
 * Wrappers for calling tfw_http_cli_error_resp_and_log() and
 * tfw_http_srv_error_resp_and_log() functions in client/server
 * connection contexts depending on configuration settings:
 * sending response error messages and logging.
 *
 * NOTE: tfw_client_drop() and tfw_client_block() must be called
 * only from client connection context before a request was fully parsed.
 * Otherwise tfw_srv_client_drop() and tfw_srv_client_block() must be used
 * only from server connection context.
 */
static inline void
tfw_client_drop(TfwHttpReq *req, int status, const char *msg)
{
	tfw_http_cli_error_resp_and_log(tfw_blk_flags & TFW_BLK_ERR_REPLY,
					tfw_blk_flags & TFW_BLK_ERR_NOLOG,
					req, status, msg);
}

static inline void
tfw_client_block(TfwHttpReq *req, int status, const char *msg)
{
	tfw_http_cli_error_resp_and_log(tfw_blk_flags & TFW_BLK_ATT_REPLY,
					tfw_blk_flags & TFW_BLK_ATT_NOLOG,
					req, status, msg);
}

static inline void
tfw_srv_client_drop(TfwHttpReq *req, int status, const char *msg)
{
	tfw_http_srv_error_resp_and_log(tfw_blk_flags & TFW_BLK_ERR_REPLY,
					tfw_blk_flags & TFW_BLK_ERR_NOLOG,
					req, status, msg);
}

static inline void
tfw_srv_client_block(TfwHttpReq *req, int status, const char *msg)
{
	tfw_http_srv_error_resp_and_log(tfw_blk_flags &	TFW_BLK_ATT_REPLY,
					tfw_blk_flags & TFW_BLK_ATT_NOLOG,
					req, status, msg);
}

/**
 * The request is serviced from cache.
 * Send the response as is and unrefer its data.
 */
static void
tfw_http_req_cache_service(TfwHttpResp *resp)
{
	TfwHttpReq *req = resp->req;

	WARN_ON_ONCE(!list_empty(&req->fwd_list));
	WARN_ON_ONCE(!list_empty(&req->nip_list));

	if (tfw_http_adjust_resp(resp)) {
		tfw_http_conn_msg_free((TfwHttpMsg *)resp);
		tfw_http_send_resp(req, 500, "response dropped:"
				   " processing error");
		TFW_INC_STAT_BH(clnt.msgs_otherr);
		return;
	}
	tfw_http_resp_fwd(resp);
	TFW_INC_STAT_BH(clnt.msgs_fromcache);
}

/**
 * Depending on results of processing of a request, either send the request
 * to an appropriate server, or return the cached response. If none of that
 * can be done for any reason, return HTTP 500 or 502 error to the client.
 */
static void
tfw_http_req_cache_cb(TfwHttpMsg *msg)
{
	int r;
	TfwHttpReq *req = (TfwHttpReq *)msg;
	TfwSrvConn *srv_conn = NULL;
	LIST_HEAD(eq);

	TFW_DBG2("%s: req = %p, resp = %p\n", __func__, req, req->resp);

	/*
	 * Sticky cookie module used for HTTP session identification may send
	 * a response to the client when sticky cookie presence is enforced
	 * and the cookie is missing from the request.
	 *
	 * HTTP session may be required for request scheduling, so obtain it
	 * first. However, req->sess still may be NULL if sticky cookies are
	 * not enabled.
	 */
	r = tfw_http_sess_obtain(req);
	switch (r)
	{
	case TFW_HTTP_SESS_SUCCESS:
		break;
	case TFW_HTTP_SESS_REDIRECT_SENT:
		/* Response sent, nothing to do. */
		return;
	case TFW_HTTP_SESS_VIOLATE:
		goto drop_503;
	case TFW_HTTP_SESS_JS_NOT_SUPPORTED:
		goto send_503;
	default:
		goto send_500;
	}

	if (req->resp) {
		tfw_http_req_cache_service(req->resp);
		return;
	}

	/*
	 * Dispatch request to an appropriate server. Schedulers should
	 * make a decision based on an unmodified request, so this must
	 * be done before any request mangling.
	 *
	 * The code below is usually called on a remote NUMA node. That's
	 * not good, but TDB lookup must be run on the node before it is
	 * executed, to avoid unnecessary work in SoftIRQ and to speed up
	 * the cache operation. At the same time, cache hits are expected
	 * to prevail over cache misses, so this is not a frequent path.
	 */
	if (!(srv_conn = tfw_http_get_srv_conn((TfwMsg *)req))) {
		TFW_DBG("Unable to find a backend server\n");
		goto send_502;
	}

	if (tfw_http_adjust_req(req))
		goto send_500;

	/* Account current request in APM health monitoring statistics */
	tfw_http_hm_srv_update((TfwServer *)srv_conn->peer, req);

	/* Forward request to the server. */
	tfw_http_req_fwd(srv_conn, req, &eq);
	tfw_http_req_zap_error(&eq);
	goto conn_put;

send_503:
	/*
	 * Requested resource can't be challenged. Don't break response-request
	 * queue on client side by dropping the request.
	 */
	tfw_http_send_resp(req, 503, "request dropped:"
			   " can't send JS challenge.");
	TFW_INC_STAT_BH(clnt.msgs_filtout);
	return;
drop_503:
	tfw_srv_client_drop(req, 503, "request dropped: invalid sticky cookie "
				      "or js challenge");
	TFW_INC_STAT_BH(clnt.msgs_filtout);
	return;
send_502:
	tfw_http_send_resp(req, 502, "request dropped: processing error");
	TFW_INC_STAT_BH(clnt.msgs_otherr);
	return;
send_500:
	tfw_http_send_resp(req, 500, "request dropped: processing error");
	TFW_INC_STAT_BH(clnt.msgs_otherr);
conn_put:
	tfw_srv_conn_put(srv_conn);
}

static void
tfw_http_req_mark_nip(TfwHttpReq *req)
{
	/* See RFC 7231 4.2.1 */
	static const unsigned int safe_methods =
		(1 << TFW_HTTP_METH_GET) | (1 << TFW_HTTP_METH_HEAD)
		| (1 << TFW_HTTP_METH_OPTIONS) | (1 << TFW_HTTP_METH_PROPFIND)
		| (1 << TFW_HTTP_METH_TRACE);
	TfwLocation *loc = req->location;
	TfwLocation *loc_dflt = req->vhost->loc_dflt;
	TfwVhost *vh_dflt = req->vhost->vhost_dflt;

	BUILD_BUG_ON(sizeof(safe_methods) * BITS_PER_BYTE
		     < _TFW_HTTP_METH_COUNT);

	/*
	 * Search in the current location of the current vhost. If there
	 * are no entries there, then search in the default location of
	 * the current vhost. If there are no entries there either, then
	 * search in the default location of the default vhost - that is,
	 * in the global policies.
	 *
	 * TODO #862: req->location must be the full set of options.
	 */
	if (loc && loc->nipdef_sz) {
		if (tfw_nipdef_match(loc, req->method, &req->uri_path))
			goto nip_match;
	} else if (loc_dflt && loc_dflt->nipdef_sz) {
		if (tfw_nipdef_match(loc_dflt, req->method, &req->uri_path))
			goto nip_match;
	} else if (vh_dflt && vh_dflt->loc_dflt->nipdef_sz) {
		if (tfw_nipdef_match(vh_dflt->loc_dflt, req->method,
				     &req->uri_path))
			goto nip_match;
	}

	if (safe_methods & (1 << req->method))
		return;

nip_match:
	TFW_DBG2("non-idempotent: method=[%d] uri=[%.*s]\n",
		 req->method, (int)TFW_STR_CHUNK(&req->uri_path, 0)->len,
		 (char *)TFW_STR_CHUNK(&req->uri_path, 0)->ptr);
	req->flags |= TFW_HTTP_F_NON_IDEMP;
	return;
}

/*
 * Set the flag if @req is non-idempotent. Add the request to the list
 * of the client connection to preserve the correct order of responses.
 * If the request follows a non-idempotent request in flight, then the
 * preceding request becomes idempotent.
 */
static void
tfw_http_req_add_seq_queue(TfwHttpReq *req)
{
	TfwHttpReq *req_prev;
	TfwCliConn *cli_conn = (TfwCliConn *)req->conn;
	struct list_head *seq_queue = &cli_conn->seq_queue;

	tfw_http_req_mark_nip(req);

	spin_lock(&cli_conn->seq_qlock);
	req_prev = list_empty(seq_queue) ?
		   NULL : list_last_entry(seq_queue, TfwHttpReq, msg.seq_list);
	if (req_prev && tfw_http_req_is_nip(req_prev))
		req_prev->flags &= ~TFW_HTTP_F_NON_IDEMP;
	list_add_tail(&req->msg.seq_list, seq_queue);
	spin_unlock(&cli_conn->seq_qlock);
}

static int
tfw_http_req_set_context(TfwHttpReq *req)
{
	if (!(req->vhost = tfw_vhost_match((TfwMsg *)req)))
		return -EINVAL;

	req->location = tfw_location_match(req->vhost, &req->uri_path);

	return 0;
}

static inline bool
tfw_http_check_wildcard_status(const char c, int *out)
{
	switch (c) {
	case '1':
		*out = HTTP_STATUS_1XX;
		break;
	case '2':
		*out = HTTP_STATUS_2XX;
		break;
	case '3':
		*out = HTTP_STATUS_3XX;
		break;
	case '4':
		*out = HTTP_STATUS_4XX;
		break;
	case '5':
		*out = HTTP_STATUS_5XX;
		break;
	default:
		return false;
	}
	return true;
}

static inline void
tfw_http_hm_drop_resp(TfwHttpResp *resp)
{
	TfwHttpReq *req = resp->req;

	tfw_connection_unlink_msg(resp->conn);
	tfw_apm_update(((TfwServer *)resp->conn->peer)->apmref,
		       resp->jrxtstamp, resp->jrxtstamp - req->jtxtstamp);
	tfw_http_conn_msg_free((TfwHttpMsg *)resp);
	tfw_http_msg_free((TfwHttpMsg *)req);
}

/**
 * @return zero on success and negative value otherwise.
 * TODO enter the function depending on current GFSM state.
 */
static int
tfw_http_req_process(TfwConn *conn, const TfwFsmData *data)
{
	int r = TFW_BLOCK;
	struct sk_buff *skb = data->skb;
	unsigned int off = data->off;
	unsigned int data_off = off;
	unsigned int skb_len = skb->len;
	TfwFsmData data_up;

	BUG_ON(!conn->msg);
	BUG_ON(data_off >= skb_len);

	TFW_DBG2("Received %u client data bytes on conn=%p msg=%p\n",
		 skb_len - off, conn, conn->msg);

	/*
	 * Process pipelined requests in a loop
	 * until all data in the SKB is processed.
	 */
	while (data_off < skb_len) {
		int req_conn_close;
		TfwHttpMsg *hmsib = NULL;
		TfwHttpReq *req = (TfwHttpReq *)conn->msg;
		TfwHttpParser *parser = &req->parser;

		/*
		 * Process/parse data in the SKB.
		 * @off points at the start of data for processing.
		 * @data_off is the current offset of data to process in
		 * the SKB. After processing @data_off points at the end
		 * of latest data chunk. However processing may have
		 * stopped in the middle of the chunk. Adjust it to point
		 * to the right location within the chunk.
		 */
		off = data_off;
		r = ss_skb_process(skb, &data_off, tfw_http_parse_req, req);
		data_off -= parser->to_go;
		req->msg.len += data_off - off;
		TFW_ADD_STAT_BH(data_off - off, clnt.rx_bytes);

		TFW_DBG2("Request parsed: len=%u parsed=%d msg_len=%lu"
			 " ver=%d res=%d\n",
			 skb_len - off, data_off - off, req->msg.len,
			 req->version, r);

		/*
		 * We have to keep @data the same to pass it as is to FSMs
		 * registered with lower priorities after us, but we must
		 * feed the new data version to FSMs registered on our states.
		 */
		data_up.skb = skb;
		data_up.off = off;
		data_up.req = (TfwMsg *)req;
		data_up.resp = NULL;

		switch (r) {
		default:
			TFW_ERR("Unrecognized HTTP request "
				"parser return code, %d\n", r);
			BUG();
		case TFW_BLOCK:
			TFW_DBG2("Block invalid HTTP request\n");
			TFW_INC_STAT_BH(clnt.msgs_parserr);
			tfw_client_drop(req, 400, "failed to parse request");
			return TFW_BLOCK;
		case TFW_POSTPONE:
			r = tfw_gfsm_move(&conn->state, TFW_HTTP_FSM_REQ_CHUNK,
					  &data_up);
			TFW_DBG3("TFW_HTTP_FSM_REQ_CHUNK return code %d\n", r);
			if (r == TFW_BLOCK) {
				TFW_INC_STAT_BH(clnt.msgs_filtout);
				tfw_client_block(req, 403, "postponed"
					       " request has been"
					       " filtered out");
				return TFW_BLOCK;
			}
			/*
			 * TFW_POSTPONE status means that parsing succeeded
			 * but more data is needed to complete it. Lower layers
			 * just supply data for parsing. They only want to know
			 * if processing of a message should continue or not.
			 */
			return TFW_PASS;
		case TFW_PASS:
			/*
			 * The request is fully parsed,
			 * fall through and process it.
			 */
			BUG_ON(!(req->flags & TFW_HTTP_F_CHUNKED)
			       && (req->content_length != req->body.len));
		}

		/* Assign the right Vhost for this request. */
		if (tfw_http_req_set_context(req)) {
			TFW_INC_STAT_BH(clnt.msgs_otherr);
			tfw_client_drop(req, 500, "cannot find"
				      "Vhost for request");
			return TFW_BLOCK;
		}

		r = tfw_gfsm_move(&conn->state, TFW_HTTP_FSM_REQ_MSG, &data_up);
		TFW_DBG3("TFW_HTTP_FSM_REQ_MSG return code %d\n", r);
		/* Don't accept any following requests from the peer. */
		if (r == TFW_BLOCK) {
			TFW_INC_STAT_BH(clnt.msgs_filtout);
			tfw_client_block(req, 403, "parsed request"
				       " has been filtered out");
			return TFW_BLOCK;
		}

		/*
		 * The time the request was received is used for age
		 * calculations in cache, and for eviction purposes.
		 */
		req->cache_ctl.timestamp = tfw_current_timestamp();
		req->jrxtstamp = jiffies;

		/*
		 * In HTTP 0.9 the server always closes the connection
		 * after sending the response.
		 *
		 * In HTTP 1.0 the server always closes the connection
		 * after sending the response unless the client sent a
		 * a "Connection: keep-alive" request header, and the
		 * server sent a "Connection: keep-alive" response header.
		 *
		 * This behavior was added to existing HTTP 1.0 protocol.
		 * RFC 1945 section 1.3 says:
		 * "Except for experimental applications, current practice
		 * requires that the connection be established by the client
		 * prior to each request and closed by the server after
		 * sending the response."
		 *
		 * Make it work this way in Tempesta by setting the flag.
		 */
		if ((req->version == TFW_HTTP_VER_09)
		    || ((req->version == TFW_HTTP_VER_10)
			&& !(req->flags & __TFW_HTTP_MSG_M_CONN_MASK)))
		{
			req->flags |= TFW_HTTP_F_CONN_CLOSE;
		}

		/*
		 * The request has been successfully parsed and processed.
		 * If the connection will be closed after the response to
		 * the request is sent to the client, then there's no need
		 * to process pipelined requests. Also, the request may be
		 * released when handled in tfw_cache_req_process() below.
		 * So, save the needed request flag for later use as it
		 * may not be accessible later through @req->flags.
		 * If the connection must be closed, it also should be marked
		 * with @Conn_Stop flag - to left it alive for sending responses
		 * and, at the same time, to stop passing data for processing
		 * from the lower layer.
		 */
		if((req_conn_close = req->flags & TFW_HTTP_F_CONN_CLOSE))
			TFW_CONN_TYPE(req->conn) |= Conn_Stop;

		if (!req_conn_close && (data_off < skb_len)) {
			/*
			 * Pipelined requests: create a new sibling message.
			 * @skb is replaced with pointer to a new SKB.
			 */
			hmsib = tfw_http_msg_create_sibling((TfwHttpMsg *)req,
							    &skb, data_off);
			if (unlikely(!hmsib)) {
				/*
				 * Unfortunately, there's no recourse. The
				 * caller expects that data is processed in
				 * full, and can't deal with partially
				 * processed data.
				 */
				TFW_INC_STAT_BH(clnt.msgs_otherr);
				tfw_client_drop(req, 500, "cannot create"
					      " sibling request");
				return TFW_BLOCK;
			}
		}

		/*
		 * Complete HTTP message has been collected and processed
		 * with success. Mark the message as complete in @conn as
		 * further handling of @conn depends on that. Future SKBs
		 * will be put in a new message.
		 * On an error the function returns from anywhere inside
		 * the loop. @conn->msg holds the reference to the message,
		 * which can be used to release it.
		 */
		tfw_connection_unlink_msg(conn);

		/*
		 * Add the request to the list of the client connection
		 * to preserve the correct order of responses to requests.
		 */
		tfw_http_req_add_seq_queue(req);

		/*
		 * The request should either be stored or released.
		 * Otherwise we lose the reference to it and get a leak.
		 */
		if (tfw_cache_process((TfwHttpMsg *)req, tfw_http_req_cache_cb)) {
			tfw_http_send_resp(req, 500, "request dropped:"
					   " processing error");
			TFW_INC_STAT_BH(clnt.msgs_otherr);
			return TFW_PASS;
		}

		/*
		 * According to RFC 7230 6.3.2, connection with a client
		 * must be dropped after a response is sent to that client,
		 * if the client sends "Connection: close" header field in
		 * the request. Subsequent requests from the client coming
		 * over the same connection are ignored.
		 *
		 * Note: This connection's @conn must not be dereferenced
		 * from this point on.
		 */
		if (req_conn_close)
			break;

		if (hmsib) {
			/*
			 * Switch connection to the new sibling message.
			 * Data processing will continue with the new SKB.
			 */
			data_off = 0;
			skb_len = skb->len;
			conn->msg = (TfwMsg *)hmsib;
		}
	}

	return r;
}

/**
 * This is the second half of tfw_http_resp_process().
 * tfw_http_resp_process() runs in SoftIRQ whereas tfw_http_resp_cache_cb()
 * runs in cache thread that is scheduled at an appropriate TDB node.
 *
 * HTTP requests are usually much smaller than HTTP responses, so it's
 * better to transfer requests to a TDB node to make any adjustments.
 * The other benefit of the scheme is that less work is done in SoftIRQ.
 */
static void
tfw_http_resp_cache_cb(TfwHttpMsg *msg)
{
	TfwHttpResp *resp = (TfwHttpResp *)msg;
	TfwHttpReq *req = resp->req;

	TFW_DBG2("%s: req = %p, resp = %p\n", __func__, req, resp);
	/*
	 * Typically we're at a node far from the node where @resp was
	 * received, so we do an inter-node transfer. However, this is
	 * the final place where the response will be stored. Upcoming
	 * requests will get responded to by the current node without
	 * inter-node data transfers. (see tfw_http_req_cache_cb())
	 */
	if (tfw_http_adjust_resp(resp)) {
		tfw_http_conn_msg_free((TfwHttpMsg *)resp);
		tfw_http_send_resp(req, 500, "response dropped:"
				   " processing error");
		TFW_INC_STAT_BH(serv.msgs_otherr);
		return;
	}
	/*
	 * Responses from cache don't have @resp->conn. Also, for those
	 * responses @req->jtxtstamp is not set and remains zero.
	 *
	 * TODO: Currently APM holds the pure roundtrip time (RTT) from
	 * the time a request is forwarded to the time a response to it
	 * is received and parsed. Perhaps it makes sense to penalize
	 * server connections which get broken too often. What would be
	 * a fast and simple algorithm for that? Keep in mind, that the
	 * value of RTT has an upper boundary in the APM.
	 */
	if (resp->conn)
		tfw_apm_update(((TfwServer *)resp->conn->peer)->apmref,
				resp->jrxtstamp,
				resp->jrxtstamp - req->jtxtstamp);
	tfw_http_resp_fwd(resp);
}

/*
 * TODO: When a response is received and a paired request is found,
 * pending (unsent) requests in the connection are forwarded to the
 * server right away. In current design, @fwd_queue is locked until
 * after a request is submitted to SS for sending. It shouldn't be
 * necessary to lock @fwd_queue for that. Please see a similar TODO
 * comment to tfw_http_req_fwd(). Also, please see the issue #687.
 */
static void
tfw_http_popreq(TfwHttpMsg *hmresp)
{
	TfwHttpReq *req = hmresp->req;
	TfwSrvConn *srv_conn = (TfwSrvConn *)hmresp->conn;
	LIST_HEAD(eq);

	spin_lock(&srv_conn->fwd_qlock);
	if ((TfwMsg *)req == srv_conn->msg_sent)
		srv_conn->msg_sent = NULL;
	__http_req_delist(srv_conn, req);
	tfw_http_conn_nip_adjust(srv_conn);
	/*
	 * Run special processing if the connection is in repair
	 * mode. Otherwise, forward pending requests to the server.
	 *
	 * @hmresp is holding a reference to the server connection
	 * while forwarding is done, so there's no need to take an
	 * additional reference.
	 */
	if (unlikely(tfw_srv_conn_restricted(srv_conn)))
		tfw_http_conn_fwd_repair(srv_conn, &eq);
	else if (tfw_http_conn_need_fwd(srv_conn))
		tfw_http_conn_fwd_unsent(srv_conn, &eq);
	spin_unlock(&srv_conn->fwd_qlock);

	tfw_http_req_zap_error(&eq);
}

/*
 * Post-process the response. Pass it to modules registered with GFSM
 * for further processing. Finish the request/response exchange properly
 * in case of an error.
 */
static int
tfw_http_resp_gfsm(TfwHttpMsg *hmresp, const TfwFsmData *data)
{
	int r;
	TfwHttpReq *req = hmresp->req;

	BUG_ON(!hmresp->conn);

	r = tfw_gfsm_move(&hmresp->conn->state, TFW_HTTP_FSM_RESP_MSG, data);
	TFW_DBG3("TFW_HTTP_FSM_RESP_MSG return code %d\n", r);
	if (r == TFW_BLOCK)
		goto error;

	r = tfw_gfsm_move(&hmresp->conn->state, TFW_HTTP_FSM_LOCAL_RESP_FILTER,
			  data);
	TFW_DBG3("TFW_HTTP_FSM_LOCAL_RESP_FILTER return code %d\n", r);
	if (r == TFW_PASS)
		return TFW_PASS;

error:
	tfw_http_popreq(hmresp);
	tfw_http_conn_msg_free(hmresp);
	tfw_srv_client_block(req, 502, "response blocked: filtered out");
	TFW_INC_STAT_BH(serv.msgs_filtout);
	return r;
}

/*
 * Set up the response @hmresp with data needed down the road,
 * get the paired request, and then pass the response to cache
 * for further processing.
 */
static int
tfw_http_resp_cache(TfwHttpMsg *hmresp)
{
	TfwHttpReq *req = hmresp->req;
	TfwFsmData data;
	time_t timestamp = tfw_current_timestamp();

	/*
	 * The time the response was received is used in cache
	 * for age calculations, and for APM and Load Balancing.
	 */
	hmresp->cache_ctl.timestamp = timestamp;
	((TfwHttpResp *)hmresp)->jrxtstamp = jiffies;
	/*
	 * If 'Date:' header is missing in the response, then
	 * set the date to the time the response was received.
	 */
	if (!(hmresp->flags & TFW_HTTP_F_HDR_DATE))
		((TfwHttpResp *)hmresp)->date = timestamp;
	/*
	 * Response is fully received, delist corresponding request from
	 * fwd_queue.
	 */
	tfw_http_popreq(hmresp);
	/*
	 * Health monitor request means that its response need not to
	 * send anywhere.
	 */
	if (req->flags & TFW_HTTP_F_HMONITOR) {
		tfw_http_hm_drop_resp((TfwHttpResp *)hmresp);
		return 0;
	}
	/*
	 * This hook isn't in tfw_http_resp_fwd() because responses from the
	 * cache shouldn't be accounted.
	 */
	data.skb = NULL;
	data.off = 0;
	data.req = (TfwMsg *)req;
	data.resp = (TfwMsg *)hmresp;
	tfw_gfsm_move(&hmresp->conn->state, TFW_HTTP_FSM_RESP_MSG_FWD, &data);

	/*
	 * Complete HTTP message has been collected and processed
	 * with success. Mark the message as complete in @conn as
	 * further handling of @conn depends on that. Future SKBs
	 * will be put in a new message.
	 */
	tfw_connection_unlink_msg(hmresp->conn);
	if (tfw_cache_process(hmresp, tfw_http_resp_cache_cb))
	{
		tfw_http_conn_msg_free(hmresp);
		tfw_http_send_resp(req, 500, "response dropped:"
				   " processing error");
		TFW_INC_STAT_BH(serv.msgs_otherr);
		/* Proceed with processing of the next response. */
	}

	return 0;
}

/*
 * Finish a response that is terminated by closing the connection.
 */
static void
tfw_http_resp_terminate(TfwHttpMsg *hm)
{
	TfwFsmData data;

	/*
	 * Note that in this case we don't have data to process.
	 * All data has been processed already. The response needs
	 * to go through Tempesta's post-processing, and then be
	 * sent to the client. The full skb->len is used as the
	 * offset to mark this case in the post-processing phase.
	 */
	data.skb = ss_skb_peek_tail(&hm->msg.skb_head);
	BUG_ON(!data.skb);
	data.off = data.skb->len;
	data.req = NULL;
	data.resp = (TfwMsg *)hm;

	if (tfw_http_resp_gfsm(hm, &data) != TFW_PASS)
		return;
	tfw_http_resp_cache(hm);
}

/**
 * @return zero on success and negative value otherwise.
 * TODO enter the function depending on current GFSM state.
 */
static int
tfw_http_resp_process(TfwConn *conn, const TfwFsmData *data)
{
	int r = TFW_BLOCK;
	struct sk_buff *skb = data->skb;
	unsigned int off = data->off;
	unsigned int data_off = off;
	unsigned int skb_len = skb->len;
	TfwHttpReq *bad_req;
	TfwHttpMsg *hmresp;
	TfwFsmData data_up;
	bool filtout = false;

	BUG_ON(!conn->msg);
	BUG_ON(data_off >= skb_len);

	TFW_DBG2("received %u server data bytes on conn=%p msg=%p\n",
		skb->len - off, conn, conn->msg);
	/*
	 * Process pipelined requests in a loop
	 * until all data in the SKB is processed.
	 */
	while (data_off < skb_len) {
		TfwHttpMsg *hmsib = NULL;
		TfwHttpParser *parser;

		hmresp = (TfwHttpMsg *)conn->msg;
		parser = &hmresp->parser;

		/*
		 * Process/parse data in the SKB.
		 * @off points at the start of data for processing.
		 * @data_off is the current offset of data to process in
		 * the SKB. After processing @data_off points at the end
		 * of latest data chunk. However processing may have
		 * stopped in the middle of the chunk. Adjust it to point
		 * at correct location within the chunk.
		 */
		off = data_off;
		r = ss_skb_process(skb, &data_off, tfw_http_parse_resp, hmresp);
		data_off -= parser->to_go;
		hmresp->msg.len += data_off - off;
		TFW_ADD_STAT_BH(data_off - off, serv.rx_bytes);

		TFW_DBG2("Response parsed: len=%u parsed=%d msg_len=%lu"
			 " ver=%d res=%d\n",
			 skb_len - off, data_off - off, hmresp->msg.len,
			 hmresp->version, r);

		/*
		 * We have to keep @data the same to pass it as is to FSMs
		 * registered with lower priorities after us, but we must
		 * feed the new data version to FSMs registered on our states.
		 */
		data_up.skb = skb;
		data_up.off = off;
		data_up.req = NULL;
		data_up.resp = (TfwMsg *)hmresp;

		switch (r) {
		default:
			TFW_ERR("Unrecognized HTTP response "
				"parser return code, %d\n", r);
			BUG();
		case TFW_BLOCK:
			/*
			 * The response has not been fully parsed. There's no
			 * choice but report a critical error. The lower layer
			 * will close the connection and release the response
			 * message, and well as all request messages that went
			 * out on this connection and are waiting for paired
			 * response messages.
			 */
			TFW_DBG2("Block invalid HTTP response\n");
			TFW_INC_STAT_BH(serv.msgs_parserr);
			goto bad_msg;
		case TFW_POSTPONE:
			r = tfw_gfsm_move(&conn->state, TFW_HTTP_FSM_RESP_CHUNK,
					  &data_up);
			TFW_DBG3("TFW_HTTP_FSM_RESP_CHUNK return code %d\n", r);
			if (r == TFW_BLOCK) {
				TFW_INC_STAT_BH(serv.msgs_filtout);
				filtout = true;
				goto bad_msg;
			}
			/*
			 * TFW_POSTPONE status means that parsing succeeded
			 * but more data is needed to complete it. Lower layers
			 * just supply data for parsing. They only want to know
			 * if processing of a message should continue or not.
			 */
			return TFW_PASS;
		case TFW_PASS:
			/*
			 * The response is fully parsed, fall through and
			 * process it. If the response has broken length, then
			 * block it (the server connection will be dropped).
			 */
			if (!(hmresp->flags & (TFW_HTTP_F_CHUNKED
					       | TFW_HTTP_F_VOID_BODY))
			    && (hmresp->content_length != hmresp->body.len))
				goto bad_msg;
		}

		/*
		 * Verify response in context of http health monitor,
		 * and mark server as disabled/enabled.
		 *
		 * TODO (TBD) Probably we should close server connection here to
		 * make all queued request be rescheduled to other servers.
		 * Also it's a common practice to reset and reestablish
		 * connections with buggy applications. Now we stop scheduling
		 * new requests to the server and forward all, probably error
		 * responses, for queued requests to clients.
		 */
		tfw_http_hm_control((TfwHttpResp *)hmresp);

		/*
		 * Pass the response to GFSM for further processing.
		 * Drop server connection in case of serious error or security
		 * event.
		 */
		r = tfw_http_resp_gfsm(hmresp, &data_up);
		if (unlikely(r < TFW_PASS))
			return TFW_BLOCK;

		/*
		 * If @skb's data has not been processed in full, then
		 * we have pipelined responses. Create a sibling message.
		 * @skb is replaced with a pointer to a new SKB.
		 */
		if (data_off < skb_len) {
			hmsib = tfw_http_msg_create_sibling(hmresp, &skb,
							    data_off);
			/*
			 * In case of an error there's no recourse. The
			 * caller expects that data is processed in full,
			 * and can't deal with partially processed data.
			 */
			if (unlikely(!hmsib)) {
				TFW_INC_STAT_BH(serv.msgs_otherr);
				/*
				 * Unable to create a sibling message.
				 * Send the parsed response to the client
				 * and close the server connection.
				 */
				tfw_http_resp_cache(hmresp);
				return TFW_BLOCK;
			}
		}

		/*
		 * If a non critical error occured in further GFSM processing,
		 * then the response and the paired request had been handled.
		 * Keep the server connection open for data exchange.
		 */
		if (unlikely(r != TFW_PASS)) {
			r = TFW_PASS;
			goto next_resp;
		}
		/*
		 * Pass the response to cache for further processing.
		 * In the end, the response is sent on to the client.
		 */
		if (tfw_http_resp_cache(hmresp))
			return TFW_BLOCK;
next_resp:
		if (hmsib) {
			/*
			 * Switch the connection to the sibling message.
			 * Data processing will continue with the new SKB.
			 */
			data_off = 0;
			skb_len = skb->len;
			conn->msg = (TfwMsg *)hmsib;
		}
	}

	return r;
bad_msg:
	/*
	 * Send error response for the bad requests if necessary.
	 * In any case remove the request form forward and nip queues -
	 * we won't resend it.
	 */
	bad_req = hmresp->req;
	tfw_http_req_delist((TfwSrvConn *)conn, bad_req);
	tfw_http_conn_msg_free(hmresp);
	if (filtout)
		tfw_srv_client_block(bad_req, 502,
				     "response blocked:"
				     " filtered out");
	else
		tfw_srv_client_drop(bad_req, 502,
				    "response dropped:"
				    " processing error");
	return TFW_BLOCK;
}

/**
 * @return status (application logic decision) of the message processing.
 */
int
tfw_http_msg_process(void *conn, const TfwFsmData *data)
{
	TfwConn *c = (TfwConn *)conn;

	if (unlikely(!c->msg)) {
		c->msg = tfw_http_conn_msg_alloc(c);
		if (!c->msg) {
			__kfree_skb(data->skb);
			return TFW_BLOCK;
		}
		tfw_http_mark_wl_new_msg(c, (TfwHttpMsg *)c->msg, data->skb);
		TFW_DBG2("Link new msg %p with connection %p\n", c->msg, c);
	}

	TFW_DBG2("Add skb %p to message %p\n", data->skb, c->msg);
	ss_skb_queue_tail(&c->msg->skb_head, data->skb);

	return (TFW_CONN_TYPE(c) & Conn_Clnt)
		? tfw_http_req_process(c, data)
		: tfw_http_resp_process(c, data);
}

/**
 * Send monitoring request to backend server to check its state (alive or
 * suspended) in the sense of HTTP accessibility.
 */
void
tfw_http_hm_srv_send(TfwServer *srv, char *data, unsigned long len)
{
	TfwMsgIter it;
	TfwHttpReq *req;
	TfwHttpMsg *hmreq;
	TfwSrvConn *srv_conn;
	TfwStr msg = {
		.ptr = data,
		.len = len,
		.flags = 0
	};
	LIST_HEAD(equeue);

	if (!(req = tfw_http_msg_alloc_req_light()))
		return;
	hmreq = (TfwHttpMsg *)req;
	if (tfw_http_msg_setup(hmreq, &it, msg.len))
		goto cleanup;
	if (tfw_http_msg_write(&it, hmreq, &msg))
		goto cleanup;

	req->flags |= TFW_HTTP_F_HMONITOR;
	req->jrxtstamp = jiffies;

	srv_conn = srv->sg->sched->sched_srv_conn((TfwMsg *)req, srv);
	if (!srv_conn) {
		TFW_WARN_ADDR("Unable to find connection for health"
			      " monitoring of backend server", &srv->addr);
		goto cleanup;
	}

	tfw_http_req_fwd(srv_conn, req, &equeue);
	tfw_http_req_zap_error(&equeue);

	tfw_srv_conn_put(srv_conn);

	return;

cleanup:
	tfw_http_msg_free(hmreq);
}

/**
 * Calculate the key of an HTTP request by hashing URI and Host header values.
 */
unsigned long
tfw_http_req_key_calc(TfwHttpReq *req)
{
	TfwStr host;

	if (req->hash)
		return req->hash;

	req->hash = tfw_hash_str(&req->uri_path);

	if (req->flags & TFW_HTTP_F_HMONITOR)
		return req->hash;

	tfw_http_msg_clnthdr_val(&req->h_tbl->tbl[TFW_HTTP_HDR_HOST],
				 TFW_HTTP_HDR_HOST, &host);
	if (!TFW_STR_EMPTY(&host))
		req->hash ^= tfw_hash_str(&host);

	return req->hash;
}
EXPORT_SYMBOL(tfw_http_req_key_calc);

static TfwConnHooks http_conn_hooks = {
	.conn_init	= tfw_http_conn_init,
	.conn_repair	= tfw_http_conn_repair,
	.conn_drop	= tfw_http_conn_drop,
	.conn_release	= tfw_http_conn_release,
	.conn_send	= tfw_http_conn_send,
};

/*
 * ------------------------------------------------------------------------
 *	configuration handling
 * ------------------------------------------------------------------------
 */

static int
tfw_cfgop_define_block_action(const char *action, unsigned short mask,
			      unsigned short *flags)
{
	if (!strcasecmp(action, "reply")) {
		*flags |= mask;
	} else if (!strcasecmp(action, "drop")) {
		*flags &= ~mask;
	} else {
		TFW_ERR_NL("Unsupported argument: '%s'\n", action);
		return -EINVAL;
	}
	return 0;
}

static int
tfw_cfgop_define_block_nolog(TfwCfgEntry *ce, unsigned short mask,
			     unsigned short *flags)
{
	if (ce->val_n == 3) {
		if (!strcasecmp(ce->vals[2], "nolog"))
			*flags |= mask;
		else {
			TFW_ERR_NL("Unsupported argument: '%s'\n", ce->vals[2]);
			return -EINVAL;
		}
	} else {
		*flags &= ~mask;
	}
	return 0;
}

static int
tfw_cfgop_block_action(TfwCfgSpec *cs, TfwCfgEntry *ce)
{
	if (ce->val_n < 2 || ce->val_n > 3) {
		TFW_ERR_NL("Invalid number of arguments: %zu\n", ce->val_n);
		return -EINVAL;
	}
	if (ce->attr_n) {
		TFW_ERR_NL("Unexpected attributes\n");
		return -EINVAL;
	}

	if (!strcasecmp(ce->vals[0], "error")) {
		if (tfw_cfgop_define_block_action(ce->vals[1],
						  TFW_BLK_ERR_REPLY,
						  &tfw_blk_flags) ||
		    tfw_cfgop_define_block_nolog(ce,
						 TFW_BLK_ERR_NOLOG,
						 &tfw_blk_flags))
			return -EINVAL;
	} else if (!strcasecmp(ce->vals[0], "attack")) {
		if (tfw_cfgop_define_block_action(ce->vals[1],
						  TFW_BLK_ATT_REPLY,
						  &tfw_blk_flags) ||
		    tfw_cfgop_define_block_nolog(ce,
						 TFW_BLK_ATT_NOLOG,
						 &tfw_blk_flags))
			return -EINVAL;
	} else {
		TFW_ERR_NL("Unsupported argument: '%s'\n", ce->vals[0]);
		return -EINVAL;
	}

	return 0;
}

static void
tfw_cfgop_cleanup_block_action(TfwCfgSpec *cs)
{
	tfw_blk_flags = TFW_CFG_BLK_DEF;
}

/* Macros specific to *_set_body() functions. */
#define __TFW_STR_SET_BODY()						\
	msg->len += l_size - clen_str->len + b_size - body_str->len;	\
	body_str->ptr = new_body;					\
	body_str->len = b_size;						\
	clen_str->ptr = new_length;					\
	clen_str->len = l_size;

static void
tfw_http_set_body(resp_code_t code, char *new_length, size_t l_size,
		  char *new_body, size_t b_size)
{
	unsigned long prev_len;
	TfwStr *msg = &http_predef_resps[code];
	TfwStr *clen_str = TFW_STR_CLEN_CH(msg);
	TfwStr *body_str = TFW_STR_BODY_CH(msg);
	void *prev_body_ptr = body_str->ptr;
	void *prev_clen_ptr = NULL;

	if (prev_body_ptr) {
		prev_clen_ptr = clen_str->ptr;
		prev_len = clen_str->len + body_str->len;
	}

	__TFW_STR_SET_BODY();

	if (!prev_body_ptr)
		return;

	BUG_ON(!prev_clen_ptr);
	if (prev_body_ptr != __TFW_STR_CH(&http_4xx_resp_body, 1)->ptr &&
	    prev_body_ptr != __TFW_STR_CH(&http_5xx_resp_body, 1)->ptr)
	{
		free_pages((unsigned long)prev_clen_ptr, get_order(prev_len));
	}
}

static int
tfw_http_set_common_body(int status_code, char *new_length, size_t l_size,
			 char *new_body, size_t b_size)
{
	TfwStr *msg;
	resp_code_t i, begin, end;
	TfwStr *clen_str;
	TfwStr *body_str;
	unsigned long prev_len;
	void *prev_clen_ptr = NULL;
	void *prev_body_ptr = NULL;

	switch(status_code) {
	case HTTP_STATUS_4XX:
		begin = RESP_4XX_BEGIN;
		end = RESP_4XX_END;
		msg = &http_4xx_resp_body;
		break;
	case HTTP_STATUS_5XX:
		begin = RESP_5XX_BEGIN;
		end = RESP_5XX_END;
		msg = &http_5xx_resp_body;
		break;
	default:
		TFW_ERR_NL("undefined HTTP status group: [%d]\n", status_code);
		return -EINVAL;
	}

	clen_str = __TFW_STR_CH(msg, 0);
	body_str = __TFW_STR_CH(msg, 1);
	prev_body_ptr = body_str->ptr;

	if (prev_body_ptr) {
		prev_clen_ptr = clen_str->ptr;
		prev_len = clen_str->len + body_str->len;
	}

	__TFW_STR_SET_BODY();

	for (i = begin; i < end; ++i) {
		TfwStr *msg = &http_predef_resps[i];
		TfwStr *body_str = TFW_STR_BODY_CH(msg);
		if (!body_str->ptr ||
		    body_str->ptr == prev_body_ptr)
		{
			TfwStr *clen_str = TFW_STR_CLEN_CH(msg);
			__TFW_STR_SET_BODY();
		}
	}

	if (!prev_body_ptr) {
		BUG_ON(prev_clen_ptr);
		return 0;
	}

	BUG_ON(!prev_clen_ptr);
	free_pages((unsigned long)prev_clen_ptr, get_order(prev_len));

	return 0;
}

/**
 * Allocate memory to store `Content-length' header and body located in file
 * @filename. Memory is allocated via __get_free_pages(), thus free_pages()
 * must be used on cleanup;
 * @c_len	- Content-Length header template. __TFW_STR_CH(&c_len, 1) must
 *		  be NULL, meaning that content-length value must be inserted
 *		  at that chunk.
 * @len		- total length of body data including headers.
 * @body_offset	- the body offset in result;
 */
char *
__tfw_http_msg_body_dup(const char *filename, TfwStr *c_len_hdr, size_t *len,
			size_t *body_offset)
{
	char *body, *b_start, *res = NULL;
	size_t b_sz, t_sz;
	char buff[TFW_ULTOA_BUF_SIZ] = {0};
	TfwStr *cl_buf = __TFW_STR_CH(c_len_hdr, 1);

	body = tfw_cfg_read_file(filename, &b_sz);
	if (!body) {
		*len = *body_offset = 0;
		return NULL;
	}
	cl_buf->ptr = buff;
	cl_buf->len = tfw_ultoa(b_sz, cl_buf->ptr, TFW_ULTOA_BUF_SIZ);
	if (unlikely(!cl_buf->len)) {
		TFW_ERR_NL("Can't copy file %s: too big\n", filename);
		goto err;
	}

	c_len_hdr->len += cl_buf->len;
	t_sz = c_len_hdr->len + b_sz;
	res = (char *)__get_free_pages(GFP_KERNEL, get_order(t_sz));
	if (!res) {
		TFW_ERR_NL("Can't allocate memory storing file %s "
			   "as response body\n", filename);
		goto err_2;
	}

	tfw_str_to_cstr(c_len_hdr, res, t_sz);
	b_start = res + c_len_hdr->len;
	memcpy_fast(b_start, body, b_sz);

	*len = t_sz;
	*body_offset = b_start - res;
err_2:
	c_len_hdr->len -= cl_buf->len;
err:
	cl_buf->ptr = NULL;
	cl_buf->len = 0;
	vfree(body);

	return res;
}

/**
 * Copy @filename content to allocated memory as compound of
 * `Content-length' header, crlfcrlf and message body. Memory is allocated
 * via __get_free_pages(), thus free_pages() must be used on cleanup;
 * @len		- total length of body data including headers.
 */
char *
tfw_http_msg_body_dup(const char *filename, size_t *len)
{
	TfwStr c_len_hdr = {
		.ptr = (TfwStr []){
			{ .ptr = S_F_CONTENT_LENGTH,
			  .len = SLEN(S_F_CONTENT_LENGTH) },
			{ .ptr = NULL, .len = 0 },
			{ .ptr = S_CRLFCRLF, .len = SLEN(S_CRLFCRLF) },
		},
		.len = SLEN(S_F_CONTENT_LENGTH S_CRLFCRLF),
		.flags = 3 << TFW_STR_CN_SHIFT
	};
	size_t b_off;

	return __tfw_http_msg_body_dup(filename, &c_len_hdr, len, &b_off);
}


/**
 * Set message body for predefined response with corresponding code.
 */
static int
tfw_http_config_resp_body(int status_code, const char *filename)
{
	resp_code_t code;
	size_t cl_sz, b_sz, sz, b_off;
	char *cl, *body;
	TfwStr c_len_hdr = {
		.ptr = (TfwStr []){
			{ .ptr = S_CRLF S_F_CONTENT_LENGTH,
			  .len = SLEN(S_CRLF S_F_CONTENT_LENGTH) },
			{ .ptr = NULL, .len = 0 },
			{ .ptr = S_CRLF, .len = SLEN(S_CRLF) },
		},
		.len = SLEN(S_CRLF S_F_CONTENT_LENGTH S_CRLF),
		.flags = 3 << TFW_STR_CN_SHIFT
	};

	if (!(cl = __tfw_http_msg_body_dup(filename, &c_len_hdr, &sz, &b_off)))
		return -EINVAL;

	cl_sz = b_off;
	body = cl + b_off;
	b_sz = sz - b_off;

	if (status_code == HTTP_STATUS_4XX || status_code == HTTP_STATUS_5XX) {
		tfw_http_set_common_body(status_code, cl, cl_sz, body, b_sz);
		return 0;
	}

	code = tfw_http_enum_resp_code(status_code);
	if (code == RESP_NUM) {
		TFW_ERR_NL("Unexpected status code: [%d]\n",
			   status_code);
		return -EINVAL;
	}

	tfw_http_set_body(code, cl, cl_sz, body, b_sz);

	return 0;
}

/**
 * Restore initial Content-Length header value (chunk 4 of http_predef_resps).
 *
 * @hdr		- TFW_STR_CLEN_CH(http_predef_resps[@resp_num]);
 * @resp_num	- response number in resp_code_t.
*/
static void
tfw_cfgop_resp_body_restore_clen(TfwStr *hdr, int resp_num)
{
#define CLEN_STR_INIT(s) { hdr->ptr = s; hdr->len = SLEN(s); }
	switch (resp_num)
	{
	case RESP_200:
		CLEN_STR_INIT(S_200_PART_02);
		break;
	case RESP_400:
		CLEN_STR_INIT(S_400_PART_02);
		break;
	case RESP_403:
		CLEN_STR_INIT(S_403_PART_02);
		break;
	case RESP_404:
		CLEN_STR_INIT(S_404_PART_02);
		break;
	case RESP_412:
		CLEN_STR_INIT(S_412_PART_02);
		break;
	case RESP_500:
		CLEN_STR_INIT(S_500_PART_02);
		break;
	case RESP_502:
		CLEN_STR_INIT(S_502_PART_02);
		break;
	case RESP_503:
		CLEN_STR_INIT(S_503_PART_02);
		break;
	case RESP_504:
		CLEN_STR_INIT(S_504_PART_02);
		break;
	default:
		TFW_WARN("Bug in 'response_body' directive cleanup.\n");
		CLEN_STR_INIT(S_DEF_PART_02);
		break;
	}
#undef CLEN_STR_INIT
}

/**
 * Delete all dynamically allocated message bodies for predefined
 * responses (for the cleanup case during shutdown).
 */
static void
tfw_cfgop_cleanup_resp_body(TfwCfgSpec *cs)
{
	TfwStr *clen_str_4xx = __TFW_STR_CH(&http_4xx_resp_body, 0);
	TfwStr *body_str_4xx = __TFW_STR_CH(&http_4xx_resp_body, 1);
	TfwStr *clen_str_5xx = __TFW_STR_CH(&http_5xx_resp_body, 0);
	TfwStr *body_str_5xx = __TFW_STR_CH(&http_5xx_resp_body, 1);
	resp_code_t i;

	for (i = 0; i < RESP_NUM; ++i) {
		TfwStr *clen_str;
		TfwStr *body_str = TFW_STR_BODY_CH(&http_predef_resps[i]);
		if (!body_str->ptr)
			continue;

		if (body_str->ptr == body_str_4xx->ptr ||
		    body_str->ptr == body_str_5xx->ptr)
			continue;

		clen_str = TFW_STR_CLEN_CH(&http_predef_resps[i]);
		free_pages((unsigned long)clen_str->ptr,
			   get_order(clen_str->len + body_str->len));
		TFW_STR_INIT(body_str);
		tfw_cfgop_resp_body_restore_clen(clen_str, i);
	}

	if (body_str_4xx->ptr) {
		BUG_ON(!clen_str_4xx->ptr);
		free_pages((unsigned long)clen_str_4xx->ptr,
			   get_order(clen_str_4xx->len + body_str_4xx->len));
		TFW_STR_INIT(body_str_4xx);
		TFW_STR_INIT(clen_str_4xx);
	}
	if (body_str_5xx->ptr) {
		BUG_ON(!clen_str_5xx->ptr);
		free_pages((unsigned long)clen_str_5xx->ptr,
			   get_order(clen_str_5xx->len + body_str_5xx->len));
		TFW_STR_INIT(body_str_5xx);
		TFW_STR_INIT(clen_str_5xx);
	}
}

int
tfw_cfgop_parse_http_status(const char *status, int *out)
{
	int i;
	for (i = 0; status[i]; ++i) {
		if (isdigit(status[i]))
			continue;

		if (i == 1 && status[i] == '*' && !status[i+1]) {
			/*
			 * For status groups only two-character
			 * sequences with first digit are
			 * acceptable (e.g. 4* or 5*).
			 */
			if (tfw_http_check_wildcard_status(status[0], out))
				return 0;
		}
		return -EINVAL;
	}
	/*
	 * For simple HTTP status value only
	 * three-digit numbers are acceptable
	 * currently.
	 */
	if (i != 3 || kstrtoint(status, 10, out))
		return -EINVAL;

	return tfw_cfg_check_range(*out, HTTP_CODE_MIN, HTTP_CODE_MAX);
}

static int
tfw_cfgop_resp_body(TfwCfgSpec *cs, TfwCfgEntry *ce)
{
	int code;

	if (tfw_cfg_check_val_n(ce, 2))
		return -EINVAL;

	if (ce->attr_n) {
		TFW_ERR_NL("Unexpected attributes\n");
		return -EINVAL;
	}

	if (tfw_cfgop_parse_http_status(ce->vals[0], &code)) {
		TFW_ERR_NL("Unable to parse HTTP code value in"
			   " 'response_body' directive: '%s'\n",
			   ce->vals[0]);
		return -EINVAL;
	}

	return tfw_http_config_resp_body(code, ce->vals[1]);
}

static int
tfw_cfgop_whitelist_mark(TfwCfgSpec *cs, TfwCfgEntry *ce)
{
	unsigned int i;
	const char *val;

	if (!ce->val_n) {
		TFW_ERR_NL("%s: At least one argument is required", cs->name);
		return -EINVAL;
	}
	if (ce->attr_n) {
		TFW_ERR_NL("Unexpected attributes\n");
		return -EINVAL;
	}

	tfw_wl_marks.sz = ce->val_n;
	if (!(tfw_wl_marks.mrks = kmalloc(ce->val_n * sizeof(unsigned int),
					  GFP_KERNEL)))
		return -ENOMEM;

	TFW_CFG_ENTRY_FOR_EACH_VAL(ce, i, val) {
		if (tfw_cfg_parse_int(val, &tfw_wl_marks.mrks[i])) {
			TFW_ERR_NL("Unable to parse whitelist"
				   " mark value: '%s'\n", val);
			kfree(tfw_wl_marks.mrks);
			return -EINVAL;
		}
	}

	sort(tfw_wl_marks.mrks, tfw_wl_marks.sz, sizeof(tfw_wl_marks.mrks[0]),
	     tfw_http_marks_cmp, NULL);

	return 0;
}

static void
tfw_cfgop_cleanup_whitelist_mark(TfwCfgSpec *cs)
{
	kfree(tfw_wl_marks.mrks);
	memset(&tfw_wl_marks, 0, sizeof(tfw_wl_marks));
}

static int
__cfgop_brange_hndl(TfwCfgSpec *cs, TfwCfgEntry *ce, unsigned char *a)
{
	unsigned int i;
	const char *val;

	if (!ce->val_n) {
		TFW_ERR_NL("%s: At least one argument is required", cs->name);
		return -EINVAL;
	}
	if (ce->attr_n) {
		TFW_ERR_NL("Unexpected attributes\n");
		return -EINVAL;
	}

	TFW_CFG_ENTRY_FOR_EACH_VAL(ce, i, val) {
		unsigned long i0 = 0, i1 = 0;

		if (tfw_cfg_parse_intvl(val, &i0, &i1)) {
			TFW_ERR_NL("Cannot parse %s interval: '%s'\n",
				   cs->name, val);
			return -EINVAL;
		}
		if (i0 > 255 || i1 > 255) {
			TFW_ERR_NL("Too large interval bounds in %s: '%s'\n",
				   cs->name, val);
			return -EINVAL;
		}

		a[i0++] = 1;
		while (i0 <= i1)
			a[i0++] = 1;
	}

	return 0;
}

static int
tfw_cfgop_brange_uri(TfwCfgSpec *cs, TfwCfgEntry *ce)
{
	int r;
	unsigned char a[256] = {};

	r = __cfgop_brange_hndl(cs, ce, a);
	if (r)
		return r;
	tfw_init_custom_uri(a);

	return 0;
}

static void
tfw_cfgop_cleanup_brange_uri(TfwCfgSpec *cs)
{
	tfw_init_custom_uri(NULL);
}

static int
tfw_cfgop_brange_token(TfwCfgSpec *cs, TfwCfgEntry *ce)
{
	int r;
	unsigned char a[256] = {};

	r = __cfgop_brange_hndl(cs, ce, a);
	if (r)
		return r;
	tfw_init_custom_token(a);

	return 0;
}

static void
tfw_cfgop_cleanup_brange_token(TfwCfgSpec *cs)
{
	tfw_init_custom_token(NULL);
}

static int
tfw_cfgop_brange_qetoken(TfwCfgSpec *cs, TfwCfgEntry *ce)
{
	int r;
	unsigned char a[256] = {};

	r = __cfgop_brange_hndl(cs, ce, a);
	if (r)
		return r;
	tfw_init_custom_qetoken(a);

	return 0;
}

static void
tfw_cfgop_cleanup_brange_qetoken(TfwCfgSpec *cs)
{
	tfw_init_custom_qetoken(NULL);
}

static int
tfw_cfgop_brange_nctl(TfwCfgSpec *cs, TfwCfgEntry *ce)
{
	int r;
	unsigned char a[256] = {};

	r = __cfgop_brange_hndl(cs, ce, a);
	if (r)
		return r;
	tfw_init_custom_nctl(a);

	return 0;
}

static void
tfw_cfgop_cleanup_brange_nctl(TfwCfgSpec *cs)
{
	tfw_init_custom_nctl(NULL);
}

static int
tfw_cfgop_brange_xff(TfwCfgSpec *cs, TfwCfgEntry *ce)
{
	int r;
	unsigned char a[256] = {};

	r = __cfgop_brange_hndl(cs, ce, a);
	if (r)
		return r;
	tfw_init_custom_xff(a);

	return 0;
}

static void
tfw_cfgop_cleanup_brange_xff(TfwCfgSpec *cs)
{
	tfw_init_custom_xff(NULL);
}

static int
tfw_cfgop_brange_cookie(TfwCfgSpec *cs, TfwCfgEntry *ce)
{
	int r;
	unsigned char a[256] = {};

	r = __cfgop_brange_hndl(cs, ce, a);
	if (r)
		return r;
	tfw_init_custom_cookie(a);

	return 0;
}

static void
tfw_cfgop_cleanup_brange_cookie(TfwCfgSpec *cs)
{
	tfw_init_custom_cookie(NULL);
}

static TfwCfgSpec tfw_http_specs[] = {
	{
		.name = "block_action",
		.deflt = NULL,
		.handler = tfw_cfgop_block_action,
		.allow_repeat = true,
		.allow_none = true,
		.cleanup = tfw_cfgop_cleanup_block_action,
	},
	{
		.name = "response_body",
		.deflt = NULL,
		.handler = tfw_cfgop_resp_body,
		.allow_repeat = true,
		.allow_none = true,
		.cleanup = tfw_cfgop_cleanup_resp_body,
	},
	{
		.name = "whitelist_mark",
		.deflt = NULL,
		.handler = tfw_cfgop_whitelist_mark,
		.allow_none = true,
		.cleanup = tfw_cfgop_cleanup_whitelist_mark,
	},
	{
		.name = "http_uri_brange",
		.deflt = NULL,
		.handler = tfw_cfgop_brange_uri,
		.allow_none = true,
		.cleanup = tfw_cfgop_cleanup_brange_uri,
	},
	{
		.name = "http_token_brange",
		.deflt = NULL,
		.handler = tfw_cfgop_brange_token,
		.allow_none = true,
		.cleanup = tfw_cfgop_cleanup_brange_token,
	},
	{
		.name = "http_qetoken_brange",
		.deflt = NULL,
		.handler = tfw_cfgop_brange_qetoken,
		.allow_none = true,
		.cleanup = tfw_cfgop_cleanup_brange_qetoken,
	},
	{
		.name = "http_nctl_brange",
		.deflt = NULL,
		.handler = tfw_cfgop_brange_nctl,
		.allow_none = true,
		.cleanup = tfw_cfgop_cleanup_brange_nctl,
	},
	{
		.name = "http_xff_brange",
		.deflt = NULL,
		.handler = tfw_cfgop_brange_xff,
		.allow_none = true,
		.cleanup = tfw_cfgop_cleanup_brange_xff,
	},
	{
		.name = "http_cookie_brange",
		.deflt = NULL,
		.handler = tfw_cfgop_brange_cookie,
		.allow_none = true,
		.cleanup = tfw_cfgop_cleanup_brange_cookie,
	},
	{ 0 }
};

TfwMod tfw_http_mod  = {
	.name	= "http",
	.specs	= tfw_http_specs,
};

/*
 * ------------------------------------------------------------------------
 *	init/exit
 * ------------------------------------------------------------------------
 */

int __init
tfw_http_init(void)
{
	int r;

	/* Make sure @req->httperr doesn't take too much space. */
	BUILD_BUG_ON(FIELD_SIZEOF(TfwHttpMsg, httperr)
		     > FIELD_SIZEOF(TfwHttpMsg, parser));

	r = tfw_gfsm_register_fsm(TFW_FSM_HTTP, tfw_http_msg_process);
	if (r)
		return r;

	tfw_connection_hooks_register(&http_conn_hooks, TFW_FSM_HTTP);

	ghprio = tfw_gfsm_register_hook(TFW_FSM_TLS,
					TFW_GFSM_HOOK_PRIORITY_ANY,
					TFW_TLS_FSM_DATA_READY,
					TFW_FSM_HTTP, TFW_HTTP_FSM_INIT);
	if (ghprio < 0) {
		tfw_connection_hooks_unregister(TFW_FSM_HTTP);
		tfw_gfsm_unregister_fsm(TFW_FSM_HTTP);
		return ghprio;
	}

	tfw_mod_register(&tfw_http_mod);

	return 0;
}

void
tfw_http_exit(void)
{
	tfw_mod_unregister(&tfw_http_mod);
	tfw_gfsm_unregister_hook(TFW_FSM_TLS, ghprio, TFW_TLS_FSM_DATA_READY);
	tfw_connection_hooks_unregister(TFW_FSM_HTTP);
	tfw_gfsm_unregister_fsm(TFW_FSM_HTTP);
}<|MERGE_RESOLUTION|>--- conflicted
+++ resolved
@@ -2041,12 +2041,8 @@
 #undef S_VIA
 	};
 
-<<<<<<< HEAD
-	memcpy(__TFW_STR_CH(&rh, 2)->ptr, g_vhost->hdr_via, g_vhost->hdr_via_len);
-=======
-	memcpy_fast(__TFW_STR_CH(&rh, 2)->ptr, vhost->hdr_via,
-		    vhost->hdr_via_len);
->>>>>>> 9296fabc
+	memcpy_fast(__TFW_STR_CH(&rh, 2)->ptr, g_vhost->hdr_via,
+		    g_vhost->hdr_via_len);
 
 	r = tfw_http_msg_hdr_add(hm, &rh);
 	if (r)
