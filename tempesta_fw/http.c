--- conflicted
+++ resolved
@@ -974,13 +974,9 @@
 
 	list_for_each_entry_safe(req, tmp, eq, fwd_list) {
 		list_del_init(&req->fwd_list);
-<<<<<<< HEAD
-		tfw_http_send_resp(req, req->httperr.status,
-				   req->httperr.reason);
-=======
 		if (!(req->flags & TFW_HTTP_F_REQ_DROP))
-			tfw_http_error_resp_switch(req, req->httperr.status,
-						   req->httperr.reason);
+			fw_http_send_resp(req, req->httperr.status,
+					  req->httperr.reason);
 		else
 			tfw_http_msg_free((TfwHttpMsg *)req);
 		TFW_INC_STAT_BH(clnt.msgs_otherr);
@@ -1000,7 +996,6 @@
 		if (srv_conn)
 			tfw_http_req_delist(srv_conn, req);
 		tfw_http_msg_free((TfwHttpMsg *)req);
->>>>>>> 375378b8
 		TFW_INC_STAT_BH(clnt.msgs_otherr);
 		return true;
 	}
@@ -2265,13 +2260,8 @@
 tfw_http_req_mark_error(TfwHttpReq *req, int status)
 {
 	TFW_CONN_TYPE(req->conn) |= Conn_Stop;
-<<<<<<< HEAD
-	req->flags |= TFW_HTTP_SUSPECTED;
+	req->flags |= TFW_HTTP_F_SUSPECTED;
 	tfw_http_error_resp_switch(req, status);
-=======
-	req->flags |= TFW_HTTP_F_SUSPECTED;
-	tfw_http_error_resp_switch(req, status, msg);
->>>>>>> 375378b8
 }
 
 /**
@@ -2363,17 +2353,12 @@
 static void
 tfw_http_req_cache_service(TfwHttpResp *resp)
 {
-<<<<<<< HEAD
-	if (tfw_http_adjust_resp(resp, req)) {
+	if (tfw_http_adjust_resp(resp)) {
+		TfwHttpReq *req = resp->req;
+
+		tfw_http_conn_msg_free((TfwHttpMsg *)resp);
 		tfw_http_send_resp(req, 500, "response dropped:"
 				   " processing error");
-=======
-	if (tfw_http_adjust_resp(resp)) {
-		TfwHttpReq *req = resp->req;
-
-		tfw_http_conn_msg_free((TfwHttpMsg *)resp);
-		HTTP_SEND_RESP(req, 500, "response dropped: processing error");
->>>>>>> 375378b8
 		TFW_INC_STAT_BH(clnt.msgs_otherr);
 		return;
 	}
@@ -2801,15 +2786,9 @@
 		 * The request should either be stored or released.
 		 * Otherwise we lose the reference to it and get a leak.
 		 */
-<<<<<<< HEAD
-		if (tfw_cache_process(req, NULL, tfw_http_req_cache_cb)) {
+		if (tfw_cache_process((TfwHttpMsg *)req, tfw_http_req_cache_cb)) {
 			tfw_http_send_resp(req, 500, "request dropped:"
 					   " processing error");
-=======
-		if (tfw_cache_process((TfwHttpMsg *)req, tfw_http_req_cache_cb)) {
-			HTTP_SEND_RESP(req, 500, "request dropped:"
-				       " processing error");
->>>>>>> 375378b8
 			TFW_INC_STAT_BH(clnt.msgs_otherr);
 			return TFW_PASS;
 		}
@@ -2864,15 +2843,10 @@
 	 * requests will get responded to by the current node without
 	 * inter-node data transfers. (see tfw_http_req_cache_cb())
 	 */
-<<<<<<< HEAD
-	if (tfw_http_adjust_resp(resp, req)) {
+	if (tfw_http_adjust_resp(resp)) {
+		tfw_http_conn_msg_free((TfwHttpMsg *)resp);
 		tfw_http_send_resp(req, 500, "response dropped:"
 				   " processing error");
-=======
-	if (tfw_http_adjust_resp(resp)) {
-		tfw_http_conn_msg_free((TfwHttpMsg *)resp);
-		HTTP_SEND_RESP(req, 500, "response dropped: processing error");
->>>>>>> 375378b8
 		TFW_INC_STAT_BH(serv.msgs_otherr);
 		return;
 	}
@@ -3020,13 +2994,9 @@
 	tfw_connection_unlink_msg(hmresp->conn);
 	if (tfw_cache_process(hmresp, tfw_http_resp_cache_cb))
 	{
-<<<<<<< HEAD
+		tfw_http_conn_msg_free(hmresp);
 		tfw_http_send_resp(req, 500, "response dropped:"
 				   " processing error");
-=======
->>>>>>> 375378b8
-		tfw_http_conn_msg_free(hmresp);
-		HTTP_SEND_RESP(req, 500, "response dropped: processing error");
 		TFW_INC_STAT_BH(serv.msgs_otherr);
 		/* Proceed with processing of the next response. */
 	}
