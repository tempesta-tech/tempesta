/**
 *		Tempesta FW
 *
 * Copyright (C) 2012-2014 NatSys Lab. (info@natsys-lab.com).
 * Copyright (C) 2015 Tempesta Technologies.
 *
 * This program is free software; you can redistribute it and/or modify it
 * under the terms of the GNU General Public License as published by
 * the Free Software Foundation; either version 2 of the License,
 * or (at your option) any later version.
 *
 * This program is distributed in the hope that it will be useful, but WITHOUT
 * ANY WARRANTY; without even the implied warranty of MERCHANTABILITY or FITNESS
 * FOR A PARTICULAR PURPOSE.
 * See the GNU General Public License for more details.
 *
 * You should have received a copy of the GNU General Public License along with
 * this program; if not, write to the Free Software Foundation, Inc., 59
 * Temple Place - Suite 330, Boston, MA 02111-1307, USA.
 */
#include <linux/kernel.h>
#include <linux/module.h>

<<<<<<< HEAD
#include "tempesta.h"
=======
#include "tempesta_fw.h"
#include "cache.h"
#include "client.h"
#include "debugfs.h"
#include "filter.h"
#include "http.h"
>>>>>>> 291a6e44
#include "log.h"

MODULE_AUTHOR(TFW_AUTHOR);
MODULE_DESCRIPTION("Tempesta FW");
MODULE_VERSION("0.3.0");
MODULE_LICENSE("GPL");

typedef void (*exit_fn)(void);
exit_fn exit_hooks[32];
size_t  exit_hooks_n;

#define DO_INIT(mod)					\
do {								\
	extern int tfw_##mod##_init(void);			\
	extern void tfw_##mod##_exit(void);			\
	BUG_ON(exit_hooks_n >= ARRAY_SIZE(exit_hooks));		\
	TFW_LOG("init: %s\n", #mod);				\
	r = tfw_##mod##_init();					\
	if (r) {						\
		TFW_ERR("can't initialize Tempesta FW module: '%s' (%d)\n", \
			#mod, r);				\
		goto err;					\
	}							\
	exit_hooks[exit_hooks_n++] = tfw_##mod##_exit;		\
} while (0)

#define DO_CFG_REG(mod)						\
do {								\
	extern TfwCfgMod tfw_##mod##_cfg_mod;			\
	r = tfw_cfg_mod_register(&tfw_##mod##_cfg_mod);		\
	if (r)							\
		goto err;					\
} while (0)

static void
tfw_exit(void)
{
	int i;
	TFW_LOG("exiting...\n");
	for (i = exit_hooks_n - 1; i >= 0; --i) {
		exit_hooks[i]();
	}
}

static int __init
tfw_init(void)
{
	int r;

	TFW_LOG("Initializing Tempesta FW kernel module...\n");

	DO_INIT(cfg_if);
	DO_INIT(http);
	DO_INIT(server);
	DO_INIT(client);
	DO_INIT(session);
	DO_INIT(connection);

	DO_CFG_REG(cache);
	DO_CFG_REG(sock_backend);
	DO_CFG_REG(sock_frontend);

	return 0;
err:
	tfw_exit();
	return r;
}

module_init(tfw_init);
module_exit(tfw_exit);<|MERGE_RESOLUTION|>--- conflicted
+++ resolved
@@ -21,28 +21,19 @@
 #include <linux/kernel.h>
 #include <linux/module.h>
 
-<<<<<<< HEAD
-#include "tempesta.h"
-=======
 #include "tempesta_fw.h"
-#include "cache.h"
-#include "client.h"
-#include "debugfs.h"
-#include "filter.h"
-#include "http.h"
->>>>>>> 291a6e44
 #include "log.h"
 
 MODULE_AUTHOR(TFW_AUTHOR);
 MODULE_DESCRIPTION("Tempesta FW");
-MODULE_VERSION("0.3.0");
+MODULE_VERSION("0.3.1");
 MODULE_LICENSE("GPL");
 
 typedef void (*exit_fn)(void);
 exit_fn exit_hooks[32];
 size_t  exit_hooks_n;
 
-#define DO_INIT(mod)					\
+#define DO_INIT(mod)						\
 do {								\
 	extern int tfw_##mod##_init(void);			\
 	extern void tfw_##mod##_exit(void);			\
