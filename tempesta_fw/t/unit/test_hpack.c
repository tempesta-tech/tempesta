--- conflicted
+++ resolved
@@ -233,15 +233,10 @@
 TEST(hpack, dec_table_dynamic_inc)
 {
 	TfwHPack *hp;
-<<<<<<< HEAD
 	TfwStr h_name, *s1, *s2, *s3, *s4, *s5;
 	const TfwHPackEntry *entry;
 	TfwMsgParseIter *it = &test_req->pit;
-=======
-	TfwMsgParseIter it;
-	TfwStr *s1, *s2, *s3, *s4, *s5;
-	const TfwHPackEntry *entry, *entry_1, *entry_2, *entry_3;
->>>>>>> da65b87f
+
 	TFW_STR(s1_name, "custom-header-1");
 	TFW_STR(s1_value, "custom value 1");
 	TFW_STR(s2_name, "custom-header-2");
@@ -259,7 +254,6 @@
 
 	hp = &ctx.hpack;
 
-<<<<<<< HEAD
 	__h2_msg_hdr_name(s1, &h_name);
 	it->nm_num = h_name.nchunks;
 	it->nm_len = h_name.len;
@@ -273,31 +267,6 @@
 	it->tag = TFW_TAG_HDR_RAW;
 	*it->parsed_hdr = *s2;
 	EXPECT_OK(tfw_hpack_add_index(&hp->dec_tbl, it));
-=======
-	it.hdr = s1;
-	it.nm_len = s1_name->len;
-	EXPECT_OK(tfw_hpack_add_index(&hp->dec_tbl, NULL, &it));
-
-	it.hdr = s2;
-	it.nm_len = s2_name->len;
-	EXPECT_OK(tfw_hpack_add_index(&hp->dec_tbl, NULL, &it));
-
-	entry_1 = tfw_hpack_find_index(&hp->dec_tbl, 63);
-	EXPECT_NOT_NULL(entry_1);
-	if (entry_1) {
-		it.hdr = s4;
-		it.nm_len = s1_name->len;
-		EXPECT_OK(tfw_hpack_add_index(&hp->dec_tbl, entry_1, &it));
-	}
-
-	entry_2 = tfw_hpack_find_index(&hp->dec_tbl, 63);
-	EXPECT_NOT_NULL(entry_2);
-	if (entry_2) {
-		it.hdr = s5;
-		it.nm_len = s2_name->len;
-		EXPECT_OK(tfw_hpack_add_index(&hp->dec_tbl, entry_2, &it));
-	}
->>>>>>> da65b87f
 
 	entry = tfw_hpack_find_index(&hp->dec_tbl, 62);
 	EXPECT_NOT_NULL(entry);
@@ -353,7 +322,7 @@
 
 	entry = tfw_hpack_find_index(&hp->dec_tbl, 64);
 	EXPECT_NOT_NULL(entry);
-<<<<<<< HEAD
+
 	if (entry)
 		EXPECT_TRUE(tfw_strcmp(entry->hdr, s3) == 0);
 
@@ -366,41 +335,6 @@
 	EXPECT_NOT_NULL(entry);
 	if (entry)
 		EXPECT_TRUE(tfw_strcmp(entry->hdr, s5) == 0);
-=======
-	if (entry && entry_1) {
-		/*
-		 * Check that entries with 66 and 64 indexes use the same
-		 * dynamic @name instance.
-		 */
-		EXPECT_EQ(entry_1->name, entry->name);
-		EXPECT_EQ(entry->name->count, 2);
-		EXPECT_EQ(entry->value->count, 1);
-	}
-
-	entry = tfw_hpack_find_index(&hp->dec_tbl, 63);
-	EXPECT_NOT_NULL(entry);
-	if (entry && entry_2) {
-		/*
-		 * Check that entries with 65 and 63 indexes use the same
-		 * dynamic @name instance.
-		 */
-		EXPECT_EQ(entry_2->name, entry->name);
-		EXPECT_EQ(entry->name->count, 2);
-		EXPECT_EQ(entry->value->count, 1);
-	}
-
-	entry = tfw_hpack_find_index(&hp->dec_tbl, 62);
-	EXPECT_NOT_NULL(entry);
-	if (entry && entry_3) {
-		/*
-		 * Check that entries with 62 and 24(static) indexes use the
-		 * same static @name instance.
-		 */
-		EXPECT_EQ(entry_3->name, entry->name);
-		EXPECT_EQ(entry->name->count, -1);
-		EXPECT_EQ(entry->value->count, 1);
-	}
->>>>>>> da65b87f
 }
 
 TEST(hpack, dec_table_wrap)
@@ -449,12 +383,8 @@
 
 		}
 
-<<<<<<< HEAD
 		if (i < end_idx) {
 			unsigned long shrink_sz = s->len + HPACK_ENTRY_OVERHEAD;
-=======
-		if (i < end_idx && s) {
->>>>>>> da65b87f
 			/*
 			 * Evict first @shift entries, i.e shrink table to only
 			 * one existing entry.
