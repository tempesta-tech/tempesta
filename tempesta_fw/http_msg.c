--- conflicted
+++ resolved
@@ -96,7 +96,7 @@
 			val->len -= c->len;
 		}
 		else {
-			val->chunks = (struct TfwStr *)c;
+			val->data = (char *)c;
 			return;
 		}
 		BUG_ON(TFW_STR_CHUNKN(val) < 1);
@@ -119,7 +119,8 @@
 {
 	int i, fc;
 	static const TfwStr hdr_singular[] __read_mostly = {
-#define TfwStr_string(v) { .data = (v), .skb = NULL, .len = sizeof(v) - 1, 0 }
+#define TfwStr_string(v) {.data = (v),.skb = NULL, .len = sizeof(v) - 1, \
+.flags = 0}
 		TfwStr_string("authorization:"),
 		TfwStr_string("from:"),
 		TfwStr_string("if-modified-since:"),
@@ -160,7 +161,7 @@
 {
 	int id;
 	TfwHttpHdrTbl *ht = hm->h_tbl;
-	TFW_DBG("hdr_lookup:off:%d\n", ht->off);
+
 	for (id = TFW_HTTP_HDR_RAW; id < ht->off; ++id) {
 		TfwStr *h = &ht->tbl[id];
 		/* There is no sense to compare against all duplicates. */
@@ -183,7 +184,6 @@
 tfw_http_msg_hdr_open(TfwHttpMsg *hm, unsigned char *hdr_start)
 {
 	TfwStr *hdr = &hm->parser.hdr;
-	TFW_DBG("msg_hdr_open:hl:%lu;hd:%s\n", hdr->len, hdr->data);
 
 	BUG_ON(!TFW_STR_EMPTY(hdr));
 
@@ -191,7 +191,7 @@
 	hdr->skb = ss_skb_peek_tail(&hm->msg.skb_list);
 
 	BUG_ON(!hdr->skb);
-	TFW_DBG("msg_hdr_open:end:hl:%lu;hd:%s\n", hdr->len, hdr->data);
+
 	TFW_DBG3("open header at char [%c], skb=%p\n", *hdr_start, hdr->skb);
 }
 
@@ -205,46 +205,38 @@
 tfw_http_msg_field_chunk_fixup(TfwHttpMsg *hm, TfwStr *field,
 			       char *data, int len)
 {
-//	TfwStr *last = NULL;
-	int flen = 0;
-
 	BUG_ON(field->flags & TFW_STR_DUPLICATE);
 
 	TFW_DBG3("store field chunk len=%d data=%p field=<%#x,%lu,%p>\n",
-		 len, data, field->flags, field->len, field->data);
+		 len, data, field->flags, field->len, field->ptr);
 
 	/* The header should be open before. */
 	if (unlikely(!field->data))
 		return;
 
-//	if (TFW_STR_EMPTY(field)) {
+	if (TFW_STR_EMPTY(field)) {
 		/*
 		 * The first data chunk case.
 		 * The header chunk was explicitly opened at some data
 		 * position, so close the chunk by end of @data.
 		 */
 		BUG_ON(!TFW_STR_PLAIN(field));
-//	}
-	if (len) {
+		field->len = data + len - field->data;
+	}
+	else if (len) {
 		/*
 		 * The data chunk doesn't lay at the header bounds.
 		 * There is at least one finished chunk, add a new one.
 		 */
-/*			last = tfw_str_add_compound(hm->pool, field);
+		TfwStr *last = tfw_str_add_compound(hm->pool, field);
 		if (unlikely(!last)) {
 			TFW_WARN("Cannot store chunk [%.*s]\n",
 				 min((int)len, 10), data);
 			return;
-		}*/
-		TFW_DBG("msg_fixup:bsd:fl:%lu;fd:%s\n", field->len, field->data);
-//		tfw_http_msg_set_data(hm, last, data);
-		TFW_DBG("msg_fixup:bul:ll:%lu;ld:%zu\n", field->len, SLEN(field->data));
-//		tfw_str_updlen(field, data + len);
-	}
-	flen =  strchr(field->data, '\n') - field->data;	
-
-	field->len = flen + 1;
-	TFW_DBG("msg_fixup:end:fl:%lu;fd:%s\n", field->len, field->data);
+		}
+		tfw_http_msg_set_data(hm, last, data);
+		tfw_str_updlen(field, data + len);
+	}
 }
 
 /**
@@ -266,11 +258,9 @@
 int
 tfw_http_msg_hdr_close(TfwHttpMsg *hm, int id)
 {
-	
 	TfwStr *h;
 	TfwHttpHdrTbl *ht = hm->h_tbl;
 
-	TFW_DBG("msg_hdr_close:start:id:%d;hd:%s\n", id, hm->parser.hdr.data);
 	BUG_ON(hm->parser.hdr.flags & TFW_STR_DUPLICATE);
 	BUG_ON(id > TFW_HTTP_HDR_RAW);
 
@@ -282,7 +272,7 @@
 		h = &ht->tbl[id];
 		if (TFW_STR_EMPTY(h))
 			/* Just store the special header in empty slot. */
-//			goto done;
+			goto done;
 
 		/*
 		 * Process duplicate header.
@@ -291,13 +281,13 @@
 		 * headers must be blocked as early as possible,
 		 * just when parser reads them.
 		 */
-//		BUG_ON(id < TFW_HTTP_HDR_NONSINGULAR);
+		BUG_ON(id < TFW_HTTP_HDR_NONSINGULAR);
 		/*
 		 * RFC 7230 3.2.2: duplicate of non-singular special
 		 * header - leave the decision to classification layer.
 		 */
 		hm->flags |= TFW_HTTP_FIELD_DUPENTRY;
-//		goto duplicate;
+		goto duplicate;
 	}
 
 	/*
@@ -306,49 +296,40 @@
 	 * Both the headers, the new one and existing one, can already be
 	 * compound.
 	 */
-	if (id >= TFW_HTTP_HDR_RAW)
-		id = __hdr_lookup(hm, &hm->parser.hdr);
-
-	TFW_DBG("msg_hdr_close:lookup:id:%d\n", id);
+	id = __hdr_lookup(hm, &hm->parser.hdr);
 
 	/* Allocate some more room if not enough to store the header. */
 	if (unlikely(id == ht->size)) {
-		if (tfw_http_msg_grow_hdr_tbl(hm)){
-			TFW_DBG("msg_hdr_close:a trouble with grow tbl:%d\n", id); 
+		if (tfw_http_msg_grow_hdr_tbl(hm))
 			return TFW_BLOCK;
-}
 
 		ht = hm->h_tbl;
 	}
 
 	h = &ht->tbl[id];
 
-//	if (TFW_STR_EMPTY(h))
+	if (TFW_STR_EMPTY(h))
 		/* Add the new header. */
-//		goto done;
-
-//duplicate:
-	h = tfw_str_add_duplicate(hm->pool, &hm->parser.hdr);
-	TFW_DBG("msg_hdr_close:aft duphl:%zu;:hd:%s\n", SLEN(h->data),h->data);
+		goto done;
+
+duplicate:
+	h = tfw_str_add_duplicate(hm->pool, h);
 	if (unlikely(!h)) {
 		TFW_WARN("Cannot close header %p id=%d\n", &hm->parser.hdr, id);
 		return TFW_BLOCK;
 	}
 
-//done:
-//	*h = hm->parser.hdr;
+done:
+	*h = hm->parser.hdr;
 
 	TFW_STR_INIT(&hm->parser.hdr);
-	TFW_DBG("msg_hdr_close:init:hd:%s\n", h->data);
-	ht->tbl[id] = *h;
 	TFW_DBG3("store header w/ ptr=%p len=%lu flags=%x id=%d\n",
-		 h->data, h->len, h->flags, id);
+		 h->ptr, h->len, h->flags, id);
 
 	/* Move the offset forward if current header is fully read. */
 	if (id == ht->off)
 		ht->off++;
-	TFW_DBG("msg_hdr_close:tl:%lu;td:%s\n", hm->h_tbl->tbl[id].len, 
-		hm->h_tbl->tbl[id].data);
+
 	return TFW_PASS;
 }
 
@@ -408,18 +389,18 @@
  * Add new header @hdr to the message @hm just before CRLF.
  */
 static int
-__hdr_add(TfwHttpMsg *hm, TfwStr *hdr, int hid)
+__hdr_add(TfwHttpMsg *hm, const TfwStr *hdr, int hid)
 {
 	int r;
 	TfwStr it = {};
 	TfwStr *h = TFW_STR_CHUNK(&hm->crlf, 0);
 
-	r = ss_skb_get_room(&hm->msg.skb_list,
-			    hm->crlf.skb, h->data, hdr->len, &it);
+	r = ss_skb_get_room(&hm->msg.skb_list, hm->crlf.skb,
+			    h->data, tfw_str_total_len(hdr), &it);
 	if (r)
 		return r;
-	BUG_ON(!TFW_STR_PLAIN(&it));
-
+
+	tfw_str_set_eolen(&it, tfw_str_eolen(hdr));
 	if (tfw_strcpy(&it, hdr))
 		return TFW_BLOCK;
 
@@ -444,23 +425,16 @@
 __hdr_expand(TfwHttpMsg *hm, TfwStr *orig_hdr, const TfwStr *hdr, bool append)
 {
 	int r;
-	TfwStr *h = TFW_STR_LAST(orig_hdr);
-	TfwStr it = {};
+	TfwStr *h, it = {};
 
 	if (TFW_STR_DUP(orig_hdr))
 		orig_hdr = __TFW_STR_CH(orig_hdr, 0);
-<<<<<<< HEAD
-
-	r = ss_skb_get_room(&hm->msg.skb_list, orig_hdr->skb,
-			    (char *)h->data + h->len, hdr->len, &it);
-=======
 	BUG_ON(!append && (hdr->len < orig_hdr->len));
 
 	h = TFW_STR_LAST(orig_hdr);
 	r = ss_skb_get_room(&hm->msg.skb_list,
-			    h->skb, (char *)h->ptr + h->len,
+			    h->skb, (char *)h->data + h->len,
 			    append ? hdr->len : hdr->len - orig_hdr->len, &it);
->>>>>>> 0f24b69d
 	if (r)
 		return r;
 
@@ -523,33 +497,12 @@
 			{ .data = name,	.len = n_len },
 			{ .data = ": ",	.len = 2 },
 			{ .data = val,	.len = v_len },
-			{ .data = "\r\n", .len = 2 }
 		},
-		.len = n_len + v_len + 4,
-		.flags = 4
+		.len = n_len + 2 + v_len,
+		.eolen = 2,
+		.flags = 3
 	};
 
-<<<<<<< HEAD
-	/*
-	 * EOL bytes are not a part of a header field string in Tempesta.
-	 * Therefore only @orig_hdr->len bytes at most can be copied over.
-	 * If the substitute string without the EOL fits into that space,
-	 * then the fast path can be used. Otherwise, go by the slow path.
-	 */
-	if (!TFW_STR_DUP(orig_hdr) && ((hdr.len - 2) <= orig_hdr->len)) {
-		BUG_ON(!tfw_str_eolen(orig_hdr));
-
-		/*
-		 * We are trying to reuse EOL from the @orig_hdr,
-		 * so remove the EOL chunk of the @hdr.
-		 */
-		hdr.len -= 2;
-		TFW_STR_CHUNKN_SUB(&hdr, 1);
-
-		/*
-		 * Adjust @orig_hdr to have no more than @hdr->len bytes.
-		 * Do not call @ss_skb_cutoff_data if no adjustment is needed.
-=======
 	TFW_STR_FOR_EACH_DUP(dst, orig_hdr, end) {
 		if (dst->len < hdr.len)
 			continue;
@@ -557,7 +510,6 @@
 		 * Adjust @dst to have no more than @hdr.len bytes and rewrite
 		 * the header in-place. Do not call @ss_skb_cutoff_data if no
 		 * adjustment is needed.
->>>>>>> 0f24b69d
 		 */
 		if (dst->len != hdr.len
 		    && ss_skb_cutoff_data(&hm->msg.skb_list, dst, hdr.len, 0))
@@ -611,10 +563,10 @@
 			{ .data = name,	.len = n_len },
 			{ .data = ": ",	.len = 2 },
 			{ .data = val,	.len = v_len },
-			{ .data = "\r\n", .len = 2 }
 		},
-		.len = n_len + v_len + 4,
-		.flags = 0
+		.len = n_len + 2 + v_len,
+		.eolen = 2,
+		.flags = 3
 	};
 
 	BUG_ON(!val && v_len);
@@ -624,12 +576,12 @@
 		orig_hdr = &ht->tbl[hid];
 		if (TFW_STR_EMPTY(orig_hdr) && !val)
 			/* Not found, nothing to delete. */
-			return -ENOENT;
+			return 0;
 	} else {
 		hid = __hdr_lookup(hm, &new_hdr);
 		if (hid == ht->off && !val)
 			/* Not found, nothing to delete. */
-			return -ENOENT;
+			return 0;
 		if (hid == ht->size)
 			if (tfw_http_msg_grow_hdr_tbl(hm))
 				return -ENOMEM;
@@ -888,13 +840,18 @@
 	if (!hm)
 		return NULL;
 
-	ss_skb_queue_head_init(&hm->msg.skb_list);
-
 	hm->h_tbl = (TfwHttpHdrTbl *)tfw_pool_alloc(hm->pool, TFW_HHTBL_SZ(1));
+	if (unlikely(!hm->h_tbl)) {
+		TFW_WARN("Insufficient memory to create message\n");
+		tfw_pool_destroy(hm->pool);
+		return NULL;
+	}
+
 	hm->h_tbl->size = __HHTBL_SZ(1);
 	hm->h_tbl->off = TFW_HTTP_HDR_RAW;
 	memset(hm->h_tbl->tbl, 0, __HHTBL_SZ(1) * sizeof(TfwStr));
 
+	ss_skb_queue_head_init(&hm->msg.skb_list);
 	INIT_LIST_HEAD(&hm->msg.msg_list);
 
 	return hm;
