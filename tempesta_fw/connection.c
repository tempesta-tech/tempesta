/**
 *		Tempesta FW
 *
 * Generic connection management.
 *
 * Copyright (C) 2012-2014 NatSys Lab. (info@natsys-lab.com).
 * Copyright (C) 2015 Tempesta Technologies, Inc.
 *
 * This program is free software; you can redistribute it and/or modify it
 * under the terms of the GNU General Public License as published by
 * the Free Software Foundation; either version 2 of the License,
 * or (at your option) any later version.
 *
 * This program is distributed in the hope that it will be useful, but WITFWOUT
 * ANY WARRANTY; without even the implied warranty of MERCHANTABILITY or FITNESS
 * FOR A PARTICULAR PURPOSE.
 * See the GNU General Public License for more details.
 *
 * You should have received a copy of the GNU General Public License along with
 * this program; if not, write to the Free Software Foundation, Inc., 59
 * Temple Place - Suite 330, Boston, MA 02111-1307, USA.
 */
#include "connection.h"
#include "gfsm.h"
#include "lib.h"
#include "log.h"
#include "sync_socket.h"

#define TFW_CONN_MAX_PROTOS	TFW_GFSM_FSM_N

static TfwConnHooks *conn_hooks[TFW_CONN_MAX_PROTOS];

#define TFW_CONN_HOOK_CALL(conn, hook_name) \
	conn_hooks[TFW_CONN_TYPE2IDX(TFW_CONN_TYPE(conn))]->hook_name(conn)

void
<<<<<<< HEAD
tfw_connection_hooks_register(TfwConnHooks *hooks, int type)
{
	unsigned hid = TFW_CONN_TYPE2IDX(type);

	BUG_ON(hid >= TFW_CONN_MAX_PROTOS || conn_hooks[hid]);

	conn_hooks[hid] = hooks;
}

/*
 * Initialize the connection structure.
 * It's not on any list yet, so it's safe to do so without locks.
 */
void
=======
>>>>>>> 32e0bfc8
tfw_connection_init(TfwConnection *conn)
{
	memset(conn, 0, sizeof(*conn));

	INIT_LIST_HEAD(&conn->list);
	INIT_LIST_HEAD(&conn->msg_queue);
	spin_lock_init(&conn->msg_qlock);
}

void
tfw_connection_link_peer(TfwConnection *conn, TfwPeer *peer)
{
	BUG_ON(conn->peer || !list_empty(&conn->list));
	conn->peer = peer;
	tfw_peer_add_conn(peer, &conn->list);
}
DEBUG_EXPORT_SYMBOL(tfw_connection_link_peer);

/**
 * Publish the "connection is established" event via TfwConnHooks.
 */
int
tfw_connection_new(TfwConnection *conn)
{
	return TFW_CONN_HOOK_CALL(conn, conn_init);
}

/**
 * Publish the "connection is closed" event via TfwConnHooks.
 */
void
tfw_connection_destruct(TfwConnection *conn)
{
	/* Ask higher levels to free resources. */
	TFW_CONN_HOOK_CALL(conn, conn_destruct);
	BUG_ON(conn->msg);
	BUG_ON(!list_empty(&conn->msg_queue));
}

/*
 * Code architecture decisions ensure that conn->sk remains valid
 * for the life of @conn instance. The socket itself may have been
 * closed, but not deleted. ss_send() makes sure that data is sent
 * only on an active socket.
 */
void
tfw_connection_send(TfwConnection *conn, TfwMsg *msg)
{
	ss_send(conn->sk, &msg->skb_list);
}

/*
 * Must be called under a lock on sk->sk_callback_lock due to
 * the use of sk->sk_user_data.
 */
int
tfw_connection_recv(void *cdata, struct sk_buff *skb, unsigned int off)
{
	TfwConnection *conn = cdata;

	if (!conn->msg) {
		conn->msg = TFW_CONN_HOOK_CALL(conn, conn_msg_alloc);
		if (!conn->msg) {
			__kfree_skb(skb);
			return -ENOMEM;
		}
		TFW_DBG("Link new msg %p with connection %p\n",
			conn->msg, conn);
	}

	TFW_DBG("Add skb %p to message %p\n", skb, conn->msg);
	ss_skb_queue_tail(&conn->msg->skb_list, skb);

	return tfw_gfsm_dispatch(&conn->msg->state, conn, skb, off);
}

void
tfw_connection_hooks_register(TfwConnHooks *hooks, int type)
{
	unsigned hid = TFW_CONN_TYPE2IDX(type);

	BUG_ON(hid >= TFW_CONN_MAX_PROTOS || conn_hooks[hid]);

	conn_hooks[hid] = hooks;
}

void
tfw_connection_hooks_unregister(int type)
{
	conn_hooks[TFW_CONN_TYPE2IDX(type)] = NULL;
}<|MERGE_RESOLUTION|>--- conflicted
+++ resolved
@@ -33,24 +33,11 @@
 #define TFW_CONN_HOOK_CALL(conn, hook_name) \
 	conn_hooks[TFW_CONN_TYPE2IDX(TFW_CONN_TYPE(conn))]->hook_name(conn)
 
-void
-<<<<<<< HEAD
-tfw_connection_hooks_register(TfwConnHooks *hooks, int type)
-{
-	unsigned hid = TFW_CONN_TYPE2IDX(type);
-
-	BUG_ON(hid >= TFW_CONN_MAX_PROTOS || conn_hooks[hid]);
-
-	conn_hooks[hid] = hooks;
-}
-
 /*
  * Initialize the connection structure.
  * It's not on any list yet, so it's safe to do so without locks.
  */
 void
-=======
->>>>>>> 32e0bfc8
 tfw_connection_init(TfwConnection *conn)
 {
 	memset(conn, 0, sizeof(*conn));
