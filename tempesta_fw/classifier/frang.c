/**
 *		Tempesta FW
 *
 * Simple classification module that enforces the following limits:
 *
 * Time-related limits per client:
 *	- HTTP requests rate (number of requests per second);
 *	- HTTP requests burst (maximum rate per 1/FRANG_FREQ of a second);
 *	- new connections rate (number of new connections per second);
 *	- new connections burst (maximum rate per 1/FRANG_FREQ of a second);
 *	- number of concurrent connections;
 *	- maximum time for receiving the whole HTTP message header;
 *	- maximum time between receiving parts of HTTP message body;
 *
 * Static limits for contents of HTTP request:
 * 	- maximum length of URI, single HTTP header, HTTP request body;
 * 	- presence of certain mandatory header fields;
 *	- restrictions on values of HTTP method and Content-Type
 *	  (check that the value is one of those defined by a user);
 *	- number of HTTP headers, header and body chunks;
 *
 * Also, there are certain restrictions that are not user-controlled.
 * For instance, if Host: header is present it may not contain an IP address.
 * Or, that singular header fields may not be duplicated in an HTTP header.
 *
 * Copyright (C) 2014 NatSys Lab. (info@natsys-lab.com).
 * Copyright (C) 2015-2017 Tempesta Technologies, Inc.
 *
 * This program is free software; you can redistribute it and/or modify it
 * under the terms of the GNU General Public License as published by
 * the Free Software Foundation; either version 2 of the License,
 * or (at your option) any later version.
 *
 * This program is distributed in the hope that it will be useful, but WITHOUT
 * ANY WARRANTY; without even the implied warranty of MERCHANTABILITY or
 * FITNESS FOR A PARTICULAR PURPOSE.
 * See the GNU General Public License for more details.
 *
 * You should have received a copy of the GNU General Public License along with
 * this program; if not, write to the Free Software Foundation, Inc., 59
 * Temple Place - Suite 330, Boston, MA 02111-1307, USA.
 */
#include <linux/ctype.h>
#include <linux/spinlock.h>

#include "tdb.h"

#include "../tempesta_fw.h"
#include "../addr.h"
#include "../classifier.h"
#include "../client.h"
#include "../connection.h"
#include "../filter.h"
#include "../gfsm.h"
#include "../http_msg.h"
#include "../log.h"

MODULE_AUTHOR(TFW_AUTHOR);
MODULE_DESCRIPTION("Tempesta static limiting classifier");
MODULE_VERSION("0.2.0");
MODULE_LICENSE("GPL");

/* We account users with FRANG_FREQ frequency per second. */
#define FRANG_FREQ	8

typedef struct {
	unsigned long	ts;
	unsigned int	conn_new;
	unsigned int	req;
} FrangRates;

/**
 * Response code record.
 *
 * @cnt	- Amount of responses in a time frame part;
 * @ts	- Response time in seconds. Four bytes could be used to store enough
 *   number of seconds in the assumption that there won't be delays between user
 *   responses longer than 68 years;
 */
typedef struct {
	long		cnt;
	unsigned int	ts;
} __attribute__((packed)) FrangRespCodeStat;

#define FRANG_HTTP_CODE_MIN 100
#define FRANG_HTTP_CODE_MAX 599
#define FRANG_HTTP_CODE_BIT_NUM(code) ((code) - FRANG_HTTP_CODE_MIN)
#define FRANG_RESP_TIME_PERIOD (1 << (sizeof(int) * 8 - 1))

/**
 * Response code block setting
 *
 * @codes	- Response code bitmap;
 * @limit	- Quantity of allowed responses in a time frame;
 * @tf		- Time frame in seconds;
 */
typedef struct {
	DECLARE_BITMAP(codes, 512);
	unsigned short	limit;
	unsigned short	tf;
} FrangHttpRespCodeBlock;

/**
 * Main descriptor of client resource accounting.
 * @lock can be removed if RSS is tuned to schedule packets based on
 * <proto, src_ip> tuple. However, the hashing could produce bad CPU load
 * balancing so, such settings are not desirable.
 *
 * @conn_curr		- current connections number;
 * @history		- bursts history organized as a ring-buffer;
 * @resp_code_stat	- response code record
 */
typedef struct {
	unsigned int		conn_curr;
	spinlock_t		lock;
	FrangRates		history[FRANG_FREQ];
	FrangRespCodeStat	resp_code_stat[FRANG_FREQ];
} FrangAcc;

typedef struct {
	char   *str;
	size_t len;	/* The pre-computed strlen(@str). */
} FrangCtVal;

typedef struct {
	/* Limits (zero means unlimited). */
	unsigned int		req_rate;
	unsigned int		req_burst;
	unsigned int		conn_rate;
	unsigned int		conn_burst;
	unsigned int		conn_max;

	/*
	 * Limits on time it takes to receive
	 * a full header or a body chunk.
	 */
	unsigned long		clnt_hdr_timeout;
	unsigned long		clnt_body_timeout;

	/* Limits for HTTP request contents: uri, headers, body, etc. */
	unsigned int		http_uri_len;
	unsigned int		http_field_len;
	unsigned int		http_body_len;
	unsigned int		http_hchunk_cnt;
	unsigned int		http_bchunk_cnt;
	unsigned int		http_hdr_cnt;
	bool			http_ct_required;
	bool			http_host_required;

	bool			ip_block;

	/* The bitmask of allowed HTTP Method values. */
	unsigned long		http_methods_mask;
	/* The list of allowed Content-Type values. */
	FrangCtVal		*http_ct_vals;
	FrangHttpRespCodeBlock	*http_resp_code_block;
} FrangCfg;

static FrangCfg frang_cfg __read_mostly;
/* GFSM hooks priorities. */
int prio0, prio1, fsm_hook_resp_prio = -1;

#define FRANG_CLI2ACC(c)	((FrangAcc *)(&(c)->class_prvt))
#define FRANG_ACC2CLI(a)	container_of((TfwClassifierPrvt *)a,	\
					     TfwClient, class_prvt)

#define frang_msg(check, addr, fmt, ...)				\
do {									\
	char abuf[TFW_ADDR_STR_BUF_SIZE] = {0};				\
	tfw_addr_fmt_v6(&(addr)->v6.sin6_addr, 0, abuf);		\
	TFW_WARN("frang: %s for %s" fmt, check, abuf, ##__VA_ARGS__);	\
} while (0)

#define frang_limmsg(lim_name, curr_val, lim, addr)			\
	frang_msg(lim_name " exceeded", (addr), ": %ld (lim=%ld)\n",	\
		  (long)curr_val, (long)lim)

static int
frang_conn_limit(FrangAcc *ra, struct sock *unused)
{
	unsigned long ts = (jiffies * FRANG_FREQ) / HZ;
	unsigned int csum = 0;
	int i = ts % FRANG_FREQ;

	if (ra->history[i].ts != ts) {
		ra->history[i].ts = ts;
		ra->history[i].conn_new = 0;
		ra->history[i].req = 0;
	}

	/*
	 * Increment connection counters even when we return TFW_BLOCK.
	 * Linux will call sk_free() from inet_csk_clone_lock(), so our
	 * frang_conn_close() is also called. @conn_curr is decremented
	 * there, but @conn_new is not changed. We count both failed
	 * connection attempts and connections that were successfully
	 * established.
	 */
	ra->history[i].conn_new++;
	ra->conn_curr++;

	if (frang_cfg.conn_max && ra->conn_curr > frang_cfg.conn_max) {
		frang_limmsg("connections max num.", ra->conn_curr,
			     frang_cfg.conn_max, &FRANG_ACC2CLI(ra)->addr);
		return TFW_BLOCK;
	}

	if (frang_cfg.conn_burst
	    && ra->history[i].conn_new > frang_cfg.conn_burst)
	{
		frang_limmsg("new connections burst", ra->history[i].conn_new,
			     frang_cfg.conn_burst, &FRANG_ACC2CLI(ra)->addr);
		return TFW_BLOCK;
	}

	/* Collect current connection sum. */
	for (i = 0; i < FRANG_FREQ; i++)
		if (ra->history[i].ts + FRANG_FREQ >= ts)
			csum += ra->history[i].conn_new;
	if (frang_cfg.conn_rate && csum > frang_cfg.conn_rate) {
		frang_limmsg("new connections rate", csum, frang_cfg.conn_rate,
			     &FRANG_ACC2CLI(ra)->addr);
		return TFW_BLOCK;
	}

	return TFW_PASS;
}

static void
__frang_init_acc(TfwClient *cli)
{
	FrangAcc *ra = FRANG_CLI2ACC(cli);

	spin_lock_init(&ra->lock);
}

static int
frang_conn_new(struct sock *sk)
{
	int r;
	FrangAcc *ra;
	TfwClient *cli;

	cli = tfw_client_obtain(sk, __frang_init_acc);
	if (unlikely(!cli)) {
		TFW_ERR("can't obtain a client for frang accounting\n");
		return TFW_BLOCK;
	}

	ra = FRANG_CLI2ACC(cli);

	spin_lock(&ra->lock);

	/*
	 * sk->sk_user_data references TfwConn{} which in turn references
	 * TfwPeer, so basically we can get FrangAcc from TfwConn{}.
	 * However, socket can live (for a short period of time, when kernel
	 * just allocated the socket and called tempesta_new_clntsk()) w/o
	 * TfwConn{} and vise versa - TfwConn{} can leave w/o socket
	 * (e.g. server connections during failover). Thus to keep design
	 * consistent we have two references to TfwPeer: from socket and
	 * TfwConn{}.
	 */
	sk->sk_security = ra;

	r = frang_conn_limit(ra, sk);
	if (r == TFW_BLOCK && frang_cfg.ip_block) {
		tfw_filter_block_ip(&cli->addr.v6.sin6_addr);
		tfw_client_put(cli);
	}

	spin_unlock(&ra->lock);

	return r;
}

/**
 * Just update current connection count for a user.
 */
static void
frang_conn_close(struct sock *sk)
{
	FrangAcc *ra = sk->sk_security;

	BUG_ON(!ra);

	spin_lock(&ra->lock);

	BUG_ON(!ra->conn_curr);
	ra->conn_curr--;

	spin_unlock(&ra->lock);

	tfw_client_put(FRANG_ACC2CLI(ra));
}

static int
frang_time_in_frame(const unsigned long tcur, const unsigned long tprev)
{
	return tprev + FRANG_FREQ > tcur;
}

static int
frang_req_limit(FrangAcc *ra)
{
	unsigned long ts = jiffies * FRANG_FREQ / HZ;
	unsigned int rsum = 0;
	int i = ts % FRANG_FREQ;

	if (ra->history[i].ts != ts) {
		ra->history[i].ts = ts;
		ra->history[i].conn_new = 0;
		ra->history[i].req = 0;
	}
	ra->history[i].req++;

	if (frang_cfg.req_burst && ra->history[i].req > frang_cfg.req_burst) {
		frang_limmsg("requests burst", ra->history[i].req,
			     frang_cfg.req_burst, &FRANG_ACC2CLI(ra)->addr);
		return TFW_BLOCK;
	}
	/* Collect current request sum. */
	for (i = 0; i < FRANG_FREQ; i++)
		if (frang_time_in_frame(ts, ra->history[i].ts))
			rsum += ra->history[i].req;
	if (frang_cfg.req_rate && rsum > frang_cfg.req_rate) {
		frang_limmsg("request rate", rsum, frang_cfg.req_rate,
			     &FRANG_ACC2CLI(ra)->addr);
		return TFW_BLOCK;
	}

	return TFW_PASS;
}

static int
frang_http_uri_len(const TfwHttpReq *req, FrangAcc *ra)
{
	if (req->uri_path.len > frang_cfg.http_uri_len) {
		frang_limmsg("HTTP URI length", req->uri_path.len,
			     frang_cfg.http_uri_len, &FRANG_ACC2CLI(ra)->addr);
		return TFW_BLOCK;
	}

	return TFW_PASS;
}

/**
 * Check all parsed headers in request headers table.
 * We observe all headers many times, actually on each data chunk.
 * However, the check is relatively fast, so that should be Ok.
 * It's necessary to run the ckecks on each data chunk to prevent memory
 * exhausing DoS attack on many large header fields, since we don't know
 * which headers were read on each data chunk.
 *
 * TODO Probably it's better to embedd a hook to HTTP parser directly to
 * catch the long headers immediately.
 */
static int
__frang_http_field_len(const TfwHttpReq *req, FrangAcc *ra)
{
	const TfwStr *field, *end, *dup, *dup_end;

	if (frang_cfg.http_hdr_cnt
	    && req->h_tbl->off >= frang_cfg.http_hdr_cnt)
	{
		frang_limmsg("HTTP headers number", req->h_tbl->off,
			     frang_cfg.http_hdr_cnt, &FRANG_ACC2CLI(ra)->addr);
		return TFW_BLOCK;
	}

	FOR_EACH_HDR_FIELD(field, end, req) {
		TFW_STR_FOR_EACH_DUP(dup, field, dup_end) {
			if (field->len > frang_cfg.http_field_len) {
				frang_limmsg("HTTP field length", field->len,
					     frang_cfg.http_field_len,
					     &FRANG_ACC2CLI(ra)->addr);
				return TFW_BLOCK;
			}
		}
	}

	return TFW_PASS;
}

static int
frang_http_field_len(const TfwHttpReq *req, FrangAcc *ra)
{
	if (req->parser.hdr.len > frang_cfg.http_field_len) {
		frang_limmsg("HTTP in-progress field length",
			     req->parser.hdr.len, frang_cfg.http_field_len,
			     &FRANG_ACC2CLI(ra)->addr);
		return TFW_BLOCK;
	}

	return __frang_http_field_len(req, ra);
}

static int
frang_http_methods(const TfwHttpReq *req, FrangAcc *ra)
{
	unsigned long mbit = (1UL << req->method);

	if (!(frang_cfg.http_methods_mask & mbit)) {
		frang_msg("restricted HTTP method", &FRANG_ACC2CLI(ra)->addr,
			  ": %u (%#lxu)\n", req->method, mbit);
		return TFW_BLOCK;
	}
	return TFW_PASS;
}

static int
frang_http_ct_check(const TfwHttpReq *req, FrangAcc *ra)
{
	TfwStr field, *s;
	FrangCtVal *curr;

	if (req->method != TFW_HTTP_METH_POST)
		return TFW_PASS;

	if (TFW_STR_EMPTY(&req->h_tbl->tbl[TFW_HTTP_HDR_CONTENT_TYPE])) {
		frang_msg("Content-Type header field", &FRANG_ACC2CLI(ra)->addr,
			  " is missed\n");
		return TFW_BLOCK;
	}

	tfw_http_msg_clnthdr_val(&req->h_tbl->tbl[TFW_HTTP_HDR_CONTENT_TYPE],
				 TFW_HTTP_HDR_CONTENT_TYPE, &field);

	/*
	 * Verify that Content-Type value is on the list of allowed values.
	 * Use prefix match to allow parameters, see RFC 7231 3.1.1:
	 *
	 *	Content-Type = media-type
	 *	media-type = type "/" subtype *( OWS ";" OWS parameter )
	 *
	 * FIXME this matching is too permissive, e.g. we can pass
	 * "text/plain1", which isn't a correct subtipe. Strong FSM processing
	 * is required. Or HTTP parser must pass only known types and Frang
	 * decides which of them are allowed.
	 * See also comment in frang_set_ct_vals().
	 *
	 * TODO: possible improvement: binary search.
	 * Generally binary search is more efficient, but linear search
	 * is usually faster for small sets of values. Perhaps we should
	 * switch between the two if performance is critical here,
	 * but benchmarks should be done to measure the impact.
	 */
	for (curr = frang_cfg.http_ct_vals; curr->str; ++curr) {
		if (tfw_str_eq_cstr(&field, curr->str, curr->len,
				    TFW_STR_EQ_PREFIX_CASEI))
			return TFW_PASS;
	}

	/* Take first chunk only for logging. */
	s = TFW_STR_CHUNK(&field, 0);
	if (s) {
		frang_msg("restricted Content-Type", &FRANG_ACC2CLI(ra)->addr,
			  ": %.*s\n", PR_TFW_STR(s));
	} else {
		frang_msg("restricted empty Content-Type",
			  &FRANG_ACC2CLI(ra)->addr, "\n");
	}

	return TFW_BLOCK;
}

/**
 * Require host header in HTTP request (RFC 7230 5.4).
 * Block HTTP/1.1 requiests w/o host header,
 * but just print warning for older HTTP.
 */
static int
frang_http_host_check(const TfwHttpReq *req, FrangAcc *ra)
{
	TfwAddr addr;
	TfwStr field;
	int ret = TFW_PASS;

	BUG_ON(!req);
	BUG_ON(!req->h_tbl);

	/*
	 * Host header must be presented,
	 * but don't enforce the policy for HTTP older than 1.1.
	 */
	if (TFW_STR_EMPTY(&req->h_tbl->tbl[TFW_HTTP_HDR_HOST])) {
		frang_msg("Host header field", &FRANG_ACC2CLI(ra)->addr,
			  " is missed\n");
		return req->version > TFW_HTTP_VER_10 ? TFW_BLOCK : TFW_PASS;
	}

	tfw_http_msg_clnthdr_val(&req->h_tbl->tbl[TFW_HTTP_HDR_HOST],
				 TFW_HTTP_HDR_HOST, &field);
	if (!TFW_STR_EMPTY(&field)) {
		/* Check that host header is not a IP address. */
		if (!tfw_addr_pton(&field, &addr)) {
			frang_msg("Host header field contains IP address",
				  &FRANG_ACC2CLI(ra)->addr, "\n");
			return TFW_BLOCK;
		}
	}

	if (req->flags & TFW_HTTP_URI_FULL) {
		char *hdrhost;

		/* If host in URI is empty, host header also must be empty. */
		if (TFW_STR_EMPTY(&field) + TFW_STR_EMPTY(&req->host) == 1) {
			frang_msg("Host header and URI host mismatch",
				  &FRANG_ACC2CLI(ra)->addr, "\n");
			return TFW_BLOCK;
		}

		hdrhost = tfw_pool_alloc(req->pool, field.len + 1);
		if (unlikely(!hdrhost)) {
			TFW_ERR("Can not allocate memory\n");
			return TFW_BLOCK;
		}
		tfw_str_to_cstr(&field, hdrhost, field.len + 1);

		/*
		 * If URI has form "http://host:port/path",
		 * then host header must be equal to host in URI.
		 */
		if (!tfw_str_eq_cstr(&req->host, hdrhost, field.len,
				     TFW_STR_EQ_CASEI))
		{
			frang_msg("Host header is not equal to host in URL",
				  &FRANG_ACC2CLI(ra)->addr, "\n");
			ret = TFW_BLOCK;
		}

		tfw_pool_free(req->pool, hdrhost, field.len + 1);
	}
	else if (TFW_STR_EMPTY(&field)) {
		/* If URI has form "/path", then host is not empty. */
		frang_msg("Host header is empty",
			  &FRANG_ACC2CLI(ra)->addr, "\n");
		ret = TFW_BLOCK;
	}

	return ret;
}

static unsigned int
frang_resp_quantum(void)
{
	return ((jiffies / HZ) % FRANG_RESP_TIME_PERIOD) * FRANG_FREQ
		/ frang_cfg.http_resp_code_block->tf;
}

static int
frang_bad_resp_limit(FrangAcc *ra)
{
	FrangRespCodeStat *stat = ra->resp_code_stat;
	long cnt = 0;
	const unsigned int ts = frang_resp_quantum();
	int i = 0;

	for (; i < FRANG_FREQ; ++i) {
		if (frang_time_in_frame(ts, stat[i].ts))
			cnt += stat[i].cnt;
	}
	if (cnt > frang_cfg.http_resp_code_block->limit) {
		frang_limmsg("http_resp_code_block limit", cnt,
			     frang_cfg.http_resp_code_block->limit,
			     &FRANG_ACC2CLI(ra)->addr);
		return TFW_BLOCK;
	}
	return TFW_PASS;
}

/*
 * The GFSM states aren't hookable, so don't open the states definitions and
 * only start and finish states are present.
 */
#define TFW_GFSM_FRANG_STATE(s)	((TFW_FSM_FRANG_REQ << TFW_GFSM_FSM_SHIFT) | (s))
enum {
	TFW_FRANG_REQ_FSM_INIT	= TFW_GFSM_FRANG_STATE(0),
	TFW_FRANG_REQ_FSM_DONE	= TFW_GFSM_FRANG_STATE(TFW_GFSM_STATE_LAST)
};

enum {
	Frang_Req_0 = 0,

	Frang_Req_Hdr_Start,
	Frang_Req_Hdr_Method,
	Frang_Req_Hdr_UriLen,
	Frang_Req_Hdr_FieldDup,
	Frang_Req_Hdr_FieldLen,
	Frang_Req_Hdr_FieldLenFinal,
	Frang_Req_Hdr_Crlf,
	Frang_Req_Hdr_Host,
	Frang_Req_Hdr_ContentType,

	Frang_Req_Hdr_NoState,

	Frang_Req_Body_Start,
	Frang_Req_Body_Timeout,
	Frang_Req_Body_ChunkCnt,
	Frang_Req_Body_Len,

	Frang_Req_Body_NoState,

	Frang_Req_Done
};

enum {
	TFW_FRANG_RESP_FSM_INIT	= TFW_FSM_FRANG_RESP << TFW_GFSM_FSM_SHIFT
};

#define FSM_HDR_STATE(state)						\
	((state > Frang_Req_Hdr_Start) && (state < Frang_Req_Hdr_NoState))

#define __FRANG_FSM_INIT()						\
int __fsm_const_state = Frang_Req_0; /* make compiler happy */

#define __FRANG_FSM_START(st)						\
switch(st)

#if defined(DEBUG) && (DEBUG >= 3)
const char *__state_name_array[] = {
	"Frang_Req_0",

	"Frang_Req_Hdr_Start",
	"Frang_Req_Hdr_Method",
	"Frang_Req_Hdr_UriLen",
	"Frang_Req_Hdr_FieldDup",
	"Frang_Req_Hdr_FieldLen",
	"Frang_Req_Hdr_FieldLenFinal",
	"Frang_Req_Hdr_Crlf",
	"Frang_Req_Hdr_Host",
	"Frang_Req_Hdr_ContentType",

	"Frang_Req_Hdr_NoState",

	"Frang_Req_Body_Start",
	"Frang_Req_Body_Timeout",
	"Frang_Req_Body_ChunkCnt",
	"Frang_Req_Body_Len",

	"Frang_Req_Body_NoState",

	"Frang_Req_Done"
};

#define __state_name(state) ((state >= 0 && state <= Frang_Req_Done) ?	\
				__state_name_array[state] :		\
				"Wrong state")
#endif /* defined(DEBUG) && (DEBUG >= 3) */

/* NOTE: we use the fact, that if DEBUG < 3, TFW_DBG3() is empty, so
 * we can use it with undefined arguments, such as
 * __state_name(__fsm_const_state), which is defined only when DEBUG >= 3
 */
#define __FRANG_FSM_FINISH()						\
done:									\
	TFW_DBG3("Finish FRANG FSM at state %d = %s\n",			\
		__fsm_const_state, __state_name(__fsm_const_state));	\
	TFW_DBG3("Frang return %s\n", r == TFW_PASS ? "PASS" : "BLOCK");\
	req->frang_st = __fsm_const_state;

#define __FRANG_FSM_STATE(st)						\
case st:								\
st: __attribute__((unused))						\
	TFW_DBG3("enter FRANG FSM at state %d = %s\n", st, __state_name(st));\
	__fsm_const_state = st; /* optimized out to constant */

#define __FRANG_FSM_EXIT()	goto done;

#define __FRANG_FSM_JUMP(to)	goto to;
#define __FRANG_FSM_MOVE(to)						\
do {									\
	if (r)								\
		__FRANG_FSM_EXIT();					\
	goto to;							\
} while (0)

#define __FRANG_FSM_JUMP_EXIT(to)					\
do {									\
	__fsm_const_state = to; /* optimized out to constant */		\
	__FRANG_FSM_EXIT();						\
} while (0)

static int
frang_http_req_process(FrangAcc *ra, TfwConn *conn, struct sk_buff *skb,
		       unsigned int off)
{
	int r = TFW_PASS;
	TfwHttpReq *req = container_of(conn->msg, TfwHttpReq, msg);
	struct sk_buff *head_skb = ss_skb_peek(&req->msg.skb_list);
	__FRANG_FSM_INIT();

	BUG_ON(!ra);

	spin_lock(&ra->lock);

	/*
	 * There's no need to check for header timeout if this is the very
	 * first chunk of a request (first full separate SKB with data).
	 * The FSM is guaranteed to go through the initial states and then
	 * either block or move to one of header states. Then header timeout
	 * is checked on each consecutive SKB with data - while we're still
	 * in one of header processing states.
	 *
	 * Why is this not one of FSM states? Basically, that's to avoid
	 * going through unnecessary FSM states each time this is run. When
	 * there's a slowris attack, we may stay long in Hdr_Method or in
	 * Hdr_UriLen states, and that would require including the header
	 * timeout state in the loop. But when we're past these states, we
	 * don't want to run through them on each run again, and just want
	 * to loop in FieldDup and FieldLen states. I guess that can be
	 * done with some clever FSM programming, but this is just simpler.
	 */
	if (frang_cfg.clnt_hdr_timeout
	    && (skb != head_skb) && FSM_HDR_STATE(req->frang_st))
	{
		unsigned long start = req->tm_header;
		unsigned long delta = frang_cfg.clnt_hdr_timeout;

		if (time_is_before_jiffies(start + delta)) {
			frang_limmsg("client header timeout", jiffies - start,
				     delta, &FRANG_ACC2CLI(ra)->addr);
			spin_unlock(&ra->lock);
			return TFW_BLOCK;
		}
	}

	/* Сheck for chunk count here to account for possible fragmentation
	 * in HTTP status line. The rationale for not making this one of FSM
	 * states is the same as for the code block above.
	 */
	if (frang_cfg.http_hchunk_cnt && FSM_HDR_STATE(req->frang_st)) {
		req->chunk_cnt++;
		if (req->chunk_cnt > frang_cfg.http_hchunk_cnt) {
			frang_limmsg("HTTP header chunk count", req->chunk_cnt,
				     frang_cfg.http_hchunk_cnt,
				     &FRANG_ACC2CLI(ra)->addr);
			spin_unlock(&ra->lock);
			return TFW_BLOCK;
		}
	}

	__FRANG_FSM_START(req->frang_st) {

	/*
	 * New HTTP request. Initial state. Check the limits that
	 * do not depend on contents of HTTP request. Note that
	 * connection-related limits are implemented as callbacks
	 * that run when a connection is established or destroyed.
	 */
	__FRANG_FSM_STATE(Frang_Req_0) {
		if (frang_cfg.req_burst || frang_cfg.req_rate)
			r = frang_req_limit(ra);
		if (r == TFW_PASS && frang_cfg.http_resp_code_block)
			r = frang_bad_resp_limit(ra);
		__FRANG_FSM_MOVE(Frang_Req_Hdr_Start);
	}

	/*
	 * Prepare for HTTP request header checks. Set the time
	 * the header started coming in. Set starting position
	 * for checking raw (non-special) headers.
	 */
	__FRANG_FSM_STATE(Frang_Req_Hdr_Start) {
		if (frang_cfg.clnt_hdr_timeout) {
			req->tm_header = jiffies;
		}
		__FRANG_FSM_JUMP(Frang_Req_Hdr_Method);
	}

	/*
	 * Ensure that HTTP request method is one of those
	 * defined by a user.
	 */
	__FRANG_FSM_STATE(Frang_Req_Hdr_Method) {
		if (frang_cfg.http_methods_mask) {
			if (req->method == _TFW_HTTP_METH_NONE) {
				__FRANG_FSM_EXIT();
			}
			r = frang_http_methods(req, ra);
		}
		__FRANG_FSM_MOVE(Frang_Req_Hdr_UriLen);
	}

	/* Ensure that length of URI is within limits. */
	__FRANG_FSM_STATE(Frang_Req_Hdr_UriLen) {
		if (frang_cfg.http_uri_len) {
			r = frang_http_uri_len(req, ra);
			if (!(req->uri_path.flags & TFW_STR_COMPLETE))
				__FRANG_FSM_JUMP_EXIT(Frang_Req_Hdr_UriLen);
		}
		__FRANG_FSM_MOVE(Frang_Req_Hdr_FieldDup);
	}

	/* Ensure that singular header fields are not duplicated. */
	__FRANG_FSM_STATE(Frang_Req_Hdr_FieldDup) {
		if (req->flags & TFW_HTTP_FIELD_DUPENTRY) {
			frang_msg("duplicate header field found",
				  &FRANG_ACC2CLI(ra)->addr, "\n");
			r = TFW_BLOCK;
		}
		__FRANG_FSM_MOVE(Frang_Req_Hdr_FieldLen);
	}

	/* Ensure that length of all parsed headers fields is within limits. */
	__FRANG_FSM_STATE(Frang_Req_Hdr_FieldLen) {
		if (frang_cfg.http_field_len)
			r = frang_http_field_len(req, ra);
		__FRANG_FSM_MOVE(Frang_Req_Hdr_Crlf);
	}

	/*
	 * See if the full HTTP header is processed.
	 * If not, continue checks on header fields.
	 */
	__FRANG_FSM_STATE(Frang_Req_Hdr_Crlf) {
		if (req->crlf.flags & TFW_STR_COMPLETE)
			__FRANG_FSM_JUMP(Frang_Req_Hdr_FieldLenFinal);
		__FRANG_FSM_JUMP_EXIT(Frang_Req_Hdr_FieldDup);
	}

	/*
	 * Full HTTP header has been processed, and any possible
	 * header faields are collected. Run final checks on them.
	 */
	__FRANG_FSM_STATE(Frang_Req_Hdr_FieldLenFinal) {
		if (frang_cfg.http_field_len)
			r = __frang_http_field_len(req, ra);
		__FRANG_FSM_MOVE(Frang_Req_Hdr_Host);
	}

	/* Ensure presence and the value of Host: header field. */
	__FRANG_FSM_STATE(Frang_Req_Hdr_Host) {
		if (frang_cfg.http_host_required)
			r = frang_http_host_check(req, ra);
		__FRANG_FSM_MOVE(Frang_Req_Hdr_ContentType);
	}

	/*
	 * Ensure presence of Content-Type: header field.
	 * Ensure that the value is one of those defined by a user.
	 */
	__FRANG_FSM_STATE(Frang_Req_Hdr_ContentType) {
		if (frang_cfg.http_ct_required || frang_cfg.http_ct_vals)
			r = frang_http_ct_check(req, ra);
		__FRANG_FSM_MOVE(Frang_Req_Body_Start);
	}

	/*
	 * Prepare for HTTP request body checks.
	 * Set the time the body started coming in.
	 */
	__FRANG_FSM_STATE(Frang_Req_Body_Start) {
		if (frang_cfg.http_body_len || frang_cfg.clnt_body_timeout
		    || frang_cfg.http_bchunk_cnt)
		{
			req->chunk_cnt = 0; /* start counting body chunks now */
			req->tm_bchunk = jiffies;
			__FRANG_FSM_MOVE(Frang_Req_Body_ChunkCnt);
		}
		__FRANG_FSM_JUMP_EXIT(Frang_Req_Done);
	}

	/*
	 * Ensure that HTTP request body is coming without delays.
	 * The timeout is between chunks of the body, so reset
	 * the start time after each check.
	 */
	__FRANG_FSM_STATE(Frang_Req_Body_Timeout) {
		/*
		 * Note that this state is skipped on the first data SKB
		 * with body part as obviously no timeout has occured yet.
		 */
		if (frang_cfg.clnt_body_timeout) {
			unsigned long start = req->tm_bchunk;
			unsigned long delta = frang_cfg.clnt_body_timeout;

			if (time_is_before_jiffies(start + delta)) {
				frang_limmsg("client body timeout",
					     jiffies - start, delta,
					     &FRANG_ACC2CLI(ra)->addr);
				r = TFW_BLOCK;
			}
			req->tm_bchunk = jiffies;
		}
		__FRANG_FSM_MOVE(Frang_Req_Body_ChunkCnt);
	}

	/* Limit number of chunks in request body */
	__FRANG_FSM_STATE(Frang_Req_Body_ChunkCnt) {
		req->chunk_cnt++;
		if (frang_cfg.http_bchunk_cnt
		    && req->chunk_cnt > frang_cfg.http_bchunk_cnt)
		{
			frang_limmsg("HTTP body chunk count", req->chunk_cnt,
				     frang_cfg.http_bchunk_cnt,
				     &FRANG_ACC2CLI(ra)->addr);
			r = TFW_BLOCK;
		}
		__FRANG_FSM_MOVE(Frang_Req_Body_Len);
	}

	/* Ensure that the length of HTTP request body is within limits. */
	__FRANG_FSM_STATE(Frang_Req_Body_Len) {
		if (frang_cfg.http_body_len
		    && (req->body.len > frang_cfg.http_body_len))
		{
			frang_limmsg("HTTP body length", req->body.len,
				     frang_cfg.http_body_len,
				     &FRANG_ACC2CLI(ra)->addr);
			r = TFW_BLOCK;
		}
		__FRANG_FSM_JUMP_EXIT(Frang_Req_Body_Timeout);
	}

	/* All limits are verified for current request. */
	__FRANG_FSM_STATE(Frang_Req_Done) {
		tfw_gfsm_move(&conn->state, TFW_FRANG_REQ_FSM_DONE, skb, off);
		__FRANG_FSM_EXIT();
	}

	}
	__FRANG_FSM_FINISH();

	spin_unlock(&ra->lock);

	return r;
}

static int
frang_http_req_handler(void *obj, struct sk_buff *skb, unsigned int off)
{
	int r;
	TfwConn *conn = (TfwConn *)obj;
	FrangAcc *ra = conn->sk->sk_security;

	r = frang_http_req_process(ra, conn, skb, off);
	if (r == TFW_BLOCK && frang_cfg.ip_block)
		tfw_filter_block_ip(&FRANG_ACC2CLI(ra)->addr.v6.sin6_addr);

	return r;
}

static int
frang_resp_code_range(const int n)
{
	return n <= FRANG_HTTP_CODE_MAX && n >= FRANG_HTTP_CODE_MIN;
}

/*
 * Check response code and record it if it's listed in the filter.
 * Called from tfw_http_resp_fwd() by tfw_gfsm_move()
 * Always returs TFW_PASS because this handler is needed
 * for collecting purposes only.
 */
static int
frang_resp_handler(void *obj, struct sk_buff *skb, unsigned int off)
{
	TfwHttpReq *req = (TfwHttpReq *)obj;
	TfwHttpResp *resp = (TfwHttpResp *)req->resp;
	FrangAcc *ra = (FrangAcc *)req->conn->sk->sk_security;
	FrangRespCodeStat *stat = ra->resp_code_stat;
	const FrangHttpRespCodeBlock *conf = frang_cfg.http_resp_code_block;
	unsigned int ts;
	int i;

	if (!frang_resp_code_range(resp->status)
	    || !test_bit(FRANG_HTTP_CODE_BIT_NUM(resp->status), conf->codes))
		return TFW_PASS;

	spin_lock(&ra->lock);

	ts = frang_resp_quantum();
	i = ts % FRANG_FREQ;
	if (ts != stat[i].ts) {
		stat[i].ts = ts;
		stat[i].cnt = 0;
	}
	++stat[i].cnt;

	spin_unlock(&ra->lock);

	return TFW_PASS;
}

static TfwClassifier frang_class_ops = {
	.name			= "frang",
	.classify_conn_estab	= frang_conn_new,
	.classify_conn_close	= frang_conn_close,
};

static const TfwCfgEnum frang_http_methods_enum[] = {
	{ "copy",	TFW_HTTP_METH_COPY },
	{ "delete",	TFW_HTTP_METH_DELETE },
	{ "get",	TFW_HTTP_METH_GET },
	{ "head",	TFW_HTTP_METH_HEAD },
	{ "lock",	TFW_HTTP_METH_LOCK },
	{ "mkcol",	TFW_HTTP_METH_MKCOL },
	{ "move",	TFW_HTTP_METH_MOVE },
	{ "options",	TFW_HTTP_METH_OPTIONS },
	{ "patch",	TFW_HTTP_METH_PATCH },
	{ "post",	TFW_HTTP_METH_POST },
	{ "propfind",	TFW_HTTP_METH_PROPFIND },
	{ "proppatch",	TFW_HTTP_METH_PROPPATCH },
	{ "put",	TFW_HTTP_METH_PUT },
	{ "trace",	TFW_HTTP_METH_TRACE },
	{ "unlock",	TFW_HTTP_METH_UNLOCK },
	{ "unknown",	_TFW_HTTP_METH_UNKNOWN }, /* Pass unknown methods. */
	{}
};

static int
frang_cfgop_http_methods(TfwCfgSpec *cs, TfwCfgEntry *ce)
{
	int i, r, method_id;
	const char *method_str;
	unsigned long methods_mask = 0;

	BUILD_BUG_ON(sizeof(frang_cfg.http_methods_mask) * BITS_PER_BYTE
		     < _TFW_HTTP_METH_COUNT);

	TFW_CFG_ENTRY_FOR_EACH_VAL(ce, i, method_str) {
		r = tfw_cfg_map_enum(frang_http_methods_enum, method_str,
				     &method_id);
		if (r) {
			TFW_ERR_NL("frang: invalid method: '%s'\n", method_str);
			return -EINVAL;
		}

		TFW_DBG3("frang: parsed method: %s => %d\n",
			 method_str, method_id);
		methods_mask |= (1UL << method_id);
	}

	TFW_DBG3("parsed methods_mask: %#lx\n", methods_mask);
	frang_cfg.http_methods_mask = methods_mask;
	return 0;
}

static void
frang_cfgop_cleanup_http_methods(TfwCfgSpec *cs)
{
	frang_cfg.http_methods_mask = 0;
}

static int
frang_cfgop_http_ct_vals(TfwCfgSpec *cs, TfwCfgEntry *ce)
{
	void *mem;
	const char *in_str;
	char *strs, *strs_pos;
	FrangCtVal *vals, *vals_pos;
	size_t i, strs_size, vals_n, vals_size;

	/* Allocate a single chunk of memory which is suitable to hold the
	 * variable-sized list of variable-sized strings.
	 *
	 * Basically that will look like:
	 *  [[FrangCtVal, FrangCtVal, FrangCtVal, NULL]str1\0\str2\0\str3\0]
	 *           +         +         +             ^      ^      ^
	 *           |         |         |             |      |      |
	 *           +---------------------------------+      |      |
	 *                     |         |                    |      |
	 *                     +------------------------------+      |
	 *                               |                           |
	 *                               +---------------------------+
	 */
	vals_n = ce->val_n;
	vals_size = sizeof(FrangCtVal) * (vals_n + 1);
	strs_size = 0;
	TFW_CFG_ENTRY_FOR_EACH_VAL(ce, i, in_str) {
		strs_size += strlen(in_str) + 1;
	}
	mem = kzalloc(vals_size + strs_size, GFP_KERNEL);
	if (!mem)
		return -ENOMEM;
	vals = mem;
	strs = mem + vals_size;

	/* Copy tokens to the new vals/strs list. */
	/* TODO: validate tokens, they should look like: "text/plain". */
	vals_pos = vals;
	strs_pos = strs;
	TFW_CFG_ENTRY_FOR_EACH_VAL(ce, i, in_str) {
		size_t len = strlen(in_str) + 1;

		memcpy(strs_pos, in_str, len);
		vals_pos->str = strs_pos;
		vals_pos->len = (len - 1);

		TFW_DBG3("parsed Content-Type value: '%s'\n", in_str);

		vals_pos++;
		strs_pos += len;
	}
	BUG_ON(vals_pos != (vals + vals_n));
	BUG_ON(strs_pos != (strs + strs_size));

	frang_cfg.http_ct_vals = vals;
	return 0;
}

static void
frang_cfgop_cleanup_http_ct_vals(TfwCfgSpec *cs)
{
	kfree(frang_cfg.http_ct_vals);
	frang_cfg.http_ct_vals = NULL;
}

static int
frang_register_fsm_resp(void)
{
	int r = tfw_gfsm_register_fsm(TFW_FSM_FRANG_RESP, frang_resp_handler);
	if (r) {
		TFW_ERR("\nfrang: can't register response fsm");
		return r;
	}

	fsm_hook_resp_prio = tfw_gfsm_register_hook(TFW_FSM_HTTP,
						    TFW_GFSM_HOOK_PRIORITY_ANY,
						    TFW_HTTP_FSM_RESP_MSG_FWD,
						    TFW_FSM_FRANG_RESP,
						    TFW_FRANG_RESP_FSM_INIT);
	if (fsm_hook_resp_prio < 0) {
		TFW_ERR("\nfrang: can't register gfsm msg fwd hook");
		tfw_gfsm_unregister_fsm(TFW_FSM_FRANG_RESP);
		return fsm_hook_resp_prio;
	}

	return 0;
}

static int
frang_parse_ushort(const char *s, unsigned short *out)
{
	int n;
	if (tfw_cfg_parse_int(s, &n)) {
		TFW_ERR_NL("frang: http_resp_code_block: "
			   "\"%s\" isn't a valid value\n", s);
		return -EINVAL;
	}
	if (tfw_cfg_check_range(n, 1, USHRT_MAX))
		return -EINVAL;
	*out = n;
	return 0;
}

/**
 * Save response code block configuration
 */
static int
frang_set_rsp_code_block(TfwCfgSpec *cs, TfwCfgEntry *ce)
{
	FrangHttpRespCodeBlock *cb;
	static const char *error_msg_begin = "frang: http_resp_code_block:";
	int n, i;

	if (ce->attr_n) {
		TFW_ERR_NL("%s arguments may not have the \'=\' sign\n",
			   error_msg_begin);
		return -EINVAL;
	}

	if (ce->val_n < 3) {
		TFW_ERR_NL("%s too few arguments\n", error_msg_begin);
		return -EINVAL;
	}

	cb = kzalloc(sizeof(FrangHttpRespCodeBlock), GFP_KERNEL);
	if (!cb)
		return -ENOMEM;
	((FrangCfg *)cs->dest)->http_resp_code_block = cb;

	i = ce->val_n - 2;
	while (--i >= 0) {
		if (tfw_cfg_parse_int(ce->vals[i], &n)
		    || !frang_resp_code_range(n)) {
			TFW_ERR_NL("%s invalid HTTP code \"%s\"",
				   error_msg_begin, ce->vals[i]);
			return -EINVAL;
		}
		/* Atomic restriction isn't needed here */
		__set_bit(FRANG_HTTP_CODE_BIT_NUM(n), cb->codes);
	}

	if (frang_parse_ushort(ce->vals[ce->val_n - 2], &cb->limit)
	    || frang_parse_ushort(ce->vals[ce->val_n - 1], &cb->tf))
		return -EINVAL;
	return frang_register_fsm_resp();
}

static void
frang_free_rsp_code_block(TfwCfgSpec *cs)
{
	if(fsm_hook_resp_prio >= 0) {
		tfw_gfsm_unregister_hook(TFW_FSM_HTTP, fsm_hook_resp_prio,
					 TFW_HTTP_FSM_RESP_MSG_FWD);
		tfw_gfsm_unregister_fsm(TFW_FSM_FRANG_RESP);
	}

	kfree(frang_cfg.http_resp_code_block);
	frang_cfg.http_resp_code_block = NULL;
}

static int
frang_start(void)
{
	/* Convert these timeouts to jiffies for convenience */
	frang_cfg.clnt_hdr_timeout =
		*(unsigned int *)&frang_cfg.clnt_hdr_timeout * HZ;
	frang_cfg.clnt_body_timeout =
		*(unsigned int *)&frang_cfg.clnt_body_timeout * HZ;
	return 0;
}

static TfwCfgSpec frang_limits_specs[] = {
	{
		.name = "ip_block",
		.deflt = "off",
		.handler = tfw_cfg_set_bool,
		.dest = &frang_cfg.ip_block,
	},
	{
		.name = "request_rate",
		.deflt = "0",
		.handler = tfw_cfg_set_int,
		.dest = &frang_cfg.req_rate,
	},
	{
		.name = "request_burst",
		.deflt = "0",
		.handler = tfw_cfg_set_int,
		.dest = &frang_cfg.req_burst,
	},
	{
		.name = "connection_rate",
		.deflt = "0",
		.handler = tfw_cfg_set_int,
		.dest = &frang_cfg.conn_rate,
	},
	{
		.name = "connection_burst",
		.deflt = "0",
		.handler = tfw_cfg_set_int,
		.dest = &frang_cfg.conn_burst,
	},
	{
		.name = "concurrent_connections",
		.deflt = "0",
		.handler = tfw_cfg_set_int,
		.dest = &frang_cfg.conn_max,
	},
	{
		.name = "client_header_timeout",
		.deflt = "0",
		.handler = tfw_cfg_set_int,
		.dest = (unsigned int *)&frang_cfg.clnt_hdr_timeout,
	},
	{
		.name = "client_body_timeout",
		.deflt = "0",
		.handler = tfw_cfg_set_int,
		.dest = (unsigned int *)&frang_cfg.clnt_body_timeout,
	},
	{
		.name = "http_uri_len",
		.deflt = "0",
		.handler = tfw_cfg_set_int,
		.dest = &frang_cfg.http_uri_len,
	},
	{
		.name = "http_field_len",
		.deflt = "0",
		.handler = tfw_cfg_set_int,
		.dest = &frang_cfg.http_field_len,
	},
	{
		.name = "http_body_len",
		.deflt = "0",
		.handler = tfw_cfg_set_int,
		.dest = &frang_cfg.http_body_len,
	},
	{
		.name = "http_header_cnt",
		.deflt = "0",
		.handler = tfw_cfg_set_int,
		.dest = &frang_cfg.http_hdr_cnt,
	},
	{
		.name = "http_header_chunk_cnt",
		.deflt = "0",
		.handler = tfw_cfg_set_int,
		.dest = &frang_cfg.http_hchunk_cnt,
	},
	{
		.name = "http_body_chunk_cnt",
		.deflt = "0",
		.handler = tfw_cfg_set_int,
		.dest = &frang_cfg.http_bchunk_cnt,
	},
	{
		.name = "http_host_required",
		.deflt = "true",
		.handler = tfw_cfg_set_bool,
		.dest = &frang_cfg.http_host_required,
	},
	{
		.name = "http_ct_required",
		.deflt = "false",
		.handler = tfw_cfg_set_bool,
		.dest = &frang_cfg.http_ct_required,
	},
	{
		.name = "http_methods",
		.deflt = "",
		.handler = frang_cfgop_http_methods,
		.cleanup = frang_cfgop_cleanup_http_methods,
	},
	{
		.name = "http_ct_vals",
		.deflt = NULL,
		.handler = frang_cfgop_http_ct_vals,
		.allow_none = 1,
<<<<<<< HEAD
		.cleanup = frang_cfgop_cleanup_http_ct_vals,
=======
		.cleanup = frang_free_ct_vals
	},
	{
		"http_resp_code_block", NULL,
		frang_set_rsp_code_block,
		&frang_cfg,
		.allow_none = 1,
		.cleanup = frang_free_rsp_code_block
>>>>>>> bc009fbb
	},
	{ 0 }
};

static TfwCfgSpec frang_specs[] = {
	{
		.name = "frang_limits",
		.handler = tfw_cfg_handle_children,
		.cleanup = tfw_cfg_cleanup_children,
		.dest = frang_limits_specs,
	},
	{ 0 }
};

static TfwMod frang_mod = {
	.name	= "frang",
	.start	= frang_start,
	.specs	= frang_specs,
};

static int __init
frang_init(void)
{
	int r;

	BUILD_BUG_ON((sizeof(FrangAcc) > sizeof(TfwClassifierPrvt)));

	tfw_mod_register(&frang_mod);
	tfw_classifier_register(&frang_class_ops);

	r = tfw_gfsm_register_fsm(TFW_FSM_FRANG_REQ, frang_http_req_handler);
	if (r) {
		TFW_ERR("frang: can't register fsm\n");
		goto err_fsm;
	}

	prio0 = tfw_gfsm_register_hook(TFW_FSM_HTTP,
				       TFW_GFSM_HOOK_PRIORITY_ANY,
				       TFW_HTTP_FSM_REQ_MSG, TFW_FSM_FRANG_REQ,
				       TFW_FRANG_REQ_FSM_INIT);
	if (prio0 < 0) {
		TFW_ERR("frang: can't register gfsm msg hook\n");
		goto err_hook;
	}
	prio1 = tfw_gfsm_register_hook(TFW_FSM_HTTP,
				       TFW_GFSM_HOOK_PRIORITY_ANY,
				       TFW_HTTP_FSM_REQ_CHUNK, TFW_FSM_FRANG_REQ,
				       TFW_FRANG_REQ_FSM_INIT);
	if (prio1 < 0) {
		TFW_ERR("frang: can't register gfsm chunk hook\n");
		goto err_hook2;
	}

	return 0;
err_hook2:
	tfw_gfsm_unregister_hook(TFW_FSM_HTTP, prio0, TFW_HTTP_FSM_REQ_MSG);
err_hook:
	tfw_gfsm_unregister_fsm(TFW_FSM_FRANG_REQ);
err_fsm:
	tfw_classifier_unregister();
	tfw_mod_unregister(&frang_mod);
	return r;
}

static void __exit
frang_exit(void)
{
	TFW_DBG("Frang module exit");
	tfw_gfsm_unregister_hook(TFW_FSM_HTTP, prio1, TFW_HTTP_FSM_REQ_CHUNK);
	tfw_gfsm_unregister_hook(TFW_FSM_HTTP, prio0, TFW_HTTP_FSM_REQ_MSG);
	tfw_gfsm_unregister_fsm(TFW_FSM_FRANG_REQ);
	tfw_classifier_unregister();
	tfw_mod_unregister(&frang_mod);
}

module_init(frang_init);
module_exit(frang_exit);<|MERGE_RESOLUTION|>--- conflicted
+++ resolved
@@ -1321,18 +1321,15 @@
 		.deflt = NULL,
 		.handler = frang_cfgop_http_ct_vals,
 		.allow_none = 1,
-<<<<<<< HEAD
 		.cleanup = frang_cfgop_cleanup_http_ct_vals,
-=======
-		.cleanup = frang_free_ct_vals
-	},
-	{
-		"http_resp_code_block", NULL,
-		frang_set_rsp_code_block,
-		&frang_cfg,
+	},
+	{
+		.name = "http_resp_code_block",
+		.deflt = NULL,
+		.handler = frang_set_rsp_code_block,
+		.dest = &frang_cfg,
 		.allow_none = 1,
-		.cleanup = frang_free_rsp_code_block
->>>>>>> bc009fbb
+		.cleanup = frang_free_rsp_code_block,
 	},
 	{ 0 }
 };
