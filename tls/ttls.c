--- conflicted
+++ resolved
@@ -32,11 +32,6 @@
 #include <linux/module.h>
 #include <net/tls.h>
 
-<<<<<<< HEAD
-#include "lib/str.h"
-=======
-#include "config.h"
->>>>>>> 5a3d1a27
 #include "debug.h"
 #include "crypto.h"
 #include "oid.h"
