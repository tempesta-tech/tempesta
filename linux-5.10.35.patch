diff --git a/Documentation/admin-guide/kernel-parameters.txt b/Documentation/admin-guide/kernel-parameters.txt
index 26bfe7ae7..35390651e 100644
--- a/Documentation/admin-guide/kernel-parameters.txt
+++ b/Documentation/admin-guide/kernel-parameters.txt
@@ -5259,6 +5259,12 @@
 
 	tdfx=		[HW,DRM]
 
+	tempesta_dbmem=	[KNL]
+			Order of 2MB memory blocks reserved on each NUMA node
+			for Tempesta database. Huge pages are used if
+			possible. Minimum value to start Tempesta is 4 (32MB).
+			Default is 8, i.e. 512MB is reserved.
+
 	test_suspend=	[SUSPEND][,N]
 			Specify "mem" (for Suspend-to-RAM) or "standby" (for
 			standby suspend) or "freeze" (for suspend type freeze)
diff --git a/arch/x86/include/asm/fpu/api.h b/arch/x86/include/asm/fpu/api.h
index 38f493604..4c244d605 100644
--- a/arch/x86/include/asm/fpu/api.h
+++ b/arch/x86/include/asm/fpu/api.h
@@ -24,6 +24,10 @@
 #define KFPU_387	_BITUL(0)	/* 387 state will be initialized */
 #define KFPU_MXCSR	_BITUL(1)	/* MXCSR will be initialized */
 
+#ifdef CONFIG_SECURITY_TEMPESTA
+extern void __kernel_fpu_begin_mask(unsigned int kfpu_mask);
+extern void __kernel_fpu_end_bh(void);
+#endif
 extern void kernel_fpu_begin_mask(unsigned int kfpu_mask);
 extern void kernel_fpu_end(void);
 extern bool irq_fpu_usable(void);
diff --git a/arch/x86/kernel/fpu/core.c b/arch/x86/kernel/fpu/core.c
index 571220ac8..a7ce7c357 100644
--- a/arch/x86/kernel/fpu/core.c
+++ b/arch/x86/kernel/fpu/core.c
@@ -76,6 +76,10 @@ static bool interrupted_user_mode(void)
  */
 bool irq_fpu_usable(void)
 {
+#ifdef CONFIG_SECURITY_TEMPESTA
+	if (likely(in_serving_softirq()))
+		return true;
+#endif
 	return !in_interrupt() ||
 		interrupted_user_mode() ||
 		interrupted_kernel_fpu_idle();
@@ -121,10 +125,8 @@ int copy_fpregs_to_fpstate(struct fpu *fpu)
 }
 EXPORT_SYMBOL(copy_fpregs_to_fpstate);
 
-void kernel_fpu_begin_mask(unsigned int kfpu_mask)
+void __kernel_fpu_begin_mask(unsigned int kfpu_mask)
 {
-	preempt_disable();
-
 	WARN_ON_FPU(!irq_fpu_usable());
 	WARN_ON_FPU(this_cpu_read(in_kernel_fpu));
 
@@ -148,14 +150,46 @@ void kernel_fpu_begin_mask(unsigned int kfpu_mask)
 	if (unlikely(kfpu_mask & KFPU_387) && boot_cpu_has(X86_FEATURE_FPU))
 		asm volatile ("fninit");
 }
+
+void kernel_fpu_begin_mask(unsigned int kfpu_mask)
+{
+#ifdef CONFIG_SECURITY_TEMPESTA
+	/* SoftIRQ in the Tempesta kernel always enables FPU. */
+	if (likely(in_serving_softirq()))
+		return;
+
+	/*
+	 * We don't know in which context the function is called, but we know
+	 * preciseely that softirq uses FPU, so we have to disable softirq as
+	 * well as task preemption.
+	 */
+	local_bh_disable();
+#endif
+	preempt_disable();
+
+	__kernel_fpu_begin_mask(kfpu_mask);
+}
 EXPORT_SYMBOL_GPL(kernel_fpu_begin_mask);
 
-void kernel_fpu_end(void)
+void __kernel_fpu_end_bh(void)
 {
 	WARN_ON_FPU(!this_cpu_read(in_kernel_fpu));
 
 	this_cpu_write(in_kernel_fpu, false);
+}
+
+void kernel_fpu_end(void)
+{
+#ifdef CONFIG_SECURITY_TEMPESTA
+	if (likely(in_serving_softirq()))
+		return;
+#endif
+	__kernel_fpu_end_bh();
+
 	preempt_enable();
+#ifdef CONFIG_SECURITY_TEMPESTA
+	local_bh_enable();
+#endif
 }
 EXPORT_SYMBOL_GPL(kernel_fpu_end);
 
diff --git a/crypto/aead.c b/crypto/aead.c
index 169910952..a3f0aeca1 100644
--- a/crypto/aead.c
+++ b/crypto/aead.c
@@ -217,6 +217,24 @@ struct crypto_aead *crypto_alloc_aead(const char *alg_name, u32 type, u32 mask)
 }
 EXPORT_SYMBOL_GPL(crypto_alloc_aead);
 
+#ifdef CONFIG_SECURITY_TEMPESTA
+struct crypto_alg *
+crypto_find_aead(const char *alg_name, u32 type, u32 mask)
+{
+	return crypto_find_alg(alg_name, &crypto_aead_type, type, mask);
+}
+EXPORT_SYMBOL_GPL(crypto_find_aead);
+
+struct crypto_aead *
+crypto_alloc_aead_atomic(struct crypto_alg *alg)
+{
+	alg = crypto_mod_get(alg);
+	BUG_ON(!alg);
+	return crypto_create_tfm(alg, &crypto_aead_type);
+}
+EXPORT_SYMBOL_GPL(crypto_alloc_aead_atomic);
+#endif
+
 static int aead_prepare_alg(struct aead_alg *alg)
 {
 	struct crypto_alg *base = &alg->base;
diff --git a/crypto/ahash.c b/crypto/ahash.c
index c2ca631a1..c49313c1a 100644
--- a/crypto/ahash.c
+++ b/crypto/ahash.c
@@ -559,6 +559,25 @@ struct crypto_ahash *crypto_alloc_ahash(const char *alg_name, u32 type,
 }
 EXPORT_SYMBOL_GPL(crypto_alloc_ahash);
 
+#ifdef CONFIG_SECURITY_TEMPESTA
+/* Asynch hash is required by GHASH used in GCM. */
+struct crypto_alg *
+crypto_find_ahash(const char *alg_name, u32 type, u32 mask)
+{
+	return crypto_find_alg(alg_name, &crypto_ahash_type, type, mask);
+}
+EXPORT_SYMBOL_GPL(crypto_find_ahash);
+
+struct crypto_ahash *
+crypto_alloc_ahash_atomic(struct crypto_alg *alg)
+{
+	alg = crypto_mod_get(alg);
+	BUG_ON(!alg);
+	return crypto_create_tfm(alg, &crypto_ahash_type);
+}
+EXPORT_SYMBOL_GPL(crypto_alloc_ahash_atomic);
+#endif
+
 int crypto_has_ahash(const char *alg_name, u32 type, u32 mask)
 {
 	return crypto_type_has_alg(alg_name, &crypto_ahash_type, type, mask);
diff --git a/crypto/api.c b/crypto/api.c
index ed08cbd5b..17b5789d4 100644
--- a/crypto/api.c
+++ b/crypto/api.c
@@ -446,7 +446,11 @@ void *crypto_create_tfm_node(struct crypto_alg *alg,
 	tfmsize = frontend->tfmsize;
 	total = tfmsize + sizeof(*tfm) + frontend->extsize(alg);
 
+#ifdef CONFIG_SECURITY_TEMPESTA
+	mem = kzalloc_node(total, GFP_ATOMIC, node);
+#else
 	mem = kzalloc_node(total, GFP_KERNEL, node);
+#endif
 	if (mem == NULL)
 		goto out_err;
 
@@ -480,6 +484,9 @@ struct crypto_alg *crypto_find_alg(const char *alg_name,
 				   const struct crypto_type *frontend,
 				   u32 type, u32 mask)
 {
+	/* The function is slow and preemptable to be called in softirq. */
+	WARN_ON_ONCE(in_serving_softirq());
+
 	if (frontend) {
 		type &= frontend->maskclear;
 		mask &= frontend->maskclear;
diff --git a/crypto/cryptd.c b/crypto/cryptd.c
index a1bea0f4b..29515a891 100644
--- a/crypto/cryptd.c
+++ b/crypto/cryptd.c
@@ -27,6 +27,8 @@
 #include <linux/slab.h>
 #include <linux/workqueue.h>
 
+#include "internal.h"
+
 static unsigned int cryptd_max_cpu_qlen = 1000;
 module_param(cryptd_max_cpu_qlen, uint, 0);
 MODULE_PARM_DESC(cryptd_max_cpu_qlen, "Set cryptd Max queue depth");
@@ -901,6 +903,75 @@ static struct crypto_template cryptd_tmpl = {
 	.module = THIS_MODULE,
 };
 
+#ifdef CONFIG_SECURITY_TEMPESTA
+
+#define MAX_CACHED_ALG_COUNT	8
+struct alg_cache {
+	int n;
+	spinlock_t lock;
+	struct {
+		u32 type;
+		u32 mask;
+		struct crypto_alg *alg;
+		char alg_name[CRYPTO_MAX_ALG_NAME];
+	} a[MAX_CACHED_ALG_COUNT];
+};
+
+static struct alg_cache skcipher_alg_cache;
+static struct alg_cache ahash_alg_cache;
+static struct alg_cache aead_alg_cache;
+
+/*
+ * Finds a previously allocated algorithm or allocates a new one. In any case,
+ * returned alg holds at least one reference to its module.
+ */
+static struct crypto_alg *
+cryptd_find_alg_cached(const char *cryptd_alg_name, u32 type, u32 mask,
+		       struct crypto_alg *(*find_alg)(const char *, u32, u32),
+		       struct alg_cache *__restrict ac)
+{
+	struct crypto_alg *alg;
+	int k;
+
+	spin_lock(&ac->lock);
+	for (k = 0; k < ac->n; k++) {
+		if (strcmp(ac->a[k].alg_name, cryptd_alg_name) == 0
+		    && ac->a[k].type == type && ac->a[k].mask == mask)
+		{
+			spin_unlock(&ac->lock);
+			return ac->a[k].alg;
+		}
+	}
+	spin_unlock(&ac->lock);
+
+	/* Searching for the algorithm may sleep, so warn about it. */
+	WARN_ON_ONCE(in_serving_softirq());
+
+	alg = find_alg(cryptd_alg_name, type, mask);
+	if (IS_ERR(alg))
+		return alg;
+
+	spin_lock(&ac->lock);
+	if (ac->n >= MAX_CACHED_ALG_COUNT) {
+		spin_unlock(&ac->lock);
+		BUG();
+		return ERR_PTR(-ENOMEM);
+	}
+
+	snprintf(ac->a[ac->n].alg_name, sizeof(ac->a[ac->n].alg_name), "%s",
+		 cryptd_alg_name);
+
+	ac->a[ac->n].type = type;
+	ac->a[ac->n].mask = mask;
+	ac->a[ac->n].alg = alg;
+
+	ac->n += 1;
+	spin_unlock(&ac->lock);
+
+	return alg;
+}
+#endif /* CONFIG_SECURITY_TEMPESTA */
+
 struct cryptd_skcipher *cryptd_alloc_skcipher(const char *alg_name,
 					      u32 type, u32 mask)
 {
@@ -912,7 +983,20 @@ struct cryptd_skcipher *cryptd_alloc_skcipher(const char *alg_name,
 		     "cryptd(%s)", alg_name) >= CRYPTO_MAX_ALG_NAME)
 		return ERR_PTR(-EINVAL);
 
+#ifdef CONFIG_SECURITY_TEMPESTA
+	{
+		struct crypto_alg *alg =
+			cryptd_find_alg_cached(cryptd_alg_name, type, mask,
+					       crypto_find_skcipher,
+					       &skcipher_alg_cache);
+		if (IS_ERR(alg))
+			return (struct cryptd_skcipher *)alg;
+
+		tfm = crypto_alloc_skcipher_atomic(alg);
+	}
+#else
 	tfm = crypto_alloc_skcipher(cryptd_alg_name, type, mask);
+#endif
 	if (IS_ERR(tfm))
 		return ERR_CAST(tfm);
 
@@ -963,7 +1047,21 @@ struct cryptd_ahash *cryptd_alloc_ahash(const char *alg_name,
 	if (snprintf(cryptd_alg_name, CRYPTO_MAX_ALG_NAME,
 		     "cryptd(%s)", alg_name) >= CRYPTO_MAX_ALG_NAME)
 		return ERR_PTR(-EINVAL);
+
+#ifdef CONFIG_SECURITY_TEMPESTA
+	{
+		struct crypto_alg *alg =
+			cryptd_find_alg_cached(cryptd_alg_name, type, mask,
+					       crypto_find_ahash,
+					       &ahash_alg_cache);
+		if (IS_ERR(alg))
+			return (struct cryptd_ahash *)alg;
+
+		tfm = crypto_alloc_ahash_atomic(alg);
+	}
+#else
 	tfm = crypto_alloc_ahash(cryptd_alg_name, type, mask);
+#endif
 	if (IS_ERR(tfm))
 		return ERR_CAST(tfm);
 	if (tfm->base.__crt_alg->cra_module != THIS_MODULE) {
@@ -1020,7 +1118,21 @@ struct cryptd_aead *cryptd_alloc_aead(const char *alg_name,
 	if (snprintf(cryptd_alg_name, CRYPTO_MAX_ALG_NAME,
 		     "cryptd(%s)", alg_name) >= CRYPTO_MAX_ALG_NAME)
 		return ERR_PTR(-EINVAL);
+
+#ifdef CONFIG_SECURITY_TEMPESTA
+	{
+		struct crypto_alg *alg =
+			cryptd_find_alg_cached(cryptd_alg_name, type, mask,
+					       crypto_find_aead,
+					       &aead_alg_cache);
+		if (IS_ERR(alg))
+			return (struct cryptd_aead *)alg;
+
+		tfm = crypto_alloc_aead_atomic(alg);
+	}
+#else
 	tfm = crypto_alloc_aead(cryptd_alg_name, type, mask);
+#endif
 	if (IS_ERR(tfm))
 		return ERR_CAST(tfm);
 	if (tfm->base.__crt_alg->cra_module != THIS_MODULE) {
diff --git a/crypto/shash.c b/crypto/shash.c
index 2e3433ad9..bc9c26dfe 100644
--- a/crypto/shash.c
+++ b/crypto/shash.c
@@ -509,6 +509,24 @@ struct crypto_shash *crypto_alloc_shash(const char *alg_name, u32 type,
 }
 EXPORT_SYMBOL_GPL(crypto_alloc_shash);
 
+#ifdef CONFIG_SECURITY_TEMPESTA
+struct crypto_alg *
+crypto_find_shash(const char *alg_name, u32 type, u32 mask)
+{
+	return crypto_find_alg(alg_name, &crypto_shash_type, type, mask);
+}
+EXPORT_SYMBOL_GPL(crypto_find_shash);
+
+struct crypto_shash *
+crypto_alloc_shash_atomic(struct crypto_alg *alg)
+{
+	alg = crypto_mod_get(alg);
+	BUG_ON(!alg);
+	return crypto_create_tfm(alg, &crypto_shash_type);
+}
+EXPORT_SYMBOL_GPL(crypto_alloc_shash_atomic);
+#endif
+
 static int shash_prepare_alg(struct shash_alg *alg)
 {
 	struct crypto_alg *base = &alg->base;
diff --git a/crypto/skcipher.c b/crypto/skcipher.c
index b4dae640d..1b6d4a669 100644
--- a/crypto/skcipher.c
+++ b/crypto/skcipher.c
@@ -762,6 +762,24 @@ struct crypto_skcipher *crypto_alloc_skcipher(const char *alg_name,
 }
 EXPORT_SYMBOL_GPL(crypto_alloc_skcipher);
 
+#ifdef CONFIG_SECURITY_TEMPESTA
+struct crypto_alg *
+crypto_find_skcipher(const char *alg_name, u32 type, u32 mask)
+{
+	return crypto_find_alg(alg_name, &crypto_skcipher_type, type, mask);
+}
+EXPORT_SYMBOL_GPL(crypto_find_skcipher);
+
+struct crypto_skcipher *
+crypto_alloc_skcipher_atomic(struct crypto_alg *alg)
+{
+	alg = crypto_mod_get(alg);
+	BUG_ON(!alg);
+	return crypto_create_tfm(alg, &crypto_skcipher_type);
+}
+EXPORT_SYMBOL_GPL(crypto_alloc_skcipher_atomic);
+#endif
+
 struct crypto_sync_skcipher *crypto_alloc_sync_skcipher(
 				const char *alg_name, u32 type, u32 mask)
 {
diff --git a/include/crypto/aead.h b/include/crypto/aead.h
index c32a6f566..5fe1addcc 100644
--- a/include/crypto/aead.h
+++ b/include/crypto/aead.h
@@ -177,6 +177,11 @@ static inline struct crypto_aead *__crypto_aead_cast(struct crypto_tfm *tfm)
  */
 struct crypto_aead *crypto_alloc_aead(const char *alg_name, u32 type, u32 mask);
 
+#ifdef CONFIG_SECURITY_TEMPESTA
+struct crypto_alg *crypto_find_aead(const char *alg_name, u32 type, u32 mask);
+struct crypto_aead *crypto_alloc_aead_atomic(struct crypto_alg *alg);
+#endif
+
 static inline struct crypto_tfm *crypto_aead_tfm(struct crypto_aead *tfm)
 {
 	return &tfm->base;
diff --git a/include/crypto/hash.h b/include/crypto/hash.h
index 13f8a6a54..bba113f6d 100644
--- a/include/crypto/hash.h
+++ b/include/crypto/hash.h
@@ -273,6 +273,11 @@ static inline struct crypto_ahash *__crypto_ahash_cast(struct crypto_tfm *tfm)
 struct crypto_ahash *crypto_alloc_ahash(const char *alg_name, u32 type,
 					u32 mask);
 
+#ifdef CONFIG_SECURITY_TEMPESTA
+struct crypto_alg *crypto_find_ahash(const char *alg_name, u32 type, u32 mask);
+struct crypto_ahash *crypto_alloc_ahash_atomic(struct crypto_alg *alg);
+#endif
+
 static inline struct crypto_tfm *crypto_ahash_tfm(struct crypto_ahash *tfm)
 {
 	return &tfm->base;
@@ -716,6 +721,11 @@ static inline void ahash_request_set_crypt(struct ahash_request *req,
 struct crypto_shash *crypto_alloc_shash(const char *alg_name, u32 type,
 					u32 mask);
 
+#ifdef CONFIG_SECURITY_TEMPESTA
+struct crypto_alg *crypto_find_shash(const char *alg_name, u32 type, u32 mask);
+struct crypto_shash *crypto_alloc_shash_atomic(struct crypto_alg *alg);
+#endif
+
 static inline struct crypto_tfm *crypto_shash_tfm(struct crypto_shash *tfm)
 {
 	return &tfm->base;
diff --git a/include/crypto/skcipher.h b/include/crypto/skcipher.h
index 6a733b171..d7e354ab2 100644
--- a/include/crypto/skcipher.h
+++ b/include/crypto/skcipher.h
@@ -187,6 +187,12 @@ struct crypto_skcipher *crypto_alloc_skcipher(const char *alg_name,
 struct crypto_sync_skcipher *crypto_alloc_sync_skcipher(const char *alg_name,
 					      u32 type, u32 mask);
 
+#ifdef CONFIG_SECURITY_TEMPESTA
+struct crypto_alg *crypto_find_skcipher(const char *alg_name, u32 type,
+					u32 mask);
+struct crypto_skcipher *crypto_alloc_skcipher_atomic(struct crypto_alg *alg);
+#endif
+
 static inline struct crypto_tfm *crypto_skcipher_tfm(
 	struct crypto_skcipher *tfm)
 {
diff --git a/include/linux/interrupt.h b/include/linux/interrupt.h
index ee8299eb1..da02a1d9d 100644
--- a/include/linux/interrupt.h
+++ b/include/linux/interrupt.h
@@ -524,13 +524,13 @@ extern bool force_irqthreads;
    tasklets are more than enough. F.e. all serial device BHs et
    al. should be converted to tasklets, not to softirqs.
  */
-
+/* Tempesta: process RX before TX to proxy traffic in one softirq shot. */
 enum
 {
 	HI_SOFTIRQ=0,
 	TIMER_SOFTIRQ,
-	NET_TX_SOFTIRQ,
 	NET_RX_SOFTIRQ,
+	NET_TX_SOFTIRQ,
 	BLOCK_SOFTIRQ,
 	IRQ_POLL_SOFTIRQ,
 	TASKLET_SOFTIRQ,
@@ -574,7 +574,7 @@ extern void softirq_init(void);
 extern void __raise_softirq_irqoff(unsigned int nr);
 
 extern void raise_softirq_irqoff(unsigned int nr);
-extern void raise_softirq(unsigned int nr);
+void raise_softirq(unsigned int nr);
 
 DECLARE_PER_CPU(struct task_struct *, ksoftirqd);
 
diff --git a/include/linux/net.h b/include/linux/net.h
index 0dcd51fee..9a09576a8 100644
--- a/include/linux/net.h
+++ b/include/linux/net.h
@@ -215,6 +215,8 @@ struct net_proto_family {
 	struct module	*owner;
 };
 
+extern const struct net_proto_family *get_proto_family(int family);
+
 struct iovec;
 struct kvec;
 
diff --git a/include/linux/netdevice.h b/include/linux/netdevice.h
index e37480b5f..8236d5929 100644
--- a/include/linux/netdevice.h
+++ b/include/linux/netdevice.h
@@ -154,11 +154,22 @@ static inline bool dev_xmit_complete(int rc)
 # define LL_MAX_HEADER 32
 #endif
 
+#ifdef CONFIG_SECURITY_TEMPESTA
+/*
+ * For Tempesta case the most traffic is TLS encrypted, so we need the extra
+ * room for TLS record header and explicit IV on skb allocation to avoid data
+ * movement on tcp_write_xmit(). Not all skbs have TLS headers - not a big deal
+ * to allocate 16 more bytes (5 - TLS header, 8 - IV, 3 - alignment).
+ */
+#define TLS_MAX_HDR		16
+#else
+#define TLS_MAX_HDR		0
+#endif
 #if !IS_ENABLED(CONFIG_NET_IPIP) && !IS_ENABLED(CONFIG_NET_IPGRE) && \
     !IS_ENABLED(CONFIG_IPV6_SIT) && !IS_ENABLED(CONFIG_IPV6_TUNNEL)
-#define MAX_HEADER LL_MAX_HEADER
+#define MAX_HEADER (LL_MAX_HEADER + TLS_MAX_HDR)
 #else
-#define MAX_HEADER (LL_MAX_HEADER + 48)
+#define MAX_HEADER (LL_MAX_HEADER + 48 + TLS_MAX_HDR)
 #endif
 
 /*
diff --git a/include/linux/skbuff.h b/include/linux/skbuff.h
index a828cf99c..59ebed976 100644
--- a/include/linux/skbuff.h
+++ b/include/linux/skbuff.h
@@ -232,6 +232,12 @@
 	SKB_WITH_OVERHEAD((PAGE_SIZE << (ORDER)) - (X))
 #define SKB_MAX_HEAD(X)		(SKB_MAX_ORDER((X), 0))
 #define SKB_MAX_ALLOC		(SKB_MAX_ORDER(0, 2))
+#ifdef CONFIG_SECURITY_TEMPESTA
+#define SKB_MAX_HEADER	(PAGE_SIZE - MAX_TCP_HEADER			\
+			 - SKB_DATA_ALIGN(sizeof(struct sk_buff))	\
+			 - SKB_DATA_ALIGN(sizeof(struct skb_shared_info)) \
+			 - SKB_DATA_ALIGN(1))
+#endif
 
 /* return minimum truesize of one skb containing X bytes of data */
 #define SKB_TRUESIZE(X) ((X) +						\
@@ -724,6 +730,14 @@ struct sk_buff {
 				 * UDP receive path is one user.
 				 */
 				unsigned long		dev_scratch;
+#ifdef CONFIG_SECURITY_TEMPESTA
+                                struct {
+                                        __u8    present : 1;
+                                        __u8    tls_type : 7;
+                                        __u16   flags : 16;
+                                        unsigned int cb;
+                                } tfw_cb;
+#endif
 			};
 		};
 		struct rb_node		rbnode; /* used in netem, ip4 defrag, and tcp stack */
@@ -784,9 +798,15 @@ struct sk_buff {
 				fclone:2,
 				peeked:1,
 				head_frag:1,
+#ifdef CONFIG_SECURITY_TEMPESTA
+				skb_page:1,
+#endif
 				pfmemalloc:1;
 #ifdef CONFIG_SKB_EXTENSIONS
 	__u8			active_extensions;
+#endif
+#ifdef CONFIG_SECURITY_TEMPESTA
+        __u8                    tail_lock:1;
 #endif
 	/* fields enclosed in headers_start/headers_end are copied
 	 * using a single memcpy() in __copy_skb_header()
@@ -839,7 +859,6 @@ struct sk_buff {
 #ifdef CONFIG_IPV6_NDISC_NODETYPE
 	__u8			ndisc_nodetype:2;
 #endif
-
 	__u8			ipvs_property:1;
 	__u8			inner_protocol_type:1;
 	__u8			remcsum_offload:1;
@@ -931,6 +950,98 @@ struct sk_buff {
 #define SKB_ALLOC_RX		0x02
 #define SKB_ALLOC_NAPI		0x04
 
+#ifdef CONFIG_SECURITY_TEMPESTA
+long __get_skb_count(void);
+
+enum {
+	/* This skb contains start of http2 frame. */
+	SS_F_HTTP2_FRAME_START                  = 0x01,
+	/* This skb contains new hpack dynamic table size. */
+	SS_F_HTTT2_HPACK_TBL_SZ_ENCODED         = 0x02,
+	/* This skb contains headers frame. */
+	SS_F_HTTT2_FRAME_HEADERS                = 0x04,
+	/* This skb contains data frame. */
+	SS_F_HTTT2_FRAME_DATA                   = 0x08,
+	/* This skb was already prepared. */
+	SS_F_HTTP2_FRAME_PREPARED               = 0x10,
+	/* This skb acks new hpack dynamic tbl size. */
+	SS_F_HTTP2_ACK_FOR_HPACK_TBL_RESIZING   = 0x20,
+	/*
+	 * These flags should be cleared when we copy flags
+	 * from one skb to another one.
+	 */
+	TEMPESTA_SKB_FLAG_CLEAR_MASK	= SS_F_HTTP2_ACK_FOR_HPACK_TBL_RESIZING |
+					  SS_F_HTTT2_HPACK_TBL_SZ_ENCODED |
+					  SS_F_HTTP2_FRAME_START,
+};
+
+static inline unsigned long
+skb_tfw_is_present(struct sk_buff *skb)
+{
+	return skb->tfw_cb.present;
+}
+
+static inline void
+skb_set_tfw_tls_type(struct sk_buff *skb, unsigned char tls_type)
+{
+        BUG_ON(tls_type > 0x7F);
+        skb->tfw_cb.present = 1;
+        skb->tfw_cb.tls_type = tls_type;
+}
+
+static inline unsigned char
+skb_tfw_tls_type(struct sk_buff *skb)
+{
+	return skb->tfw_cb.present ? skb->tfw_cb.tls_type : 0;
+}
+
+static inline void
+skb_set_tfw_flags(struct sk_buff *skb, unsigned short flags)
+{
+        skb->tfw_cb.present = 1;
+        skb->tfw_cb.flags |= flags;
+}
+
+static inline void
+skb_clear_tfw_flag(struct sk_buff *skb, unsigned short flag)
+{
+        skb->tfw_cb.flags &= ~flag;
+}
+
+static inline unsigned short
+skb_tfw_flags(struct sk_buff *skb)
+{
+        return skb->tfw_cb.present ? skb->tfw_cb.flags : 0;
+}
+
+static inline void
+skb_set_tfw_cb(struct sk_buff *skb, unsigned int cb)
+{
+        skb->tfw_cb.present = 1;
+        skb->tfw_cb.cb = cb;
+}
+
+static inline unsigned int
+skb_tfw_cb(struct sk_buff *skb)
+{
+        return skb->tfw_cb.present ? skb->tfw_cb.cb : 0;
+}
+
+static inline void
+skb_copy_tfw_cb(struct sk_buff *dst, struct sk_buff *src)
+{
+	dst->dev = src->dev;
+}
+
+static inline void
+skb_clear_tfw_cb(struct sk_buff *skb)
+{
+	WARN_ON_ONCE(!skb->tfw_cb.present);
+	skb->dev = NULL;
+}
+
+#endif
+
 /**
  * skb_pfmemalloc - Test if the skb was allocated from PFMEMALLOC reserves
  * @skb: buffer
@@ -1074,6 +1185,7 @@ void kfree_skb_partial(struct sk_buff *skb, bool head_stolen);
 bool skb_try_coalesce(struct sk_buff *to, struct sk_buff *from,
 		      bool *fragstolen, int *delta_truesize);
 
+void *pg_skb_alloc(unsigned int size, gfp_t gfp_mask, int node);
 struct sk_buff *__alloc_skb(unsigned int size, gfp_t priority, int flags,
 			    int node);
 struct sk_buff *__build_skb(void *data, unsigned int frag_size);
@@ -2104,7 +2216,11 @@ struct sk_buff *skb_dequeue_tail(struct sk_buff_head *list);
 
 static inline bool skb_is_nonlinear(const struct sk_buff *skb)
 {
+#ifdef CONFIG_SECURITY_TEMPESTA
+	return skb->tail_lock || skb->data_len;
+#else
 	return skb->data_len;
+#endif
 }
 
 static inline unsigned int skb_headlen(const struct sk_buff *skb)
@@ -2341,6 +2457,20 @@ static inline unsigned int skb_headroom(const struct sk_buff *skb)
 	return skb->data - skb->head;
 }
 
+#ifdef CONFIG_SECURITY_TEMPESTA
+/**
+ *	skb_tailroom_locked - bytes at buffer end
+ *	@skb: buffer to check
+ *
+ *	Return the number of bytes of free space at the tail of an sk_buff with
+ *	respect to tail locking only.
+ */
+static inline int skb_tailroom_locked(const struct sk_buff *skb)
+{
+	return skb->tail_lock ? 0 : skb->end - skb->tail;
+}
+#endif
+
 /**
  *	skb_tailroom - bytes at buffer end
  *	@skb: buffer to check
diff --git a/include/linux/tempesta.h b/include/linux/tempesta.h
new file mode 100644
index 000000000..90eedcba5
--- /dev/null
+++ b/include/linux/tempesta.h
@@ -0,0 +1,55 @@
+/**
+ * Linux interface for Tempesta FW.
+ *
+ * Copyright (C) 2014 NatSys Lab. (info@natsys-lab.com).
+ * Copyright (C) 2015-2023 Tempesta Technologies, Inc.
+ *
+ * This program is free software; you can redistribute it and/or modify it
+ * under the terms of the GNU General Public License as published by
+ * the Free Software Foundation; either version 2 of the License,
+ * or (at your option) any later version.
+ *
+ * This program is distributed in the hope that it will be useful, but WITHOUT
+ * ANY WARRANTY; without even the implied warranty of MERCHANTABILITY or
+ * FITNESS FOR A PARTICULAR PURPOSE.
+ * See the GNU General Public License for more details.
+ *
+ * You should have received a copy of the GNU General Public License along with
+ * this program; if not, write to the Free Software Foundation, Inc., 59
+ * Temple Place - Suite 330, Boston, MA 02111-1307, USA.
+ */
+#ifndef __TEMPESTA_H__
+#define __TEMPESTA_H__
+
+#include <net/sock.h>
+
+typedef void (*TempestaTxAction)(void);
+
+typedef struct {
+	int (*sk_alloc)(struct sock *sk, struct sk_buff *skb);
+	void (*sk_free)(struct sock *sk);
+	int (*sock_tcp_rcv)(struct sock *sk, struct sk_buff *skb);
+} TempestaOps;
+
+typedef struct {
+	unsigned long	addr;
+	unsigned long	pages; /* number of 4KB pages */
+} TempestaMapping;
+
+/* Security hooks. */
+int tempesta_new_clntsk(struct sock *newsk, struct sk_buff *skb);
+void tempesta_close_clntsk(struct sock *sk);
+void tempesta_register_ops(TempestaOps *tops);
+void tempesta_unregister_ops(TempestaOps *tops);
+
+/* Network hooks. */
+void tempesta_set_tx_action(TempestaTxAction action);
+void tempesta_del_tx_action(void);
+
+/* Memory management. */
+void tempesta_reserve_pages(void);
+void tempesta_reserve_vmpages(void);
+int tempesta_get_mapping(int node, TempestaMapping **tm);
+
+#endif /* __TEMPESTA_H__ */
+
diff --git a/include/net/inet_sock.h b/include/net/inet_sock.h
index 89163ef8c..49ad1ddc9 100644
--- a/include/net/inet_sock.h
+++ b/include/net/inet_sock.h
@@ -87,7 +87,12 @@ struct inet_request_sock {
 				ecn_ok	   : 1,
 				acked	   : 1,
 				no_srccheck: 1,
+#ifdef CONFIG_SECURITY_TEMPESTA
+				smc_ok	   : 1,
+				aborted	   : 1;
+#else
 				smc_ok	   : 1;
+#endif
 	u32                     ir_mark;
 	union {
 		struct ip_options_rcu __rcu	*ireq_opt;
diff --git a/include/net/sock.h b/include/net/sock.h
index 261195598..456f6bd50 100644
--- a/include/net/sock.h
+++ b/include/net/sock.h
@@ -506,6 +506,19 @@ struct sock {
 	void			(*sk_state_change)(struct sock *sk);
 	void			(*sk_data_ready)(struct sock *sk);
 	void			(*sk_write_space)(struct sock *sk);
+#ifdef CONFIG_SECURITY_TEMPESTA
+	int			(*sk_prepare_xmit)(struct sock *sk,
+						   struct sk_buff *skb,
+						   unsigned int mss_now,
+						   unsigned int *limit,
+						   unsigned int *skbs);
+	int			(*sk_write_xmit)(struct sock *sk,
+						 struct sk_buff *skb,
+						 unsigned int mss_now,
+						 unsigned int limit,
+						 unsigned int skbs);
+	void			(*sk_destroy_cb)(struct sock *sk);
+#endif
 	void			(*sk_error_report)(struct sock *sk);
 	int			(*sk_backlog_rcv)(struct sock *sk,
 						  struct sk_buff *skb);
@@ -861,6 +874,9 @@ enum sock_flags {
 	SOCK_TXTIME,
 	SOCK_XDP, /* XDP is attached */
 	SOCK_TSTAMP_NEW, /* Indicates 64 bit timestamps always */
+#ifdef CONFIG_SECURITY_TEMPESTA
+	SOCK_TEMPESTA, /* The socket is managed by Tempesta FW */
+#endif
 };
 
 #define SK_FLAGS_TIMESTAMP ((1UL << SOCK_TIMESTAMP) | (1UL << SOCK_TIMESTAMPING_RX_SOFTWARE))
@@ -1081,6 +1097,16 @@ static inline void sock_rps_reset_rxhash(struct sock *sk)
 		__rc;							\
 	})
 
+/**
+ * sk_stream_closing - Return 1 if we still have things to send in our buffers.
+ * @sk: socket to verify
+ */
+static inline int sk_stream_closing(struct sock *sk)
+{
+	return (1 << sk->sk_state) &
+	       (TCPF_FIN_WAIT1 | TCPF_CLOSING | TCPF_LAST_ACK);
+}
+
 int sk_stream_wait_connect(struct sock *sk, long *timeo_p);
 int sk_stream_wait_memory(struct sock *sk, long *timeo_p);
 void sk_stream_wait_close(struct sock *sk, long timeo_p);
@@ -1915,8 +1941,7 @@ static inline bool sk_rethink_txhash(struct sock *sk)
 static inline struct dst_entry *
 __sk_dst_get(struct sock *sk)
 {
-	return rcu_dereference_check(sk->sk_dst_cache,
-				     lockdep_sock_is_held(sk));
+	return rcu_dereference_raw(sk->sk_dst_cache);
 }
 
 static inline struct dst_entry *
diff --git a/include/net/tcp.h b/include/net/tcp.h
index 7d66c61d2..8ec3cbbfb 100644
--- a/include/net/tcp.h
+++ b/include/net/tcp.h
@@ -307,6 +307,7 @@ bool tcp_check_oom(struct sock *sk, int shift);
 
 
 extern struct proto tcp_prot;
+extern struct proto tcpv6_prot;
 
 #define TCP_INC_STATS(net, field)	SNMP_INC_STATS((net)->mib.tcp_statistics, field)
 #define __TCP_INC_STATS(net, field)	__SNMP_INC_STATS((net)->mib.tcp_statistics, field)
@@ -584,6 +585,8 @@ enum tcp_queue {
 	TCP_FRAG_IN_WRITE_QUEUE,
 	TCP_FRAG_IN_RTX_QUEUE,
 };
+int tso_fragment(struct sock *sk, struct sk_buff *skb, unsigned int len,
+		 unsigned int mss_now, gfp_t gfp);
 int tcp_fragment(struct sock *sk, enum tcp_queue tcp_queue,
 		 struct sk_buff *skb, u32 len,
 		 unsigned int mss_now, gfp_t gfp);
@@ -653,6 +656,22 @@ static inline int tcp_bound_to_half_wnd(struct tcp_sock *tp, int pktsize)
 /* tcp.c */
 void tcp_get_info(struct sock *, struct tcp_info *);
 
+/* Routines required by Tempesta FW. */
+void tcp_cleanup_rbuf(struct sock *sk, int copied);
+extern void tcp_push(struct sock *sk, int flags, int mss_now, int nonagle,
+		     int size_goal);
+extern int tcp_send_mss(struct sock *sk, int *size_goal, int flags);
+extern void tcp_mark_push(struct tcp_sock *tp, struct sk_buff *skb);
+extern void tcp_init_nondata_skb(struct sk_buff *skb, u32 seq, u8 flags);
+extern void tcp_queue_skb(struct sock *sk, struct sk_buff *skb);
+extern void tcp_set_skb_tso_segs(struct sk_buff *skb, unsigned int mss_now);
+extern void tcp_adjust_pcount(struct sock *sk, const struct sk_buff *skb,
+			      int decr);
+extern void tcp_fragment_tstamp(struct sk_buff *skb, struct sk_buff *skb2);
+extern void tcp_skb_fragment_eor(struct sk_buff *skb, struct sk_buff *skb2);
+extern int tcp_close_state(struct sock *sk);
+extern void skb_entail(struct sock *sk, struct sk_buff *skb);
+
 /* Read 'sendfile()'-style from a TCP socket */
 int tcp_read_sock(struct sock *sk, read_descriptor_t *desc,
 		  sk_read_actor_t recv_actor);
diff --git a/include/net/tls.h b/include/net/tls.h
index 2bdd80221..356850dda 100644
--- a/include/net/tls.h
+++ b/include/net/tls.h
@@ -66,6 +66,13 @@
 #define MAX_IV_SIZE			16
 #define TLS_MAX_REC_SEQ_SIZE		8
 
+#ifdef CONFIG_SECURITY_TEMPESTA
+#define TLS_MAX_TAG_SZ			16
+/* Maximum size for required skb overhead: header, IV, tag. */
+#define TLS_MAX_OVERHEAD		(TLS_HEADER_SIZE + TLS_AAD_SPACE_SIZE \
+					 + TLS_MAX_TAG_SZ)
+#endif
+
 /* For AES-CCM, the full 16-bytes of IV is made of '4' fields of given sizes.
  *
  * IV[16] = b0[1] || implicit nonce[4] || explicit nonce[8] || length[3]
diff --git a/init/main.c b/init/main.c
index d9d914111..9a56ca35d 100644
--- a/init/main.c
+++ b/init/main.c
@@ -110,6 +110,8 @@
 
 #include <kunit/test.h>
 
+#include <linux/tempesta.h>
+
 static int kernel_init(void *);
 
 extern void init_IRQ(void);
@@ -828,6 +830,15 @@ static void __init mm_init(void)
 	init_debug_pagealloc();
 	report_meminit();
 	mem_init();
+
+#ifdef CONFIG_SECURITY_TEMPESTA
+	/*
+	 * Tempesta: reserve pages just when zones are initialized
+	 * to get continous address space of huge pages.
+	 */
+	tempesta_reserve_pages();
+#endif
+
 	kmem_cache_init();
 	kmemleak_init();
 	pgtable_init();
@@ -838,6 +849,11 @@ static void __init mm_init(void)
 	init_espfix_bsp();
 	/* Should be run after espfix64 is set up. */
 	pti_init();
+
+#ifdef CONFIG_SECURITY_TEMPESTA
+	/* Try vmalloc() if the previous one failed. */
+	tempesta_reserve_vmpages();
+#endif
 }
 
 void __init __weak arch_call_rest_init(void)
diff --git a/kernel/irq_work.c b/kernel/irq_work.c
index eca83965b..e0ed16db6 100644
--- a/kernel/irq_work.c
+++ b/kernel/irq_work.c
@@ -111,7 +111,7 @@ bool irq_work_queue_on(struct irq_work *work, int cpu)
 	return true;
 #endif /* CONFIG_SMP */
 }
-
+EXPORT_SYMBOL_GPL(irq_work_queue_on);
 
 bool irq_work_needs_cpu(void)
 {
diff --git a/kernel/softirq.c b/kernel/softirq.c
index 09229ad82..4d1de66af 100644
--- a/kernel/softirq.c
+++ b/kernel/softirq.c
@@ -25,6 +25,7 @@
 #include <linux/smpboot.h>
 #include <linux/tick.h>
 #include <linux/irq.h>
+#include <asm/fpu/api.h>
 
 #define CREATE_TRACE_POINTS
 #include <trace/events/irq.h>
@@ -57,7 +58,7 @@ static struct softirq_action softirq_vec[NR_SOFTIRQS] __cacheline_aligned_in_smp
 DEFINE_PER_CPU(struct task_struct *, ksoftirqd);
 
 const char * const softirq_to_name[NR_SOFTIRQS] = {
-	"HI", "TIMER", "NET_TX", "NET_RX", "BLOCK", "IRQ_POLL",
+	"HI", "TIMER", "NET_RX", "NET_TX", "BLOCK", "IRQ_POLL",
 	"TASKLET", "SCHED", "HRTIMER", "RCU"
 };
 
@@ -275,6 +276,10 @@ asmlinkage __visible void __softirq_entry __do_softirq(void)
 	__local_bh_disable_ip(_RET_IP_, SOFTIRQ_OFFSET);
 	in_hardirq = lockdep_softirq_start();
 
+#ifdef CONFIG_SECURITY_TEMPESTA
+	__kernel_fpu_begin_mask(KFPU_MXCSR);
+#endif
+
 restart:
 	/* Reset the pending bitmask before enabling irqs */
 	set_softirq_pending(0);
@@ -320,6 +325,9 @@ asmlinkage __visible void __softirq_entry __do_softirq(void)
 		wakeup_softirqd();
 	}
 
+#ifdef CONFIG_SECURITY_TEMPESTA
+	__kernel_fpu_end_bh();
+#endif
 	lockdep_softirq_end(in_hardirq);
 	account_irq_exit_time(current);
 	__local_bh_enable(SOFTIRQ_OFFSET);
@@ -478,6 +486,7 @@ void raise_softirq(unsigned int nr)
 	raise_softirq_irqoff(nr);
 	local_irq_restore(flags);
 }
+EXPORT_SYMBOL(raise_softirq);
 
 void __raise_softirq_irqoff(unsigned int nr)
 {
diff --git a/mm/Makefile b/mm/Makefile
index d73aed0fc..d19a4ecc1 100644
--- a/mm/Makefile
+++ b/mm/Makefile
@@ -120,3 +120,4 @@ obj-$(CONFIG_MEMFD_CREATE) += memfd.o
 obj-$(CONFIG_MAPPING_DIRTY_HELPERS) += mapping_dirty_helpers.o
 obj-$(CONFIG_PTDUMP_CORE) += ptdump.o
 obj-$(CONFIG_PAGE_REPORTING) += page_reporting.o
+obj-$(CONFIG_SECURITY_TEMPESTA) += tempesta_mm.o
diff --git a/mm/tempesta_mm.c b/mm/tempesta_mm.c
new file mode 100644
index 000000000..7ee3ead54
--- /dev/null
+++ b/mm/tempesta_mm.c
@@ -0,0 +1,274 @@
+/**
+ *		Tempesta Memory Reservation
+ *
+ * Copyright (C) 2015-2022 Tempesta Technologies, Inc.
+ *
+ * This program is free software; you can redistribute it and/or modify it
+ * under the terms of the GNU General Public License as published by
+ * the Free Software Foundation; either version 2 of the License,
+ * or (at your option) any later version.
+ *
+ * This program is distributed in the hope that it will be useful, but WITHOUT
+ * ANY WARRANTY; without even the implied warranty of MERCHANTABILITY or FITNESS
+ * FOR A PARTICULAR PURPOSE.
+ * See the GNU General Public License for more details.
+ *
+ * You should have received a copy of the GNU General Public License along with
+ * this program; if not, write to the Free Software Foundation, Inc., 59
+ * Temple Place - Suite 330, Boston, MA 02111-1307, USA.
+ */
+#include <linux/gfp.h>
+#include <linux/hugetlb.h>
+#include <linux/tempesta.h>
+#include <linux/topology.h>
+#include <linux/vmalloc.h>
+
+#include "internal.h"
+
+#define MAX_PGORDER		16	/* 128GB per one table */
+#define MIN_PGORDER		4	/* 32MB */
+#define DEFAULT_PGORDER		8	/* 512MB */
+/* Modern processors support up to 1.5TB of RAM, be ready for 2TB. */
+#define GREEDY_ARNUM		(1024 * 1024 + 1)
+#define PGNUM			(1 << pgorder)
+#define PGNUM4K			(PGNUM * (1 << HUGETLB_PAGE_ORDER))
+
+static int pgorder = DEFAULT_PGORDER;
+static gfp_t gfp_f = GFP_HIGHUSER | __GFP_COMP | __GFP_THISNODE | __GFP_ZERO
+		     | __GFP_RETRY_MAYFAIL;
+static TempestaMapping map[MAX_NUMNODES];
+/*
+ * Modern x86-64 has not more than 512GB RAM per physical node.
+ * This is very large amount of memory, but it will be freed when
+ * initialization phase ends.
+ */
+static struct page *greedy[GREEDY_ARNUM] __initdata = { 0 };
+
+static int __init
+tempesta_setup_pages(char *str)
+{
+	get_option(&str, &pgorder);
+	if (pgorder < MIN_PGORDER) {
+		pr_err("Tempesta: bad dbmem value %d, must be [%d:%d]\n",
+		       pgorder, MIN_PGORDER, MAX_PGORDER);
+		pgorder = MIN_PGORDER;
+	}
+	if (pgorder > MAX_PGORDER) {
+		pr_err("Tempesta: bad dbmem value %d, must be [%d:%d]\n",
+		       pgorder, MIN_PGORDER, MAX_PGORDER);
+		pgorder = MAX_PGORDER;
+	}
+
+	return 1;
+}
+__setup("tempesta_dbmem=", tempesta_setup_pages);
+
+/**
+ * The code is somewhat stollen from mm/hugetlb.c.
+ */
+static struct page *
+tempesta_alloc_hpage(int nid)
+{
+	struct page *p;
+
+	p = alloc_pages_node(nid, gfp_f, HUGETLB_PAGE_ORDER);
+	if (!p)
+		return NULL;
+
+	count_vm_event(HTLB_BUDDY_PGALLOC);
+
+	__ClearPageReserved(p);
+
+	return p;
+}
+
+static void
+tempesta_free_hpage(struct page *p)
+{
+	__free_pages(p, HUGETLB_PAGE_ORDER);
+}
+
+/**
+ * Greedely alloc huge pages and try to find continous region organized
+ * by sorted set of allocated pages. When the region is found, all pages
+ * out of it are returned to system.
+ */
+static struct page *
+tempesta_alloc_contmem(int nid)
+{
+	long min = -1, start = -1, curr = 0, end = -1, max = -1;
+	struct page *p;
+
+	while (1) {
+		p = tempesta_alloc_hpage(nid);
+		if (!p)
+			goto err;
+		curr = ((long)page_address(p) - PAGE_OFFSET) >> HPAGE_SHIFT;
+		/*
+		 * The first kernel mapped page is always reserved.
+		 * Keep untouched (zero) bounds for faster lookups.
+		 */
+		BUG_ON(curr < 1 || curr >= GREEDY_ARNUM);
+		greedy[curr] = p;
+
+		/* First time initialization. */
+		if (min < 0) {
+			min = start = end = max = curr;
+		} else {
+			/* Update bounds for faster pages return. */
+			if (min > curr)
+				min = curr;
+			if (max < curr)
+				max = curr;
+			/* Update continous memory segment bounds. */
+			if (curr == end + 1) {
+				while (end <= max && greedy[end + 1])
+					++end;
+			}
+			else if (curr + 1 == start) {
+				while (start >= min && greedy[start - 1])
+					--start;
+			}
+			else {
+				/* Try to find new continous segment. */
+				long i, d_max = 0, good_start = start = min;
+				for (i = min; i <= max; ++i) {
+					if (greedy[i]) {
+						if (start == -1)
+							start = i;
+						end = i;
+						if (i - start + 1 == PGNUM)
+							break;
+						continue;
+					}
+
+					if (start > 0 && end - start > d_max) {
+						good_start = start;
+						d_max = end - start;
+					}
+					start = -1;
+				}
+				if (end - start < d_max) {
+					start = good_start;
+					end = start + d_max;
+				}
+			}
+		}
+
+		if (end - start + 1 == PGNUM)
+			break; /* continous space is built! */
+	}
+
+	/* Return unnecessary pages. */
+	BUG_ON(min < 0 || start < 0 || end < 0 || max < 0);
+	for ( ; min < start; ++min)
+		if (greedy[min]) {
+			tempesta_free_hpage(greedy[min]);
+			greedy[min] = NULL;
+		}
+	for ( ; max > end; --max)
+		if (greedy[max]) {
+			tempesta_free_hpage(greedy[max]);
+			greedy[max] = NULL;
+		}
+	return greedy[start];
+
+err:
+	pr_err("Tempesta: cannot allocate %u continous huge pages at node"
+	       " %d\n", PGNUM, nid);
+	for ( ; min >= 0 && min <= max; ++min)
+		if (greedy[min]) {
+			tempesta_free_hpage(greedy[min]);
+			greedy[min] = NULL;
+		}
+	return NULL;
+}
+
+/**
+ * Allocate continous virtual space of huge pages for Tempesta.
+ * We do not use giantic 1GB pages since not all modern x86-64 CPUs
+ * allows them in virtualized mode.
+ *
+ * TODO try firstly to allocate giantic pages, next huge pages and finally
+ * fallback to common 4KB pages allocation if previous tries failed.
+ */
+void __init
+tempesta_reserve_pages(void)
+{
+	int nid;
+	struct page *p;
+
+	for_each_online_node(nid) {
+		p = tempesta_alloc_contmem(nid);
+		if (!p)
+			goto err;
+
+		map[nid].addr = (unsigned long)page_address(p);
+		map[nid].pages = PGNUM4K;
+
+		pr_info("Tempesta: allocated huge pages space %pK %luMB at node"
+			" %d\n", page_address(p),
+			PGNUM4K * PAGE_SIZE / (1024 * 1024), nid);
+	}
+
+	return;
+err:
+	for_each_online_node(nid) {
+		struct page *pend;
+		if (!map[nid].addr)
+			continue;
+		for (p = virt_to_page(map[nid].addr), pend = p + PGNUM4K;
+		     p < pend; p += 1 << HUGETLB_PAGE_ORDER)
+			tempesta_free_hpage(p);
+	}
+	memset(map, 0, sizeof(map));
+}
+
+/**
+ * Allocates necessary space if tempesta_reserve_pages() failed.
+ */
+void __init
+tempesta_reserve_vmpages(void)
+{
+	int nid, maps = 0;
+	size_t vmsize = PGNUM * (1 << HPAGE_SHIFT);
+
+	for_each_online_node(nid)
+		maps += !!map[nid].addr;
+
+	BUG_ON(maps && maps < nr_online_nodes);
+	if (maps == nr_online_nodes)
+		return;
+
+	for_each_online_node(nid) {
+		pr_warn("Tempesta: allocate %u vmalloc pages at node %d\n",
+			PGNUM4K, nid);
+
+		map[nid].addr = (unsigned long)vzalloc_node(vmsize, nid);
+		if (!map[nid].addr)
+			goto err;
+		map[nid].pages = PGNUM4K;
+	}
+
+	return;
+err:
+	pr_err("Tempesta: cannot vmalloc area of %lu bytes at node %d\n",
+	       vmsize, nid);
+	for_each_online_node(nid)
+		if (map[nid].addr)
+			vfree((void *)map[nid].addr);
+	memset(map, 0, sizeof(map));
+}
+
+int
+tempesta_get_mapping(int nid, TempestaMapping **tm)
+{
+	if (unlikely(!map[nid].addr))
+		return -ENOMEM;
+
+	*tm = &map[nid];
+
+	return 0;
+}
+EXPORT_SYMBOL(tempesta_get_mapping);
+
diff --git a/net/core/dev.c b/net/core/dev.c
index 64f4c7ec7..e9c30a2b0 100644
--- a/net/core/dev.c
+++ b/net/core/dev.c
@@ -4246,7 +4246,9 @@ int weight_p __read_mostly = 64;           /* old backlog weight */
 int dev_weight_rx_bias __read_mostly = 1;  /* bias for backlog weight */
 int dev_weight_tx_bias __read_mostly = 1;  /* bias for output_queue quota */
 int dev_rx_weight __read_mostly = 64;
+EXPORT_SYMBOL(dev_rx_weight);
 int dev_tx_weight __read_mostly = 64;
+EXPORT_SYMBOL(dev_tx_weight);
 /* Maximum number of GRO_NORMAL skbs to batch up for list-RX */
 int gro_normal_batch __read_mostly = 8;
 
@@ -4869,6 +4871,28 @@ int netif_rx_any_context(struct sk_buff *skb)
 }
 EXPORT_SYMBOL(netif_rx_any_context);
 
+#ifdef CONFIG_SECURITY_TEMPESTA
+#include <linux/tempesta.h>
+
+static TempestaTxAction __rcu tempesta_tx_action = NULL;
+
+void
+tempesta_set_tx_action(TempestaTxAction action)
+{
+	rcu_assign_pointer(tempesta_tx_action, action);
+}
+EXPORT_SYMBOL(tempesta_set_tx_action);
+
+void
+tempesta_del_tx_action(void)
+{
+	rcu_assign_pointer(tempesta_tx_action, NULL);
+	synchronize_rcu();
+}
+EXPORT_SYMBOL(tempesta_del_tx_action);
+#endif
+
+
 static __latent_entropy void net_tx_action(struct softirq_action *h)
 {
 	struct softnet_data *sd = this_cpu_ptr(&softnet_data);
@@ -4901,6 +4925,20 @@ static __latent_entropy void net_tx_action(struct softirq_action *h)
 		__kfree_skb_flush();
 	}
 
+#ifdef CONFIG_SECURITY_TEMPESTA
+	{
+		TempestaTxAction action;
+
+		rcu_read_lock();
+
+		action = rcu_dereference(tempesta_tx_action);
+		if (likely(action))
+			action();
+
+		rcu_read_unlock();
+	}
+#endif
+
 	if (sd->output_queue) {
 		struct Qdisc *head;
 
@@ -6062,6 +6100,11 @@ static void napi_skb_free_stolen_head(struct sk_buff *skb)
 {
 	skb_dst_drop(skb);
 	skb_ext_put(skb);
+#ifdef CONFIG_SECURITY_TEMPESTA
+	if (skb->skb_page)
+		put_page(virt_to_page(skb));
+	else
+#endif
 	kmem_cache_free(skbuff_head_cache, skb);
 }
 
diff --git a/net/core/request_sock.c b/net/core/request_sock.c
index f35c2e998..6ec40ac3c 100644
--- a/net/core/request_sock.c
+++ b/net/core/request_sock.c
@@ -130,3 +130,4 @@ void reqsk_fastopen_remove(struct sock *sk, struct request_sock *req,
 out:
 	spin_unlock_bh(&fastopenq->lock);
 }
+EXPORT_SYMBOL(reqsk_fastopen_remove);
diff --git a/net/core/skbuff.c b/net/core/skbuff.c
index 1301ea694..49c3b41db 100644
--- a/net/core/skbuff.c
+++ b/net/core/skbuff.c
@@ -80,7 +80,9 @@
 #include "datagram.h"
 
 struct kmem_cache *skbuff_head_cache __ro_after_init;
+#ifndef CONFIG_SECURITY_TEMPESTA
 static struct kmem_cache *skbuff_fclone_cache __ro_after_init;
+#endif
 #ifdef CONFIG_SKB_EXTENSIONS
 static struct kmem_cache *skbuff_ext_cache __ro_after_init;
 #endif
@@ -119,6 +121,7 @@ static void skb_under_panic(struct sk_buff *skb, unsigned int sz, void *addr)
 	skb_panic(skb, sz, addr, __func__);
 }
 
+#ifndef CONFIG_SECURITY_TEMPESTA
 /*
  * kmalloc_reserve is a wrapper around kmalloc_node_track_caller that tells
  * the caller if emergency pfmemalloc reserves are being used. If it is and
@@ -155,6 +158,224 @@ static void *__kmalloc_reserve(size_t size, gfp_t flags, int node,
 
 	return obj;
 }
+#else
+/*
+ * Chunks of size 128B, 256B, 512B, 1KB and 2KB.
+ * Typical sk_buff requires ~272B or ~552B (for fclone),
+ * skb_shared_info is ~320B.
+ */
+#define PG_LISTS_N		5
+#define PG_CHUNK_BITS		(PAGE_SHIFT - 5)
+#define PG_CHUNK_SZ		(1 << PG_CHUNK_BITS)
+#define PG_CHUNK_MASK		(~(PG_CHUNK_SZ - 1))
+#define PG_ALLOC_SZ(s)		(((s) + (PG_CHUNK_SZ - 1)) & PG_CHUNK_MASK)
+#define PG_CHUNK_NUM(s)		(PG_ALLOC_SZ(s) >> PG_CHUNK_BITS)
+#define PG_POOL_HLIM_BASE	256
+
+/**
+ * @lh		- list head of chunk pool;
+ * @count	- current number of chunks in @lh;
+ * @h_limit	- hard limit for size of @lh;
+ * @max		- current maximum allowed size of the list, can be 0.
+ */
+typedef struct {
+	struct list_head	lh;
+	unsigned int		count;
+	unsigned int		h_limit;
+	unsigned int		max;
+} TfwSkbMemPool;
+
+static DEFINE_PER_CPU(TfwSkbMemPool [PG_LISTS_N], pg_mpool);
+
+static bool
+__pg_pool_grow(TfwSkbMemPool *pool)
+{
+	if (!pool->count) {
+		/* Too few chunks were provisioned. */
+		unsigned int n = max(pool->max, 1U) << 1; /* start from 2 */
+		pool->max = (n > pool->h_limit) ? pool->h_limit : n;
+		return false;
+	}
+	if (pool->max < pool->h_limit)
+		++pool->max;
+	return true;
+}
+
+static bool
+__pg_pool_shrink(TfwSkbMemPool *pool)
+{
+	if (unlikely(pool->count >= pool->max)) {
+		/* Producers are much faster consumers right now. */
+		pool->max >>= 1;
+		while (pool->count > pool->max) {
+			struct list_head *pc = pool->lh.next;
+			list_del(pc);
+			put_page(virt_to_page(pc));
+			--pool->count;
+		}
+		return false;
+	}
+	/*
+	 * Producers and consumers look balanced.
+	 * Slowly reduce provisioning.
+	 */
+	if (pool->max)
+		--pool->max;
+	return true;
+}
+
+void *
+pg_skb_alloc(unsigned int size, gfp_t gfp_mask, int node)
+{
+	/*
+	 * Don't disable softirq if hardirqs are already disabled to avoid
+	 * warning in __local_bh_enable_ip(). Disable user space process
+	 * preemption as well as preemption by softirq (see SOFTIRQ_LOCK_OFFSET
+	 * usage in spin locks for the same motivation).
+	 */
+	bool dolock = !(in_irq() || irqs_disabled());
+#define PREEMPT_CTX_DISABLE()						\
+do {									\
+	if (dolock)							\
+		local_bh_disable();					\
+	preempt_disable();						\
+} while (0)
+
+#define PREEMPT_CTX_ENABLE()						\
+do {									\
+	preempt_enable();						\
+	if (dolock)							\
+		local_bh_enable();					\
+} while (0)
+
+	char *ptr;
+	struct page *pg;
+	TfwSkbMemPool *pools;
+	unsigned int c, cn, o, l, po;
+
+	cn = PG_CHUNK_NUM(size);
+	po = get_order(PG_ALLOC_SZ(size));
+
+	PREEMPT_CTX_DISABLE();
+
+	pools = this_cpu_ptr(pg_mpool);
+
+	o = (cn == 1) ? 0
+	    : (cn == 2) ? 1
+	      : (cn <= 4) ? 2
+	        : (cn <= 8) ? 3
+		  : (cn <= 16) ? 4 : PG_LISTS_N;
+
+	for (; o < PG_LISTS_N; ++o)
+	{
+		struct list_head *pc;
+		if (!__pg_pool_grow(&pools[o]))
+			continue;
+
+		pc = pools[o].lh.next;
+		list_del(pc);
+		--pools[o].count;
+		ptr = (char *)pc;
+		pg = virt_to_page(ptr);
+		goto assign_tail_chunks;
+	}
+
+	PREEMPT_CTX_ENABLE();
+
+	/*
+	 * Add compound page metadata, if page order is > 0.
+	 * Don't use __GFP_NOMEMALLOC to allow caller access to reserved pools if
+	 * it requested so.
+	 */
+	gfp_mask |= __GFP_NOWARN | __GFP_NORETRY | (po ? __GFP_COMP : 0);
+	pg = alloc_pages_node(node, gfp_mask, po);
+	if (!pg)
+		return NULL;
+	ptr = (char *)page_address(pg);
+	/*
+	 * Don't try to split compound page. Also don't try to reuse pages
+	 * from reserved memory areas to put and free them quicker.
+	 *
+	 * TODO compound pages can be split as __alloc_page_frag() does it
+	 * using fragment size in page reference counter. Large messages
+	 * (e.g. large HTML pages returned by a backend server) go this way
+	 * and allocate compound pages.
+	 */
+	if (po || page_is_pfmemalloc(pg))
+		return ptr;
+	o = PAGE_SHIFT - PG_CHUNK_BITS;
+
+	PREEMPT_CTX_DISABLE();
+
+	pools = this_cpu_ptr(pg_mpool);
+
+assign_tail_chunks:
+	/* Split and store small tail chunks. */
+	for (c = cn, cn = 1 << o, l = PG_LISTS_N - 1; c < cn; c += (1 << l)) {
+		struct list_head *chunk;
+		while (c + (1 << l) > cn)
+			--l;
+		chunk = (struct list_head *)(ptr + PG_CHUNK_SZ * c);
+		if (__pg_pool_shrink(&pools[l])) {
+			get_page(pg);
+			list_add(chunk, &pools[l].lh);
+			++pools[l].count;
+		}
+	}
+
+	PREEMPT_CTX_ENABLE();
+
+	return ptr;
+#undef PREEMPT_CTX_DISABLE
+#undef PREEMPT_CTX_ENABLE
+}
+EXPORT_SYMBOL(pg_skb_alloc);
+#endif
+
+static void
+__alloc_skb_init(struct sk_buff *skb, u8 *data, unsigned int size,
+		 int flags, bool pfmemalloc)
+{
+	struct skb_shared_info *shinfo;
+
+	/*
+	 * Only clear those fields we need to clear, not those that we will
+	 * actually initialise below. Hence, don't put any more fields after
+	 * the tail pointer in struct sk_buff!
+	 */
+	memset(skb, 0, offsetof(struct sk_buff, tail));
+	/* Account for allocated memory : skb + skb->head */
+	skb->truesize = SKB_TRUESIZE(size);
+	skb->pfmemalloc = pfmemalloc;
+	refcount_set(&skb->users, 1);
+	skb->head = data;
+	skb->data = data;
+	skb_reset_tail_pointer(skb);
+	skb->end = skb->tail + size;
+	skb->mac_header = (typeof(skb->mac_header))~0U;
+	skb->transport_header = (typeof(skb->transport_header))~0U;
+
+	/* make sure we initialize shinfo sequentially */
+	shinfo = skb_shinfo(skb);
+	memset(shinfo, 0, offsetof(struct skb_shared_info, dataref));
+	atomic_set(&shinfo->dataref, 1);
+
+	if (flags & SKB_ALLOC_FCLONE) {
+		struct sk_buff_fclones *fclones;
+
+		fclones = container_of(skb, struct sk_buff_fclones, skb1);
+
+		skb->fclone = SKB_FCLONE_ORIG;
+		refcount_set(&fclones->fclone_ref, 1);
+
+		fclones->skb2.fclone = SKB_FCLONE_CLONE;
+#ifdef CONFIG_SECURITY_TEMPESTA
+		fclones->skb2.skb_page = 1;
+		fclones->skb2.head_frag = 1;
+#endif
+	}
+}
+
 
 /* 	Allocate a new skbuff. We do this ourselves so we can fill in a few
  *	'private' fields and also do memory statistics to find all the
@@ -179,11 +400,11 @@ static void *__kmalloc_reserve(size_t size, gfp_t flags, int node,
  *	Buffers may only be allocated from interrupts using a @gfp_mask of
  *	%GFP_ATOMIC.
  */
+#ifndef CONFIG_SECURITY_TEMPESTA
 struct sk_buff *__alloc_skb(unsigned int size, gfp_t gfp_mask,
 			    int flags, int node)
 {
 	struct kmem_cache *cache;
-	struct skb_shared_info *shinfo;
 	struct sk_buff *skb;
 	u8 *data;
 	bool pfmemalloc;
@@ -217,38 +438,7 @@ struct sk_buff *__alloc_skb(unsigned int size, gfp_t gfp_mask,
 	size = SKB_WITH_OVERHEAD(ksize(data));
 	prefetchw(data + size);
 
-	/*
-	 * Only clear those fields we need to clear, not those that we will
-	 * actually initialise below. Hence, don't put any more fields after
-	 * the tail pointer in struct sk_buff!
-	 */
-	memset(skb, 0, offsetof(struct sk_buff, tail));
-	/* Account for allocated memory : skb + skb->head */
-	skb->truesize = SKB_TRUESIZE(size);
-	skb->pfmemalloc = pfmemalloc;
-	refcount_set(&skb->users, 1);
-	skb->head = data;
-	skb->data = data;
-	skb_reset_tail_pointer(skb);
-	skb->end = skb->tail + size;
-	skb->mac_header = (typeof(skb->mac_header))~0U;
-	skb->transport_header = (typeof(skb->transport_header))~0U;
-
-	/* make sure we initialize shinfo sequentially */
-	shinfo = skb_shinfo(skb);
-	memset(shinfo, 0, offsetof(struct skb_shared_info, dataref));
-	atomic_set(&shinfo->dataref, 1);
-
-	if (flags & SKB_ALLOC_FCLONE) {
-		struct sk_buff_fclones *fclones;
-
-		fclones = container_of(skb, struct sk_buff_fclones, skb1);
-
-		skb->fclone = SKB_FCLONE_ORIG;
-		refcount_set(&fclones->fclone_ref, 1);
-
-		fclones->skb2.fclone = SKB_FCLONE_CLONE;
-	}
+	__alloc_skb_init(skb, data, size, flags, pfmemalloc);
 out:
 	return skb;
 nodata:
@@ -256,6 +446,63 @@ struct sk_buff *__alloc_skb(unsigned int size, gfp_t gfp_mask,
 	skb = NULL;
 	goto out;
 }
+#else
+
+/*
+ * Skb can be allocated and freed on different CPUs,
+ * so the counter can be negative.
+ */
+static DEFINE_PER_CPU(long, __skb_cnt) ____cacheline_aligned = 0;
+
+long
+__get_skb_count(void)
+{
+	int cpu;
+	long count = 0;
+
+	for_each_online_cpu(cpu)
+		count += *per_cpu_ptr(&__skb_cnt, cpu);
+
+	return count;
+}
+EXPORT_SYMBOL(__get_skb_count);
+/**
+ * Tempesta: allocate skb on the same page with data to improve space locality
+ * and make head data fragmentation easier.
+ */
+struct sk_buff *
+__alloc_skb(unsigned int size, gfp_t gfp_mask, int flags, int node)
+{
+	struct sk_buff *skb;
+	struct page *pg;
+	u8 *data;
+	size_t skb_sz = (flags & SKB_ALLOC_FCLONE)
+			? SKB_DATA_ALIGN(sizeof(struct sk_buff_fclones))
+			: SKB_DATA_ALIGN(sizeof(struct sk_buff));
+	size_t shi_sz = SKB_DATA_ALIGN(sizeof(struct skb_shared_info));
+	size_t n = skb_sz + shi_sz + SKB_DATA_ALIGN(size);
+
+	if (sk_memalloc_socks() && (flags & SKB_ALLOC_RX))
+		gfp_mask |= __GFP_MEMALLOC;
+
+	if (!(skb = pg_skb_alloc(n, gfp_mask, node)))
+		return NULL;
+
+	data = (u8 *)skb + skb_sz;
+	size = SKB_WITH_OVERHEAD(PG_ALLOC_SZ(n) - skb_sz);
+	prefetchw(data + size);
+
+	pg = virt_to_head_page(data);
+	get_page(pg);
+	__alloc_skb_init(skb, data, size, flags, page_is_pfmemalloc(pg));
+	skb->head_frag = 1;
+	skb->skb_page = 1;
+
+	++*this_cpu_ptr(&__skb_cnt);
+
+	return skb;
+}
+#endif
 EXPORT_SYMBOL(__alloc_skb);
 
 /* Caller must provide SKB that is memset cleared */
@@ -282,6 +529,10 @@ static struct sk_buff *__build_skb_around(struct sk_buff *skb,
 	memset(shinfo, 0, offsetof(struct skb_shared_info, dataref));
 	atomic_set(&shinfo->dataref, 1);
 
+#ifdef CONFIG_SECURITY_TEMPESTA
+	++*this_cpu_ptr(&__skb_cnt);
+#endif
+
 	return skb;
 }
 
@@ -628,7 +879,13 @@ static void kfree_skbmem(struct sk_buff *skb)
 
 	switch (skb->fclone) {
 	case SKB_FCLONE_UNAVAILABLE:
-		kmem_cache_free(skbuff_head_cache, skb);
+#ifdef CONFIG_SECURITY_TEMPESTA
+		--*this_cpu_ptr(&__skb_cnt);
+		if (skb->skb_page)
+			put_page(virt_to_page(skb));
+		else
+#endif
+			kmem_cache_free(skbuff_head_cache, skb);
 		return;
 
 	case SKB_FCLONE_ORIG:
@@ -649,7 +906,13 @@ static void kfree_skbmem(struct sk_buff *skb)
 	if (!refcount_dec_and_test(&fclones->fclone_ref))
 		return;
 fastpath:
+#ifdef CONFIG_SECURITY_TEMPESTA
+	BUG_ON(!skb->skb_page);
+	put_page(virt_to_page(skb));
+	--*this_cpu_ptr(&__skb_cnt);
+#else
 	kmem_cache_free(skbuff_fclone_cache, fclones);
+#endif
 }
 
 void skb_release_head_state(struct sk_buff *skb)
@@ -867,6 +1130,9 @@ void __kfree_skb_flush(void)
 	if (nc->skb_count) {
 		kmem_cache_free_bulk(skbuff_head_cache, nc->skb_count,
 				     nc->skb_cache);
+#ifdef CONFIG_SECURITY_TEMPESTA
+		*this_cpu_ptr(&__skb_cnt) -= nc->skb_count;
+#endif
 		nc->skb_count = 0;
 	}
 }
@@ -878,6 +1144,18 @@ static inline void _kfree_skb_defer(struct sk_buff *skb)
 	/* drop skb->head and call any destructors for packet */
 	skb_release_all(skb);
 
+	/*
+	 * Tempesta uses its own fast page allocator for socket buffers,
+	 * so no need to use napi_alloc_cache for paged skbs.
+	 */
+#ifdef CONFIG_SECURITY_TEMPESTA
+	if (skb->skb_page) {
+		put_page(virt_to_page(skb));
+		--*this_cpu_ptr(&__skb_cnt);
+		return;
+	}
+#endif
+
 	/* record skb to CPU local list */
 	nc->skb_cache[nc->skb_count++] = skb;
 
@@ -891,6 +1169,9 @@ static inline void _kfree_skb_defer(struct sk_buff *skb)
 		kmem_cache_free_bulk(skbuff_head_cache, NAPI_SKB_CACHE_SIZE,
 				     nc->skb_cache);
 		nc->skb_count = 0;
+#ifdef CONFIG_SECURITY_TEMPESTA
+		*this_cpu_ptr(&__skb_cnt) -= NAPI_SKB_CACHE_SIZE;
+#endif
 	}
 }
 void __kfree_skb_defer(struct sk_buff *skb)
@@ -989,6 +1270,9 @@ static struct sk_buff *__skb_clone(struct sk_buff *n, struct sk_buff *skb)
 	n->sk = NULL;
 	__copy_skb_header(n, skb);
 
+#ifdef CONFIG_SECURITY_TEMPESTA
+	C(tail_lock);
+#endif
 	C(len);
 	C(data_len);
 	C(mac_len);
@@ -1444,6 +1728,10 @@ struct sk_buff *skb_clone(struct sk_buff *skb, gfp_t gfp_mask)
 	    refcount_read(&fclones->fclone_ref) == 1) {
 		n = &fclones->skb2;
 		refcount_set(&fclones->fclone_ref, 2);
+#ifdef CONFIG_SECURITY_TEMPESTA
+		BUG_ON(!skb->skb_page);
+		BUG_ON(!n->skb_page);
+#endif
 	} else {
 		if (skb_pfmemalloc(skb))
 			gfp_mask |= __GFP_MEMALLOC;
@@ -1453,6 +1741,10 @@ struct sk_buff *skb_clone(struct sk_buff *skb, gfp_t gfp_mask)
 			return NULL;
 
 		n->fclone = SKB_FCLONE_UNAVAILABLE;
+#ifdef CONFIG_SECURITY_TEMPESTA
+		n->skb_page = 0;
+		++*this_cpu_ptr(&__skb_cnt);
+#endif
 	}
 
 	return __skb_clone(n, skb);
@@ -1624,15 +1916,22 @@ int pskb_expand_head(struct sk_buff *skb, int nhead, int ntail,
 
 	BUG_ON(skb_shared(skb));
 
-	size = SKB_DATA_ALIGN(size);
+	size = SKB_DATA_ALIGN(size)
+	       + SKB_DATA_ALIGN(sizeof(struct skb_shared_info));
 
 	if (skb_pfmemalloc(skb))
 		gfp_mask |= __GFP_MEMALLOC;
-	data = kmalloc_reserve(size + SKB_DATA_ALIGN(sizeof(struct skb_shared_info)),
-			       gfp_mask, NUMA_NO_NODE, NULL);
+#ifdef CONFIG_SECURITY_TEMPESTA
+	data = pg_skb_alloc(size, gfp_mask, NUMA_NO_NODE);
+	if (!data)
+		goto nodata;
+	size = SKB_WITH_OVERHEAD(PG_ALLOC_SZ(size));
+#else
+	data = kmalloc_reserve(size, gfp_mask, NUMA_NO_NODE, NULL);
 	if (!data)
 		goto nodata;
 	size = SKB_WITH_OVERHEAD(ksize(data));
+#endif
 
 	/* Copy only real data... and, alas, header. This should be
 	 * optimized for the cases when header is void.
@@ -1666,7 +1965,12 @@ int pskb_expand_head(struct sk_buff *skb, int nhead, int ntail,
 	off = (data + nhead) - skb->head;
 
 	skb->head     = data;
+#ifdef CONFIG_SECURITY_TEMPESTA
+	skb->head_frag = 1;
+	skb->tail_lock = 0;
+#else
 	skb->head_frag = 0;
+#endif
 	skb->data    += off;
 #ifdef NET_SKBUFF_DATA_USES_OFFSET
 	skb->end      = size;
@@ -1693,7 +1997,11 @@ int pskb_expand_head(struct sk_buff *skb, int nhead, int ntail,
 	return 0;
 
 nofrags:
+#ifdef CONFIG_SECURITY_TEMPESTA
+	put_page(virt_to_page(data));
+#else
 	kfree(data);
+#endif
 nodata:
 	return -ENOMEM;
 }
@@ -1803,7 +2111,11 @@ int __skb_pad(struct sk_buff *skb, int pad, bool free_on_error)
 		return 0;
 	}
 
+#ifdef CONFIG_SECURITY_TEMPESTA
+	ntail = skb->data_len + pad - skb_tailroom_locked(skb);
+#else
 	ntail = skb->data_len + pad - (skb->end - skb->tail);
+#endif
 	if (likely(skb_cloned(skb) || ntail > 0)) {
 		err = pskb_expand_head(skb, 0, ntail, GFP_ATOMIC);
 		if (unlikely(err))
@@ -2062,7 +2374,13 @@ void *__pskb_pull_tail(struct sk_buff *skb, int delta)
 	 * plus 128 bytes for future expansions. If we have enough
 	 * room at tail, reallocate without expansion only if skb is cloned.
 	 */
-	int i, k, eat = (skb->tail + delta) - skb->end;
+	int i, k, eat;
+
+#ifdef CONFIG_SECURITY_TEMPESTA
+	eat = delta - skb_tailroom_locked(skb);
+#else
+	eat = (skb->tail + delta) - skb->end;
+#endif
 
 	if (eat > 0 || skb_cloned(skb)) {
 		if (pskb_expand_head(skb, 0, eat > 0 ? eat + 128 : 0,
@@ -4285,6 +4603,25 @@ static void skb_extensions_init(void) {}
 
 void __init skb_init(void)
 {
+#ifdef CONFIG_SECURITY_TEMPESTA
+	int cpu, l;
+	for_each_possible_cpu(cpu)
+		for (l = 0; l < PG_LISTS_N; ++l) {
+			TfwSkbMemPool *pool = per_cpu_ptr(&pg_mpool[l], cpu);
+			INIT_LIST_HEAD(&pool->lh);
+			/*
+			 * Large chunks are also can be used to get smaller
+			 * chunks, so we cache them more aggressively.
+			 */
+			pool->h_limit = PG_POOL_HLIM_BASE << l;
+		}
+#else
+	skbuff_fclone_cache = kmem_cache_create("skbuff_fclone_cache",
+						sizeof(struct sk_buff_fclones),
+						0,
+						SLAB_HWCACHE_ALIGN|SLAB_PANIC,
+						NULL);
+#endif
 	skbuff_head_cache = kmem_cache_create_usercopy("skbuff_head_cache",
 					      sizeof(struct sk_buff),
 					      0,
@@ -4292,11 +4629,6 @@ void __init skb_init(void)
 					      offsetof(struct sk_buff, cb),
 					      sizeof_field(struct sk_buff, cb),
 					      NULL);
-	skbuff_fclone_cache = kmem_cache_create("skbuff_fclone_cache",
-						sizeof(struct sk_buff_fclones),
-						0,
-						SLAB_HWCACHE_ALIGN|SLAB_PANIC,
-						NULL);
 	skb_extensions_init();
 }
 
@@ -5151,7 +5483,15 @@ void kfree_skb_partial(struct sk_buff *skb, bool head_stolen)
 {
 	if (head_stolen) {
 		skb_release_head_state(skb);
+#ifdef CONFIG_SECURITY_TEMPESTA
+		/*
+		 * fclones are possible here with Tempesta due to using
+		 * pskb_copy_for_clone() in ss_send().
+		 */
+		kfree_skbmem(skb);
+#else
 		kmem_cache_free(skbuff_head_cache, skb);
+#endif
 	} else {
 		__kfree_skb(skb);
 	}
@@ -5931,13 +6271,20 @@ static int pskb_carve_inside_header(struct sk_buff *skb, const u32 off,
 
 	if (skb_pfmemalloc(skb))
 		gfp_mask |= __GFP_MEMALLOC;
+#ifdef CONFIG_SECURITY_TEMPESTA
+	size += SKB_DATA_ALIGN(sizeof(struct skb_shared_info));
+	data = pg_skb_alloc(size, gfp_mask, NUMA_NO_NODE);
+	if (!data)
+		return -ENOMEM;
+	size = SKB_WITH_OVERHEAD(PG_ALLOC_SZ(size));
+#else
 	data = kmalloc_reserve(size +
 			       SKB_DATA_ALIGN(sizeof(struct skb_shared_info)),
 			       gfp_mask, NUMA_NO_NODE, NULL);
 	if (!data)
 		return -ENOMEM;
-
 	size = SKB_WITH_OVERHEAD(ksize(data));
+#endif
 
 	/* Copy real data, and all frags */
 	skb_copy_from_linear_data_offset(skb, off, data, new_hlen);
@@ -5950,7 +6297,11 @@ static int pskb_carve_inside_header(struct sk_buff *skb, const u32 off,
 	if (skb_cloned(skb)) {
 		/* drop the old head gracefully */
 		if (skb_orphan_frags(skb, gfp_mask)) {
+#ifdef CONFIG_SECURITY_TEMPESTA
+			skb_free_frag(data);
+#else
 			kfree(data);
+#endif
 			return -ENOMEM;
 		}
 		for (i = 0; i < skb_shinfo(skb)->nr_frags; i++)
@@ -5967,7 +6318,11 @@ static int pskb_carve_inside_header(struct sk_buff *skb, const u32 off,
 
 	skb->head = data;
 	skb->data = data;
+#ifdef CONFIG_SECURITY_TEMPESTA
+	skb->head_frag = 1;
+#else
 	skb->head_frag = 0;
+#endif
 #ifdef NET_SKBUFF_DATA_USES_OFFSET
 	skb->end = size;
 #else
@@ -6055,6 +6410,13 @@ static int pskb_carve_inside_nonlinear(struct sk_buff *skb, const u32 off,
 
 	if (skb_pfmemalloc(skb))
 		gfp_mask |= __GFP_MEMALLOC;
+#ifdef CONFIG_SECURITY_TEMPESTA
+	size += SKB_DATA_ALIGN(sizeof(struct skb_shared_info));
+	data = pg_skb_alloc(size, gfp_mask, NUMA_NO_NODE);
+	if (!data)
+		return -ENOMEM;
+	size = SKB_WITH_OVERHEAD(PG_ALLOC_SZ(size));
+#else
 	data = kmalloc_reserve(size +
 			       SKB_DATA_ALIGN(sizeof(struct skb_shared_info)),
 			       gfp_mask, NUMA_NO_NODE, NULL);
@@ -6062,11 +6424,16 @@ static int pskb_carve_inside_nonlinear(struct sk_buff *skb, const u32 off,
 		return -ENOMEM;
 
 	size = SKB_WITH_OVERHEAD(ksize(data));
+#endif
 
 	memcpy((struct skb_shared_info *)(data + size),
 	       skb_shinfo(skb), offsetof(struct skb_shared_info, frags[0]));
 	if (skb_orphan_frags(skb, gfp_mask)) {
+#ifdef CONFIG_SECURITY_TEMPESTA
+		skb_free_frag(data);
+#else
 		kfree(data);
+#endif
 		return -ENOMEM;
 	}
 	shinfo = (struct skb_shared_info *)(data + size);
@@ -6108,8 +6475,12 @@ static int pskb_carve_inside_nonlinear(struct sk_buff *skb, const u32 off,
 	skb_release_data(skb);
 
 	skb->head = data;
-	skb->head_frag = 0;
 	skb->data = data;
+#ifdef CONFIG_SECURITY_TEMPESTA
+	skb->head_frag = 1;
+#else
+	skb->head_frag = 0;
+#endif
 #ifdef NET_SKBUFF_DATA_USES_OFFSET
 	skb->end = size;
 #else
diff --git a/net/core/stream.c b/net/core/stream.c
index 4f1d4aa5f..47ce31da5 100644
--- a/net/core/stream.c
+++ b/net/core/stream.c
@@ -83,16 +83,6 @@ int sk_stream_wait_connect(struct sock *sk, long *timeo_p)
 }
 EXPORT_SYMBOL(sk_stream_wait_connect);
 
-/**
- * sk_stream_closing - Return 1 if we still have things to send in our buffers.
- * @sk: socket to verify
- */
-static inline int sk_stream_closing(struct sock *sk)
-{
-	return (1 << sk->sk_state) &
-	       (TCPF_FIN_WAIT1 | TCPF_CLOSING | TCPF_LAST_ACK);
-}
-
 void sk_stream_wait_close(struct sock *sk, long timeout)
 {
 	if (timeout) {
diff --git a/net/ipv4/inet_connection_sock.c b/net/ipv4/inet_connection_sock.c
index 1dfa561e8..2ba1ce470 100644
--- a/net/ipv4/inet_connection_sock.c
+++ b/net/ipv4/inet_connection_sock.c
@@ -974,6 +974,14 @@ struct sock *inet_csk_reqsk_queue_add(struct sock *sk,
 {
 	struct request_sock_queue *queue = &inet_csk(sk)->icsk_accept_queue;
 
+#ifdef CONFIG_SECURITY_TEMPESTA
+	if (sk->sk_state == TCP_LISTEN && sock_flag(sk, SOCK_TEMPESTA)) {
+		/* Tempesta doesn't use accept queue, just put the request. */
+		reqsk_put(req);
+		return child;
+	}
+#endif
+
 	spin_lock(&queue->rskq_lock);
 	if (unlikely(sk->sk_state != TCP_LISTEN)) {
 		inet_child_forget(sk, req, child);
diff --git a/net/ipv4/inet_hashtables.c b/net/ipv4/inet_hashtables.c
index 45fb450b4..48da5be43 100644
--- a/net/ipv4/inet_hashtables.c
+++ b/net/ipv4/inet_hashtables.c
@@ -794,7 +794,8 @@ int __inet_hash_connect(struct inet_timewait_death_row *death_row,
 		goto ok;
 next_port:
 		spin_unlock_bh(&head->lock);
-		cond_resched();
+		if (!in_serving_softirq())
+			cond_resched();
 	}
 
 	offset++;
diff --git a/net/ipv4/ip_output.c b/net/ipv4/ip_output.c
index 97975bed4..3d195228e 100644
--- a/net/ipv4/ip_output.c
+++ b/net/ipv4/ip_output.c
@@ -82,6 +82,9 @@
 #include <linux/netfilter_bridge.h>
 #include <linux/netlink.h>
 #include <linux/tcp.h>
+#ifdef CONFIG_SECURITY_TEMPESTA
+#include <net/tcp.h>
+#endif
 
 static int
 ip_fragment(struct net *net, struct sock *sk, struct sk_buff *skb,
@@ -527,6 +530,15 @@ int __ip_queue_xmit(struct sock *sk, struct sk_buff *skb, struct flowi *fl,
 
 	/* TODO : should we use skb->sk here instead of sk ? */
 	skb->priority = sk->sk_priority;
+#ifdef CONFIG_SECURITY_TEMPESTA
+	/*
+	 * Tempesta can set skb->mark for some skbs. And moreover
+	 * sk_mark is never set for Tempesta sockets.
+	 */
+	if (sock_flag(sk, SOCK_TEMPESTA))
+		WARN_ON_ONCE(sk->sk_mark);
+	else
+#endif
 	skb->mark = sk->sk_mark;
 
 	res = ip_local_out(net, sk, skb);
@@ -702,7 +714,31 @@ struct sk_buff *ip_frag_next(struct sk_buff *skb, struct ip_frag_state *state)
 	}
 
 	/* Allocate buffer */
+#ifdef CONFIG_SECURITY_TEMPESTA
+	/*
+	 * Since Tempesta FW tries to reuse incoming SKBs containing the response
+	 * from the backend, sometimes we might encounter an SKB with quite a small
+	 * head room, which is not big enough to accommodate all the transport headers
+	 * and TLS overhead.
+	 * It usually the case when working over loopback, tun/tap, bridge or similar
+	 * interfaces with small MTU. The issue is specific to aforementioned ifaces
+	 * because the outgoing SKB would be injected back to the stack.
+	 * In order not to reallocate sk_buffs' headroom on RX path,
+	 * allocate and reserve a little bit more memory on TX path.
+	 * Even though it would introduce some memory overhead, it's still
+	 * cheaper than doing transformation.
+	 *
+	 * It seems like no such actions are required for IPv6 counterparts:
+	 * ip6_fragment() / ip6_frag_next() due to the fact that the
+	 * lowest acceptable MTU (1280) is sufficient to fit all the headers.
+	 *
+	 * When receiving SKBs from the outter world, the NIC driver should
+	 * allocate and reserve all necessary space by itself.
+	 */
+	skb2 = alloc_skb(len + state->hlen + MAX_TCP_HEADER, GFP_ATOMIC);
+#else
 	skb2 = alloc_skb(len + state->hlen + state->ll_rs, GFP_ATOMIC);
+#endif
 	if (!skb2)
 		return ERR_PTR(-ENOMEM);
 
@@ -711,7 +747,11 @@ struct sk_buff *ip_frag_next(struct sk_buff *skb, struct ip_frag_state *state)
 	 */
 
 	ip_copy_metadata(skb2, skb);
+#ifdef CONFIG_SECURITY_TEMPESTA
+	skb_reserve(skb2, MAX_TCP_HEADER);
+#else
 	skb_reserve(skb2, state->ll_rs);
+#endif
 	skb_put(skb2, len + state->hlen);
 	skb_reset_network_header(skb2);
 	skb2->transport_header = skb2->network_header + state->hlen;
diff --git a/net/ipv4/tcp.c b/net/ipv4/tcp.c
index 2384ac048..9939c65e5 100644
--- a/net/ipv4/tcp.c
+++ b/net/ipv4/tcp.c
@@ -322,6 +322,7 @@ DEFINE_STATIC_KEY_FALSE(tcp_rx_skb_cache_key);
 EXPORT_SYMBOL(tcp_rx_skb_cache_key);
 
 DEFINE_STATIC_KEY_FALSE(tcp_tx_skb_cache_key);
+EXPORT_SYMBOL_GPL(tcp_tx_skb_cache_key);
 
 void tcp_enter_memory_pressure(struct sock *sk)
 {
@@ -648,18 +649,19 @@ int tcp_ioctl(struct sock *sk, int cmd, unsigned long arg)
 }
 EXPORT_SYMBOL(tcp_ioctl);
 
-static inline void tcp_mark_push(struct tcp_sock *tp, struct sk_buff *skb)
+void tcp_mark_push(struct tcp_sock *tp, struct sk_buff *skb)
 {
 	TCP_SKB_CB(skb)->tcp_flags |= TCPHDR_PSH;
 	tp->pushed_seq = tp->write_seq;
 }
+EXPORT_SYMBOL(tcp_mark_push);
 
 static inline bool forced_push(const struct tcp_sock *tp)
 {
 	return after(tp->write_seq, tp->pushed_seq + (tp->max_window >> 1));
 }
 
-static void skb_entail(struct sock *sk, struct sk_buff *skb)
+void skb_entail(struct sock *sk, struct sk_buff *skb)
 {
 	struct tcp_sock *tp = tcp_sk(sk);
 	struct tcp_skb_cb *tcb = TCP_SKB_CB(skb);
@@ -668,7 +670,15 @@ static void skb_entail(struct sock *sk, struct sk_buff *skb)
 	tcb->seq     = tcb->end_seq = tp->write_seq;
 	tcb->tcp_flags = TCPHDR_ACK;
 	tcb->sacked  = 0;
-	__skb_header_release(skb);
+
+	/*
+	 * fclones are possible here, so accurately update
+	 * skb_shinfo(skb)->dataref.
+	 */
+	BUG_ON(skb->nohdr);
+	skb->nohdr = 1;
+	atomic_add(1 << SKB_DATAREF_SHIFT, &skb_shinfo(skb)->dataref);
+
 	tcp_add_write_queue_tail(sk, skb);
 	sk_wmem_queued_add(sk, skb->truesize);
 	sk_mem_charge(sk, skb->truesize);
@@ -677,6 +687,7 @@ static void skb_entail(struct sock *sk, struct sk_buff *skb)
 
 	tcp_slow_start_after_idle_check(sk);
 }
+EXPORT_SYMBOL(skb_entail);
 
 static inline void tcp_mark_urg(struct tcp_sock *tp, int flags)
 {
@@ -736,6 +747,7 @@ void tcp_push(struct sock *sk, int flags, int mss_now,
 
 	__tcp_push_pending_frames(sk, mss_now, nonagle);
 }
+EXPORT_SYMBOL(tcp_push);
 
 static int tcp_splice_data_recv(read_descriptor_t *rd_desc, struct sk_buff *skb,
 				unsigned int offset, size_t len)
@@ -912,6 +924,7 @@ struct sk_buff *sk_stream_alloc_skb(struct sock *sk, int size, gfp_t gfp,
 	}
 	return NULL;
 }
+EXPORT_SYMBOL(sk_stream_alloc_skb);
 
 static unsigned int tcp_xmit_size_goal(struct sock *sk, u32 mss_now,
 				       int large_allowed)
@@ -947,6 +960,7 @@ int tcp_send_mss(struct sock *sk, int *size_goal, int flags)
 
 	return mss_now;
 }
+EXPORT_SYMBOL(tcp_send_mss);
 
 /* In some cases, both sendpage() and sendmsg() could have added
  * an skb to the write queue, but failed adding payload on it.
@@ -1583,6 +1597,7 @@ void tcp_cleanup_rbuf(struct sock *sk, int copied)
 	if (time_to_ack)
 		tcp_send_ack(sk);
 }
+EXPORT_SYMBOL(tcp_cleanup_rbuf);
 
 static struct sk_buff *tcp_recv_skb(struct sock *sk, u32 seq, u32 *off)
 {
@@ -2356,7 +2371,7 @@ static const unsigned char new_state[16] = {
   [TCP_NEW_SYN_RECV]	= TCP_CLOSE,	/* should not happen ! */
 };
 
-static int tcp_close_state(struct sock *sk)
+int tcp_close_state(struct sock *sk)
 {
 	int next = (int)new_state[sk->sk_state];
 	int ns = next & TCP_STATE_MASK;
@@ -2365,6 +2380,7 @@ static int tcp_close_state(struct sock *sk)
 
 	return next & TCP_ACTION_FIN;
 }
+EXPORT_SYMBOL(tcp_close_state);
 
 /*
  *	Shutdown the sending side of a connection. Much like close except
@@ -2404,6 +2420,7 @@ bool tcp_check_oom(struct sock *sk, int shift)
 		net_info_ratelimited("out of memory -- consider tuning tcp_mem\n");
 	return too_many_orphans || out_of_socket_memory;
 }
+EXPORT_SYMBOL(tcp_check_oom);
 
 void tcp_close(struct sock *sk, long timeout)
 {
@@ -2627,6 +2644,7 @@ void tcp_write_queue_purge(struct sock *sk)
 	tcp_sk(sk)->packets_out = 0;
 	inet_csk(sk)->icsk_backoff = 0;
 }
+EXPORT_SYMBOL_GPL(tcp_write_queue_purge);
 
 int tcp_disconnect(struct sock *sk, int flags)
 {
@@ -4052,10 +4070,15 @@ void tcp_done(struct sock *sk)
 
 	sk->sk_shutdown = SHUTDOWN_MASK;
 
-	if (!sock_flag(sk, SOCK_DEAD))
+	if (!sock_flag(sk, SOCK_DEAD)) {
 		sk->sk_state_change(sk);
-	else
+	} else {
+#ifdef CONFIG_SECURITY_TEMPESTA
+		if (sk->sk_destroy_cb)
+			sk->sk_destroy_cb(sk);
+#endif
 		inet_csk_destroy_sock(sk);
+	}
 }
 EXPORT_SYMBOL_GPL(tcp_done);
 
diff --git a/net/ipv4/tcp_input.c b/net/ipv4/tcp_input.c
index fac5c1469..f9f8000bf 100644
--- a/net/ipv4/tcp_input.c
+++ b/net/ipv4/tcp_input.c
@@ -728,6 +728,7 @@ void tcp_rcv_space_adjust(struct sock *sk)
 	tp->rcvq_space.seq = tp->copied_seq;
 	tp->rcvq_space.time = tp->tcp_mstamp;
 }
+EXPORT_SYMBOL(tcp_rcv_space_adjust);
 
 /* There is something which you must keep in mind when you analyze the
  * behavior of the tp->ato delayed ack timeout interval.  When a
@@ -5125,9 +5126,20 @@ tcp_collapse(struct sock *sk, struct sk_buff_head *list, struct rb_root *root,
 		int copy = min_t(int, SKB_MAX_ORDER(0, 0), end - start);
 		struct sk_buff *nskb;
 
+#ifdef CONFIG_SECURITY_TEMPESTA
+		/*
+		 * This skb can be reused by Tempesta FW. Thus allocate
+		 * space for TCP headers.
+		 */
+		nskb = alloc_skb(copy + MAX_TCP_HEADER, GFP_ATOMIC);
+#else
 		nskb = alloc_skb(copy, GFP_ATOMIC);
+#endif
 		if (!nskb)
 			break;
+#ifdef CONFIG_SECURITY_TEMPESTA
+		skb_reserve(nskb, MAX_TCP_HEADER);
+#endif
 
 		memcpy(nskb->cb, skb->cb, sizeof(skb->cb));
 #ifdef CONFIG_TLS_DEVICE
diff --git a/net/ipv4/tcp_ipv4.c b/net/ipv4/tcp_ipv4.c
<<<<<<< HEAD
index ab8ed0fc4..7effbed4a 100644
=======
index ab8ed0fc4..e8764cd36 100644
>>>>>>> b39ce95f
--- a/net/ipv4/tcp_ipv4.c
+++ b/net/ipv4/tcp_ipv4.c
@@ -57,6 +57,7 @@
 #include <linux/init.h>
 #include <linux/times.h>
 #include <linux/slab.h>
+#include <linux/tempesta.h>
 
 #include <net/net_namespace.h>
 #include <net/icmp.h>
@@ -215,8 +216,7 @@ int tcp_v4_connect(struct sock *sk, struct sockaddr *uaddr, int addr_len)
 		return -EAFNOSUPPORT;
 
 	nexthop = daddr = usin->sin_addr.s_addr;
-	inet_opt = rcu_dereference_protected(inet->inet_opt,
-					     lockdep_sock_is_held(sk));
+	inet_opt = rcu_dereference_raw(inet->inet_opt);
 	if (inet_opt && inet_opt->opt.srr) {
 		if (!daddr)
 			return -EINVAL;
@@ -1078,8 +1078,7 @@ static struct tcp_md5sig_key *tcp_md5_do_lookup_exact(const struct sock *sk,
 	const struct tcp_md5sig_info *md5sig;
 
 	/* caller either holds rcu_read_lock() or socket lock */
-	md5sig = rcu_dereference_check(tp->md5sig_info,
-				       lockdep_sock_is_held(sk));
+	md5sig = rcu_dereference_raw(tp->md5sig_info);
 	if (!md5sig)
 		return NULL;
 #if IS_ENABLED(CONFIG_IPV6)
@@ -1582,6 +1581,18 @@ struct sock *tcp_v4_syn_recv_sock(const struct sock *sk, struct sk_buff *skb,
 	}
 #endif
 
+#ifdef CONFIG_SECURITY_TEMPESTA
+	/*
+	 * We need already initialized socket addresses,
+	 * so there is no appropriate security hook.
+	 */
+	if (tempesta_new_clntsk(newsk, skb)) {
<<<<<<< HEAD
+		tcp_v4_send_reset(newsk, skb);
+		tempesta_close_clntsk(newsk);
=======
>>>>>>> b39ce95f
+		ireq->aborted = true;
+		goto put_and_exit;
+	}
+#endif
 	if (__inet_inherit_port(sk, newsk) < 0)
 		goto put_and_exit;
 	*own_req = inet_ehash_nolisten(newsk, req_to_sk(req_unhash),
diff --git a/net/ipv4/tcp_minisocks.c b/net/ipv4/tcp_minisocks.c
index f0f67b25c..58fbfb071 100644
--- a/net/ipv4/tcp_minisocks.c
+++ b/net/ipv4/tcp_minisocks.c
@@ -786,7 +786,12 @@ struct sock *tcp_check_req(struct sock *sk, struct sk_buff *skb,
 	return inet_csk_complete_hashdance(sk, child, req, own_req);
 
 listen_overflow:
+#ifdef CONFIG_SECURITY_TEMPESTA
+	if (!sock_net(sk)->ipv4.sysctl_tcp_abort_on_overflow
+	    && !inet_rsk(req)->aborted) {
+#else
 	if (!sock_net(sk)->ipv4.sysctl_tcp_abort_on_overflow) {
+#endif
 		inet_rsk(req)->acked = 1;
 		return NULL;
 	}
diff --git a/net/ipv4/tcp_output.c b/net/ipv4/tcp_output.c
index f99494637..1a868b9aa 100644
--- a/net/ipv4/tcp_output.c
+++ b/net/ipv4/tcp_output.c
@@ -39,6 +39,9 @@
 
 #include <net/tcp.h>
 #include <net/mptcp.h>
+#ifdef CONFIG_SECURITY_TEMPESTA
+#include <net/tls.h>
+#endif
 
 #include <linux/compiler.h>
 #include <linux/gfp.h>
@@ -389,7 +392,7 @@ static void tcp_ecn_send(struct sock *sk, struct sk_buff *skb,
 /* Constructs common control bits of non-data skb. If SYN/FIN is present,
  * auto increment end seqno.
  */
-static void tcp_init_nondata_skb(struct sk_buff *skb, u32 seq, u8 flags)
+void tcp_init_nondata_skb(struct sk_buff *skb, u32 seq, u8 flags)
 {
 	skb->ip_summed = CHECKSUM_PARTIAL;
 
@@ -403,6 +406,7 @@ static void tcp_init_nondata_skb(struct sk_buff *skb, u32 seq, u8 flags)
 		seq++;
 	TCP_SKB_CB(skb)->end_seq = seq;
 }
+EXPORT_SYMBOL(tcp_init_nondata_skb);
 
 static inline bool tcp_urg_mode(const struct tcp_sock *tp)
 {
@@ -1428,7 +1432,7 @@ static int tcp_transmit_skb(struct sock *sk, struct sk_buff *skb, int clone_it,
  * NOTE: probe0 timer is not checked, do not forget tcp_push_pending_frames,
  * otherwise socket can stall.
  */
-static void tcp_queue_skb(struct sock *sk, struct sk_buff *skb)
+void tcp_queue_skb(struct sock *sk, struct sk_buff *skb)
 {
 	struct tcp_sock *tp = tcp_sk(sk);
 
@@ -1439,9 +1443,10 @@ static void tcp_queue_skb(struct sock *sk, struct sk_buff *skb)
 	sk_wmem_queued_add(sk, skb->truesize);
 	sk_mem_charge(sk, skb->truesize);
 }
+EXPORT_SYMBOL(tcp_queue_skb);
 
 /* Initialize TSO segments for a packet. */
-static void tcp_set_skb_tso_segs(struct sk_buff *skb, unsigned int mss_now)
+void tcp_set_skb_tso_segs(struct sk_buff *skb, unsigned int mss_now)
 {
 	if (skb->len <= mss_now) {
 		/* Avoid the costly divide in the normal
@@ -1454,11 +1459,12 @@ static void tcp_set_skb_tso_segs(struct sk_buff *skb, unsigned int mss_now)
 		TCP_SKB_CB(skb)->tcp_gso_size = mss_now;
 	}
 }
+EXPORT_SYMBOL(tcp_set_skb_tso_segs);
 
 /* Pcount in the middle of the write queue got changed, we need to do various
  * tweaks to fix counters
  */
-static void tcp_adjust_pcount(struct sock *sk, const struct sk_buff *skb, int decr)
+void tcp_adjust_pcount(struct sock *sk, const struct sk_buff *skb, int decr)
 {
 	struct tcp_sock *tp = tcp_sk(sk);
 
@@ -1482,6 +1488,7 @@ static void tcp_adjust_pcount(struct sock *sk, const struct sk_buff *skb, int de
 
 	tcp_verify_left_out(tp);
 }
+EXPORT_SYMBOL(tcp_adjust_pcount);
 
 static bool tcp_has_tx_tstamp(const struct sk_buff *skb)
 {
@@ -1489,7 +1496,7 @@ static bool tcp_has_tx_tstamp(const struct sk_buff *skb)
 		(skb_shinfo(skb)->tx_flags & SKBTX_ANY_TSTAMP);
 }
 
-static void tcp_fragment_tstamp(struct sk_buff *skb, struct sk_buff *skb2)
+void tcp_fragment_tstamp(struct sk_buff *skb, struct sk_buff *skb2)
 {
 	struct skb_shared_info *shinfo = skb_shinfo(skb);
 
@@ -1505,12 +1512,14 @@ static void tcp_fragment_tstamp(struct sk_buff *skb, struct sk_buff *skb2)
 		TCP_SKB_CB(skb)->txstamp_ack = 0;
 	}
 }
+EXPORT_SYMBOL(tcp_fragment_tstamp);
 
-static void tcp_skb_fragment_eor(struct sk_buff *skb, struct sk_buff *skb2)
+void tcp_skb_fragment_eor(struct sk_buff *skb, struct sk_buff *skb2)
 {
 	TCP_SKB_CB(skb2)->eor = TCP_SKB_CB(skb)->eor;
 	TCP_SKB_CB(skb)->eor = 0;
 }
+EXPORT_SYMBOL(tcp_skb_fragment_eor);
 
 /* Insert buff after skb on the write or rtx queue of sk.  */
 static void tcp_insert_write_queue_after(struct sk_buff *skb,
@@ -1518,12 +1527,39 @@ static void tcp_insert_write_queue_after(struct sk_buff *skb,
 					 struct sock *sk,
 					 enum tcp_queue tcp_queue)
 {
+#ifdef CONFIG_SECURITY_TEMPESTA
+	skb_copy_tfw_cb(buff, skb);
+#endif
 	if (tcp_queue == TCP_FRAG_IN_WRITE_QUEUE)
 		__skb_queue_after(&sk->sk_write_queue, skb, buff);
 	else
 		tcp_rbtree_insert(&sk->tcp_rtx_queue, buff);
 }
 
+/**
+ * Tempesta uses page fragments for all skb allocations, so if an skb was
+ * allocated in standard Linux way, then pskb_expand_head( , 0, 0, ) may
+ * return larger skb and we have to adjust skb->truesize and memory accounting
+ * for TCP write queue.
+ */
+static int
+tcp_skb_unclone(struct sock *sk, struct sk_buff *skb, gfp_t pri)
+{
+	int r, delta_truesize = skb->truesize;
+
+	if ((r = skb_unclone(skb, pri)))
+		return r;
+
+	delta_truesize -= skb->truesize;
+	sk->sk_wmem_queued -= delta_truesize;
+	if (delta_truesize > 0)
+		sk_mem_uncharge(sk, delta_truesize);
+	else
+		sk_mem_charge(sk, -delta_truesize);
+
+	return 0;
+}
+
 /* Function to create two new TCP segments.  Shrinks the given segment
  * to the specified size and appends a new segment with the rest of the
  * packet to the list.  This won't be called frequently, I hope.
@@ -1561,7 +1597,7 @@ int tcp_fragment(struct sock *sk, enum tcp_queue tcp_queue,
 		return -ENOMEM;
 	}
 
-	if (skb_unclone(skb, gfp))
+	if (tcp_skb_unclone(sk, skb, gfp))
 		return -ENOMEM;
 
 	/* Get a new skb... force flag on. */
@@ -1575,6 +1611,9 @@ int tcp_fragment(struct sock *sk, enum tcp_queue tcp_queue,
 	nlen = skb->len - len - nsize;
 	buff->truesize += nlen;
 	skb->truesize -= nlen;
+#ifdef CONFIG_SECURITY_TEMPESTA
+	buff->mark = skb->mark;
+#endif
 
 	/* Correct the sequence numbers. */
 	TCP_SKB_CB(buff)->seq = TCP_SKB_CB(skb)->seq + len;
@@ -1670,7 +1709,7 @@ int tcp_trim_head(struct sock *sk, struct sk_buff *skb, u32 len)
 {
 	u32 delta_truesize;
 
-	if (skb_unclone(skb, GFP_ATOMIC))
+	if (tcp_skb_unclone(sk, skb, GFP_ATOMIC))
 		return -ENOMEM;
 
 	delta_truesize = __pskb_trim_head(skb, len);
@@ -1848,6 +1887,7 @@ unsigned int tcp_current_mss(struct sock *sk)
 
 	return mss_now;
 }
+EXPORT_SYMBOL(tcp_current_mss);
 
 /* RFC2861, slow part. Adjust cwnd, after it was not full during one rto.
  * As additional protections, we do not touch cwnd in retransmission phases,
@@ -2108,8 +2148,8 @@ static bool tcp_snd_wnd_test(const struct tcp_sock *tp,
  * know that all the data is in scatter-gather pages, and that the
  * packet has never been sent out before (and thus is not cloned).
  */
-static int tso_fragment(struct sock *sk, struct sk_buff *skb, unsigned int len,
-			unsigned int mss_now, gfp_t gfp)
+int tso_fragment(struct sock *sk, struct sk_buff *skb, unsigned int len,
+		 unsigned int mss_now, gfp_t gfp)
 {
 	int nlen = skb->len - len;
 	struct sk_buff *buff;
@@ -2129,6 +2169,9 @@ static int tso_fragment(struct sock *sk, struct sk_buff *skb, unsigned int len,
 	sk_mem_charge(sk, buff->truesize);
 	buff->truesize += nlen;
 	skb->truesize -= nlen;
+#ifdef CONFIG_SECURITY_TEMPESTA
+	buff->mark = skb->mark;
+#endif
 
 	/* Correct the sequence numbers. */
 	TCP_SKB_CB(buff)->seq = TCP_SKB_CB(skb)->seq + len;
@@ -2159,6 +2202,7 @@ static int tso_fragment(struct sock *sk, struct sk_buff *skb, unsigned int len,
 
 	return 0;
 }
+EXPORT_SYMBOL(tso_fragment);
 
 /* Try to defer sending, if possible, in order to minimize the amount
  * of TSO splitting we do.  View it as a kind of TSO Nagle test.
@@ -2303,6 +2347,14 @@ static bool tcp_can_coalesce_send_queue_head(struct sock *sk, int len)
 
 		if (unlikely(TCP_SKB_CB(skb)->eor) || tcp_has_tx_tstamp(skb))
 			return false;
+#ifdef CONFIG_SECURITY_TEMPESTA
+		/* Do not coalesce tempesta skbs with tls type or set mark. */
+		if ((next != ((struct sk_buff *)&(sk)->sk_write_queue))
+		    && ((skb_tfw_tls_type(skb) != skb_tfw_tls_type(next))
+			|| (sock_flag(sk, SOCK_TEMPESTA)
+			    && (skb->mark != next->mark))))
+			return false;
+#endif
 
 		len -= skb->len;
 	}
@@ -2577,6 +2629,62 @@ void tcp_chrono_stop(struct sock *sk, const enum tcp_chrono type)
 		tcp_chrono_set(tp, TCP_CHRONO_BUSY);
 }
 
+#ifdef CONFIG_SECURITY_TEMPESTA
+
+/**
+ * The next two functions are called from places: from `tcp_write_xmit`
+ * (a usual case) and from `tcp_write_wakeup`. In other places where
+ * `tcp_transmit_skb` is called we deal with special TCP skbs or skbs
+ * not from tcp send queue.
+ */
+static int
+tcp_tfw_sk_prepare_xmit(struct sock *sk, struct sk_buff *skb,
+			unsigned int mss_now, unsigned int *limit,
+			unsigned int *nskbs)
+{
+	if (!sk->sk_prepare_xmit || !skb_tfw_tls_type(skb))
+		return 0;
+
+	if (unlikely(*limit <= TLS_MAX_OVERHEAD)) {
+		net_warn_ratelimited("%s: too small MSS %u"
+				     " for TLS\n",
+				     __func__, mss_now);
+		return -ENOMEM;
+	}
+
+	if (*limit > TLS_MAX_PAYLOAD_SIZE + TLS_MAX_OVERHEAD)
+		*limit = TLS_MAX_PAYLOAD_SIZE;
+	else
+		*limit -= TLS_MAX_OVERHEAD;
+
+	if (unlikely(skb_tfw_flags(skb) & SS_F_HTTP2_FRAME_PREPARED)) {
+		*nskbs = 1;
+		return 0;
+	}
+
+	return sk->sk_prepare_xmit(sk, skb, mss_now, limit, nskbs);
+}
+
+static int
+tcp_tfw_sk_write_xmit(struct sock *sk, struct sk_buff *skb,
+		      unsigned int mss_now, unsigned int limit,
+		      unsigned int nskbs)
+{
+	int result;
+
+	if (!sk->sk_write_xmit || !skb_tfw_tls_type(skb))
+		return 0;
+
+	result = sk->sk_write_xmit(sk, skb, mss_now, limit, nskbs);
+	if (unlikely(result))
+		return result;
+
+	/* Fix up TSO segments after TLS overhead. */
+	tcp_set_skb_tso_segs(skb, mss_now);
+	return 0;
+}
+#endif
+
 /* This routine writes packets to the network.  It advances the
  * send_head.  This happens as incoming acks open up the remote
  * window for us.
@@ -2601,6 +2709,9 @@ static bool tcp_write_xmit(struct sock *sk, unsigned int mss_now, int nonagle,
 	int result;
 	bool is_cwnd_limited = false, is_rwnd_limited = false;
 	u32 max_segs;
+#ifdef CONFIG_SECURITY_TEMPESTA
+	unsigned int nskbs = UINT_MAX;
+#endif
 
 	sent_pkts = 0;
 
@@ -2666,7 +2777,15 @@ static bool tcp_write_xmit(struct sock *sk, unsigned int mss_now, int nonagle,
 							  cwnd_quota,
 							  max_segs),
 						    nonagle);
-
+#ifdef CONFIG_SECURITY_TEMPESTA
+		result = tcp_tfw_sk_prepare_xmit(sk, skb, mss_now, &limit,
+						 &nskbs);
+		if (unlikely(result)) {
+			if (result == -ENOMEM)
+				break; /* try again next time */
+			return false;
+		}
+#endif
 		if (skb->len > limit &&
 		    unlikely(tso_fragment(sk, skb, limit, mss_now, gfp)))
 			break;
@@ -2681,7 +2800,14 @@ static bool tcp_write_xmit(struct sock *sk, unsigned int mss_now, int nonagle,
 		 */
 		if (TCP_SKB_CB(skb)->end_seq == TCP_SKB_CB(skb)->seq)
 			break;
-
+#ifdef CONFIG_SECURITY_TEMPESTA
+		result = tcp_tfw_sk_write_xmit(sk, skb, mss_now, limit, nskbs);
+		if (unlikely(result)) {
+			if (result == -ENOMEM)
+				break; /* try again next time */
+			return false;
+		}
+#endif
 		if (unlikely(tcp_transmit_skb(sk, skb, 1, gfp)))
 			break;
 
@@ -2866,6 +2992,7 @@ void __tcp_push_pending_frames(struct sock *sk, unsigned int cur_mss,
 			   sk_gfp_mask(sk, GFP_ATOMIC)))
 		tcp_check_probe_timer(sk);
 }
+EXPORT_SYMBOL(__tcp_push_pending_frames);
 
 /* Send _single_ skb sitting at the send head. This function requires
  * true push pending frames to setup probe timer etc.
@@ -3183,7 +3310,7 @@ int __tcp_retransmit_skb(struct sock *sk, struct sk_buff *skb, int segs)
 				 cur_mss, GFP_ATOMIC))
 			return -ENOMEM; /* We'll try again later. */
 	} else {
-		if (skb_unclone(skb, GFP_ATOMIC))
+		if (tcp_skb_unclone(sk, skb, GFP_ATOMIC))
 			return -ENOMEM;
 
 		diff = tcp_skb_pcount(skb);
@@ -3421,6 +3548,7 @@ void tcp_send_fin(struct sock *sk)
 	}
 	__tcp_push_pending_frames(sk, tcp_current_mss(sk), TCP_NAGLE_OFF);
 }
+EXPORT_SYMBOL(tcp_send_fin);
 
 /* We get here when a process closes a file descriptor (either due to
  * an explicit close() or as a byproduct of exit()'ing) and there
@@ -3454,6 +3582,7 @@ void tcp_send_active_reset(struct sock *sk, gfp_t priority)
 	 */
 	trace_tcp_send_reset(sk, NULL);
 }
+EXPORT_SYMBOL(tcp_send_active_reset);
 
 /* Send a crossed SYN-ACK during socket establishment.
  * WARNING: This routine must only be called when we have already sent
@@ -4030,6 +4159,9 @@ int tcp_write_wakeup(struct sock *sk, int mib)
 
 	skb = tcp_send_head(sk);
 	if (skb && before(TCP_SKB_CB(skb)->seq, tcp_wnd_end(tp))) {
+#ifdef CONFIG_SECURITY_TEMPESTA
+		unsigned int nskbs = UINT_MAX;
+#endif
 		int err;
 		unsigned int mss = tcp_current_mss(sk);
 		unsigned int seg_size = tcp_wnd_end(tp) - TCP_SKB_CB(skb)->seq;
@@ -4037,6 +4169,12 @@ int tcp_write_wakeup(struct sock *sk, int mib)
 		if (before(tp->pushed_seq, TCP_SKB_CB(skb)->end_seq))
 			tp->pushed_seq = TCP_SKB_CB(skb)->end_seq;
 
+#ifdef CONFIG_SECURITY_TEMPESTA
+		err = tcp_tfw_sk_prepare_xmit(sk, skb, mss, &seg_size, &nskbs);
+		if (unlikely(err))
+			return err;
+#endif
+
 		/* We are probing the opening of a window
 		 * but the window size is != 0
 		 * must have been a result SWS avoidance ( sender )
@@ -4052,6 +4190,13 @@ int tcp_write_wakeup(struct sock *sk, int mib)
 			tcp_set_skb_tso_segs(skb, mss);
 
 		TCP_SKB_CB(skb)->tcp_flags |= TCPHDR_PSH;
+
+#ifdef CONFIG_SECURITY_TEMPESTA
+		err = tcp_tfw_sk_write_xmit(sk, skb, mss, seg_size, nskbs);
+		if (unlikely(err))
+			return err;
+#endif
+
 		err = tcp_transmit_skb(sk, skb, 1, GFP_ATOMIC);
 		if (!err)
 			tcp_event_new_data_sent(sk, skb);
diff --git a/net/ipv6/tcp_ipv6.c b/net/ipv6/tcp_ipv6.c
<<<<<<< HEAD
index 3f9bb6dd1..f9b137af9 100644
=======
index 3f9bb6dd1..28e6539fa 100644
>>>>>>> b39ce95f
--- a/net/ipv6/tcp_ipv6.c
+++ b/net/ipv6/tcp_ipv6.c
@@ -65,6 +65,7 @@
 
 #include <crypto/hash.h>
 #include <linux/scatterlist.h>
+#include <linux/tempesta.h>
 
 #include <trace/events/tcp.h>
 
@@ -1376,7 +1377,20 @@ static struct sock *tcp_v6_syn_recv_sock(const struct sock *sk, struct sk_buff *
 			       sk_gfp_mask(sk, GFP_ATOMIC));
 	}
 #endif
-
+#ifdef CONFIG_SECURITY_TEMPESTA
+	/*
+	 * We need already initialized socket addresses,
+	 * so there is no appropriate security hook.
+	 */
+	if (tempesta_new_clntsk(newsk, skb)) {
<<<<<<< HEAD
+		tcp_v6_send_reset(newsk, skb);
+		tempesta_close_clntsk(newsk);
=======
>>>>>>> b39ce95f
+		ireq->aborted = true;
+		inet_csk_prepare_forced_close(newsk);
+		tcp_done(newsk);
+		goto out;
+	}
+#endif
 	if (__inet_inherit_port(sk, newsk) < 0) {
 		inet_csk_prepare_forced_close(newsk);
 		tcp_done(newsk);
diff --git a/net/socket.c b/net/socket.c
index 6e6cccc21..161bf1b4a 100644
--- a/net/socket.c
+++ b/net/socket.c
@@ -172,6 +172,12 @@ static const struct file_operations socket_file_ops = {
 static DEFINE_SPINLOCK(net_family_lock);
 static const struct net_proto_family __rcu *net_families[NPROTO] __read_mostly;
 
+const struct net_proto_family *get_proto_family(int family)
+{
+	return rcu_dereference_bh(net_families[family]);
+}
+EXPORT_SYMBOL(get_proto_family);
+
 /*
  * Support routines.
  * Move socket addresses back and forth across the kernel/user
diff --git a/security/Kconfig b/security/Kconfig
index 7561f6f99..ddc22ea44 100644
--- a/security/Kconfig
+++ b/security/Kconfig
@@ -238,11 +238,13 @@ source "security/loadpin/Kconfig"
 source "security/yama/Kconfig"
 source "security/safesetid/Kconfig"
 source "security/lockdown/Kconfig"
+source "security/tempesta/Kconfig"
 
 source "security/integrity/Kconfig"
 
 choice
 	prompt "First legacy 'major LSM' to be initialized"
+	default DEFAULT_SECURITY_TEMPESTA if SECURITY_TEMPESTA
 	default DEFAULT_SECURITY_SELINUX if SECURITY_SELINUX
 	default DEFAULT_SECURITY_SMACK if SECURITY_SMACK
 	default DEFAULT_SECURITY_TOMOYO if SECURITY_TOMOYO
@@ -258,6 +260,9 @@ choice
 	  Selects the legacy "major security module" that will be
 	  initialized first. Overridden by non-default CONFIG_LSM.
 
+	config DEFAULT_SECURITY_TEMPESTA
+		bool "Tempesta FW" if SECURITY_TEMPESTA=y
+
 	config DEFAULT_SECURITY_SELINUX
 		bool "SELinux" if SECURITY_SELINUX=y
 
@@ -281,7 +286,7 @@ config LSM
 	default "lockdown,yama,loadpin,safesetid,integrity,apparmor,selinux,smack,tomoyo,bpf" if DEFAULT_SECURITY_APPARMOR
 	default "lockdown,yama,loadpin,safesetid,integrity,tomoyo,bpf" if DEFAULT_SECURITY_TOMOYO
 	default "lockdown,yama,loadpin,safesetid,integrity,bpf" if DEFAULT_SECURITY_DAC
-	default "lockdown,yama,loadpin,safesetid,integrity,selinux,smack,tomoyo,apparmor,bpf"
+	default "tempesta,lockdown,yama,loadpin,safesetid,integrity,selinux,smack,tomoyo,apparmor,bpf"
 	help
 	  A comma-separated list of LSMs, in initialization order.
 	  Any LSMs left off this list will be ignored. This can be
diff --git a/security/Makefile b/security/Makefile
index 3baf435de..528850341 100644
--- a/security/Makefile
+++ b/security/Makefile
@@ -13,6 +13,7 @@ subdir-$(CONFIG_SECURITY_LOADPIN)	+= loadpin
 subdir-$(CONFIG_SECURITY_SAFESETID)    += safesetid
 subdir-$(CONFIG_SECURITY_LOCKDOWN_LSM)	+= lockdown
 subdir-$(CONFIG_BPF_LSM)		+= bpf
+subdir-$(CONFIG_SECURITY_TEMPESTA)	+= tempesta
 
 # always enable default capabilities
 obj-y					+= commoncap.o
@@ -32,6 +33,7 @@ obj-$(CONFIG_SECURITY_SAFESETID)       += safesetid/
 obj-$(CONFIG_SECURITY_LOCKDOWN_LSM)	+= lockdown/
 obj-$(CONFIG_CGROUPS)			+= device_cgroup.o
 obj-$(CONFIG_BPF_LSM)			+= bpf/
+obj-$(CONFIG_SECURITY_TEMPESTA)		+= tempesta/
 
 # Object integrity file lists
 subdir-$(CONFIG_INTEGRITY)		+= integrity
diff --git a/security/security.c b/security/security.c
index a28045dc9..4ca11b6d7 100644
--- a/security/security.c
+++ b/security/security.c
@@ -29,6 +29,7 @@
 #include <linux/string.h>
 #include <linux/msg.h>
 #include <net/flow.h>
+#include <net/sock.h>
 
 #define MAX_LSM_EVM_XATTR	2
 
@@ -2193,6 +2194,8 @@ EXPORT_SYMBOL(security_socket_getpeersec_dgram);
 
 int security_sk_alloc(struct sock *sk, int family, gfp_t priority)
 {
+	sk->sk_security = NULL;
+
 	return call_int_hook(sk_alloc_security, 0, sk, family, priority);
 }
 
diff --git a/security/tempesta/Kconfig b/security/tempesta/Kconfig
new file mode 100644
index 000000000..f6be0927a
--- /dev/null
+++ b/security/tempesta/Kconfig
@@ -0,0 +1,16 @@
+config SECURITY_TEMPESTA
+	bool "Tempesta FW Support"
+	depends on SECURITY && NET && INET
+	select SECURITY_NETWORK
+	select RPS
+	select CRYPTO
+	select CRYPTO_HMAC
+	select CRYPTO_SHA1
+	select CRYPTO_SHA1_SSSE3
+	select CRYPTO_GCM
+	select CRYPTO_CCM
+	default y
+	help
+	  This selects Tempesta FW security module.
+	  Further information may be found at https://github.com/natsys/tempesta
+	  If you are unsure how to answer this question, answer N.
diff --git a/security/tempesta/Makefile b/security/tempesta/Makefile
new file mode 100644
index 000000000..4c439ac0c
--- /dev/null
+++ b/security/tempesta/Makefile
@@ -0,0 +1,3 @@
+obj-y := tempesta.o
+
+tempesta-y := tempesta_lsm.o
diff --git a/security/tempesta/tempesta_lsm.c b/security/tempesta/tempesta_lsm.c
new file mode 100644
index 000000000..313101304
--- /dev/null
+++ b/security/tempesta/tempesta_lsm.c
@@ -0,0 +1,135 @@
+/**
+ *		Tempesta FW
+ *
+ * Copyright (C) 2014 NatSys Lab. (info@natsys-lab.com).
+ * Copyright (C) 2015-2023 Tempesta Technologies, Inc.
+ *
+ * This program is free software; you can redistribute it and/or modify it
+ * under the terms of the GNU General Public License as published by
+ * the Free Software Foundation; either version 2 of the License,
+ * or (at your option) any later version.
+ *
+ * This program is distributed in the hope that it will be useful, but WITHOUT
+ * ANY WARRANTY; without even the implied warranty of MERCHANTABILITY or FITNESS
+ * FOR A PARTICULAR PURPOSE.
+ * See the GNU General Public License for more details.
+ *
+ * You should have received a copy of the GNU General Public License along with
+ * this program; if not, write to the Free Software Foundation, Inc., 59
+ * Temple Place - Suite 330, Boston, MA 02111-1307, USA.
+ */
+#include <linux/ipv6.h>
+#include <linux/lsm_hooks.h>
+#include <linux/spinlock.h>
+#include <linux/tempesta.h>
+
+static TempestaOps __rcu *tempesta_ops = NULL;
+static DEFINE_SPINLOCK(tops_lock);
+
+void
+tempesta_register_ops(TempestaOps *tops)
+{
+	spin_lock(&tops_lock);
+
+	BUG_ON(tempesta_ops);
+
+	rcu_assign_pointer(tempesta_ops, tops);
+
+	spin_unlock(&tops_lock);
+}
+EXPORT_SYMBOL(tempesta_register_ops);
+
+void
+tempesta_unregister_ops(TempestaOps *tops)
+{
+	spin_lock(&tops_lock);
+
+	BUG_ON(tempesta_ops != tops);
+
+	rcu_assign_pointer(tempesta_ops, NULL);
+
+	spin_unlock(&tops_lock);
+
+	/*
+	 * tempesta_ops is called in softirq only, so if there are some users
+	 * of the structures then they are active on their CPUs.
+	 * After the below we can be sure that nobody refers @tops and we can
+	 * go forward and destroy it.
+	 */
+	synchronize_rcu();
+}
+EXPORT_SYMBOL(tempesta_unregister_ops);
+
+int
+tempesta_new_clntsk(struct sock *newsk, struct sk_buff *skb)
+{
+	int r = 0;
+
+	TempestaOps *tops;
+
+	WARN_ON(newsk->sk_security);
+
+	rcu_read_lock();
+
+	tops = rcu_dereference(tempesta_ops);
+	if (likely(tops))
+		r = tops->sk_alloc(newsk, skb);
+
+	rcu_read_unlock();
+
+	return r;
+}
+EXPORT_SYMBOL(tempesta_new_clntsk);
+
+void
+tempesta_close_clntsk(struct sock *sk)
+{
+	TempestaOps *tops;
+
+	rcu_read_lock();
+
+	tops = rcu_dereference(tempesta_ops);
+	if (likely(tops))
+		tops->sk_free(sk);
+
+	rcu_read_unlock();
+}
+EXPORT_SYMBOL(tempesta_close_clntsk);
+
+static int
+tempesta_sock_tcp_rcv(struct sock *sk, struct sk_buff *skb)
+{
+	int r = 0;
+	TempestaOps *tops;
+
+	rcu_read_lock();
+
+	tops = rcu_dereference(tempesta_ops);
+	if (likely(tops)) {
+		if (skb->protocol == htons(ETH_P_IP))
+			r = tops->sock_tcp_rcv(sk, skb);
+	}
+
+	rcu_read_unlock();
+
+	return r;
+}
+
+static struct security_hook_list tempesta_hooks[] __read_mostly = {
+	LSM_HOOK_INIT(socket_sock_rcv_skb, tempesta_sock_tcp_rcv),
+};
+
+static __init int
+tempesta_init(void)
+{
+	security_add_hooks(tempesta_hooks, ARRAY_SIZE(tempesta_hooks),
+			   "tempesta");
+
+	return 0;
+}
+
+DEFINE_LSM(smack) = {
+	.name = "tempesta",
+	.flags = LSM_FLAG_LEGACY_MAJOR | LSM_FLAG_EXCLUSIVE,
+	.init = tempesta_init,
+};<|MERGE_RESOLUTION|>--- conflicted
+++ resolved
@@ -2411,11 +2411,8 @@
  		memcpy(nskb->cb, skb->cb, sizeof(skb->cb));
  #ifdef CONFIG_TLS_DEVICE
 diff --git a/net/ipv4/tcp_ipv4.c b/net/ipv4/tcp_ipv4.c
-<<<<<<< HEAD
-index ab8ed0fc4..7effbed4a 100644
-=======
 index ab8ed0fc4..e8764cd36 100644
->>>>>>> b39ce95f
+
 --- a/net/ipv4/tcp_ipv4.c
 +++ b/net/ipv4/tcp_ipv4.c
 @@ -57,6 +57,7 @@
@@ -2456,11 +2453,8 @@
 +	 * so there is no appropriate security hook.
 +	 */
 +	if (tempesta_new_clntsk(newsk, skb)) {
-<<<<<<< HEAD
 +		tcp_v4_send_reset(newsk, skb);
 +		tempesta_close_clntsk(newsk);
-=======
->>>>>>> b39ce95f
 +		ireq->aborted = true;
 +		goto put_and_exit;
 +	}
@@ -2881,11 +2875,7 @@
  		if (!err)
  			tcp_event_new_data_sent(sk, skb);
 diff --git a/net/ipv6/tcp_ipv6.c b/net/ipv6/tcp_ipv6.c
-<<<<<<< HEAD
-index 3f9bb6dd1..f9b137af9 100644
-=======
 index 3f9bb6dd1..28e6539fa 100644
->>>>>>> b39ce95f
 --- a/net/ipv6/tcp_ipv6.c
 +++ b/net/ipv6/tcp_ipv6.c
 @@ -65,6 +65,7 @@
@@ -2907,11 +2897,8 @@
 +	 * so there is no appropriate security hook.
 +	 */
 +	if (tempesta_new_clntsk(newsk, skb)) {
-<<<<<<< HEAD
 +		tcp_v6_send_reset(newsk, skb);
 +		tempesta_close_clntsk(newsk);
-=======
->>>>>>> b39ce95f
 +		ireq->aborted = true;
 +		inet_csk_prepare_forced_close(newsk);
 +		tcp_done(newsk);
