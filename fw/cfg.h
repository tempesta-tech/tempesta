/**
 *		Tempesta FW
 *
 * Copyright (C) 2014 NatSys Lab. (info@natsys-lab.com).
 * Copyright (C) 2015-2024 Tempesta Technologies, Inc.
 *
 * This program is free software; you can redistribute it and/or modify it
 * under the terms of the GNU General Public License as published by
 * the Free Software Foundation; either version 2 of the License,
 * or (at your option) any later version.
 *
 * This program is distributed in the hope that it will be useful, but WITHOUT
 * ANY WARRANTY; without even the implied warranty of MERCHANTABILITY or FITNESS
 * FOR A PARTICULAR PURPOSE.
 * See the GNU General Public License for more details.
 *
 * You should have received a copy of the GNU General Public License along with
 * this program; if not, write to the Free Software Foundation, Inc., 59
 * Temple Place - Suite 330, Boston, MA 02111-1307, USA.
 */
#ifndef __TFW_CFG_H__
#define __TFW_CFG_H__

#include <linux/list.h>

/*
 * ------------------------------------------------------------------------
 *	Interface for Tempesta FW modules.
 * ------------------------------------------------------------------------
 */

#define TFW_CFG_PATH "/etc/tempesta/tempesta_fw.conf"

/*
 * For simplicity, attributes and values are stored in a static array.
 * At this point we can't handle unlimited number of values like this:
 *   listen :8081 :8082 :8083 :8084 :8085 :8086 :8087 :8088 :8089 8090;
 *
 * Currently there's the maximum of 16 values and 16 attributes per entry.
 *
 * Also, long lists of values looks ugly, so almost always you would want
 * to transform the example above to something like this:
 *   listen 8081;
 *   listen 8082;
 *   listen 8083;
 * ...which is feasible with the current implementation.
 */
#define TFW_CFG_ENTRY_VAL_MAX  16
#define TFW_CFG_ENTRY_ATTR_MAX 16

#define TFW_CFG_RULE_NAME	"rule"

/**
 * TfwCfgEntry represents a single parsed entry in a configuration file.
 *
 * Consider this raw configuration example:
 *     server example.com {
 *         listen 10.0.0.1:80 192.168.0.1:80 :8080 proto=http;
 *         listen :443 [::0]:443 proto=https;
 *     }
 * This is not a real configuration, but it is syntactically correct.
 * If it's parsed, the parser would produce the following three entries:
 *  1. TfwCfgEntry {
 *         .name = "server",
 *         .val_n = 1,
 *         .vals = { "example.com" }
 *         .have_children = true
 *     }
 *  2. TfwCfgEntry {
 *         .name = "listen",
 *         .val_n = 3,
 *         .vals = { "10.0.0.1:80", "192.168.0.1:80", ":8080" },
 *         .attr_n = 1,
 *         .attrs = { { .key="proto", .val="http" } },
 *         .have_children = false
 *     }
 *  3. TfwCfgEntry {
 *         .name = "listen",
 *         .val_n = 2,
 *         .vals = { ":443", "[::0]:443" },
 *         .attr_n = 1,
 *         .attrs = { { .key="proto", .val="https" } },
 *         .have_children = false
 *     }
 *
 * Both sections and directives are expressed by TfwCfgEntry{} structure.
 * The difference is in @have_children flag which is true for sections.
 *
 * TfwCfgEntry{} structure also supports an alternative way to specify
 * directives - in form of rules; structure TfwCfgRule{} (and field @rule
 * of TfwCfgEntry{} structure) is responsible for rules parsing. The
 * following rule:
 *                  uri != "static*" -> mark = 1;
 *
 * if parsed, will have following representation in TfwCfgEntry{}:
 *   TfwCfgEntry {
 *         .name = "rule",
 *         ...
 *         .rule = {
 *                   .fst = "uri",
 *                   .snd = "static*",
 *                   .act = "mark",
 *                   .val = "1",
 *                   .inv = true
 *                 },
 *         ...
 *   }
 *
 * In above example @inv field of TfwCfgRule{} structure is responsible for
 * comparison sign interpretation in rule condition part:
 *                     "==" => false / "!=" => true
 *
 * Also extended rule form is used in case of specifying HTTP headers. Following
 * rule:
 *               hdr "Referer" == "*example.com" -> mark = 7;
 *
 * will have following representation:
 *   TfwCfgEntry {
 *         .name = "rule",
 *         ...
 *         .rule = {
 *                   .fst	= "hdr",
 *                   .fst_ext	= "Referer",
 *                   .snd	= "*example.com",
 *                   .act	= "mark",
 *                   .val	= "7",
 *                   .inv	= false
 *                 },
 *         ...
 *   }
 *
 * @ftoken is an auxiliary internal field of TfwCfgEntry{} structure which
 * helps parser to differentiate plain directives from rules.
 *
 * TfwCfgEntry{} is a temporary structure that lives only during the parsing
 * and acts as an interface between the parser FSM and TfwCfgSpec{}->handler.
 * The parser accumulates data in a TfwCfgEntry{} instance. When the
 * current entry is complete, the parser executes the handler and then
 * destroys the instance.
 *
 * These two members help to show a proper parsing error to a user:
 * @line_no	- Current line number in the configuration file.
 * @line	- Pointer to the start of the current line.
 */
typedef struct {
	const char *fst;
	const char *fst_ext;
	const char *snd;
	const char *act;
	const char *val;
	bool inv;
} TfwCfgRule;

typedef struct {
	struct {
		bool have_children : 1;
		bool dflt_value : 1;
	};
	size_t val_n;
	size_t attr_n;
	const char *name;
	const char *vals[TFW_CFG_ENTRY_VAL_MAX];
	struct {
		const char *key;
		const char *val;
	} attrs[TFW_CFG_ENTRY_ATTR_MAX];
	TfwCfgRule rule;
	const char *ftoken;
	size_t line_no;
	const char *line;
} TfwCfgEntry;

/**
 * Usage example:
 *   int print_attrs(const TfwCfgEntry *entry)
 *   {
 *           const char *key, *val;
 *           int i;
 *           TFW_CFG_ENTRY_FOR_EACH_ATTR(entry, i, key, val) {
 *                   printk("%s = %s\n", key, val);
 *           }
 *   }
 */
#define TFW_CFG_ENTRY_FOR_EACH_ATTR(e, idx, k, v)	\
	for ((idx) = 0, (k) = (e)->attrs[0].key, (v) = (e)->attrs[0].val; \
	     (idx) < (e)->attr_n; \
	     (idx)++,  \
	     (k) = (idx < (e)->attr_n ? (e)->attrs[(idx)].key : NULL), \
	     (v) = (idx < (e)->attr_n ? (e)->attrs[(idx)].val : NULL))

#define TFW_CFG_ENTRY_FOR_EACH_VAL(e, idx, v)			\
	for ((idx) = 0, (v) = (e)->vals[0];			\
	     (idx) < (e)->val_n;				\
	     (idx)++,						\
	     (v) = (idx < (e)->val_n ? (e)->vals[(idx)] : NULL))

#define TFW_CFG_CHECK_NO_ATTRS(spec, entry)			\
	do {							\
		if ((entry)->attr_n) {				\
			T_ERR_NL("%s: Arguments may not have "	\
				"the '=' sign\n", (spec)->name);\
			return -EINVAL;				\
		}						\
	} while (0)

#define TFW_CFG_CHECK_ATTR_N(op, req, spec, entry)		\
do {								\
	if (!((entry)->attr_n op (req))) {			\
		T_ERR_NL("%s: Invalid number of attributes: "	\
			"%zu, must be %s %d\n",			\
			(spec)->name, (entry)->attr_n,		\
			#op, (req));				\
		return -EINVAL;					\
	}							\
} while (0)

#define TFW_CFG_CHECK_ATTR_EQ_N(req, spec, entry)		\
do {								\
	if (!((entry)->attr_n == (req))) {			\
		T_ERR_NL("%s: Invalid number of attributes: "	\
			"%zu, must be queal %d\n",		\
			(spec)->name, (entry)->attr_n, (req));	\
		return -EINVAL;					\
	}							\
} while (0)

#define TFW_CFG_CHECK_ATTR_LE_N(req, spec, entry)		\
do {								\
	if (!((entry)->attr_n <= (req))) {			\
		T_ERR_NL("%s: Invalid number of attributes: "	\
		"%zu, must be less or equal %d\n",		\
		(spec)->name, (entry)->attr_n, (req));		\
		return -EINVAL;					\
	}							\
} while (0)

#define TFW_CFG_CHECK_VAL_N(op, req, spec, entry)		\
do {								\
	if (!((entry)->val_n op (req))) {			\
		T_ERR_NL("%s: Invalid number of arguments: "	\
		"%zu, must be %s %d\n",				\
		(spec)->name, (entry)->val_n, #op, (req));	\
		return -EINVAL;					\
	}							\
} while (0)

#define TFW_CFG_CHECK_VAL_EQ_N(req, spec, entry)		\
do {								\
	if (!((entry)->val_n == (req))) {			\
		T_ERR_NL("%s: Invalid number of arguments: "	\
		"%zu, must be equal %d\n",			\
		(spec)->name, (entry)->val_n, (req));		\
		return -EINVAL;					\
	}							\
} while (0)

<<<<<<< HEAD
#define TFW_CFG_CHECK_VAL_DUP(name, val_was_set, code)		        \
	do {								\
		if (val_was_set) {					\
			T_ERR_NL("Duplicate argument: '%s'\n", name);	\
			code;						\
		}							\
		val_was_set = true;					\
	} while (0)
=======
#define TFW_CFG_CHECK_VAL_DUP(name, val_was_set, code)		\
	if (val_was_set) {					\
		T_ERR_NL("Duplicate argument: '%s'\n", name);	\
		code;						\
	}							\
	val_was_set = true;
>>>>>>> 6d340e0b

/**
 * TfwCfgSpec{} is a single instruction for the configuration parser.
 * It specifies a @handler which is executed when the parser meets
 * an entry with given @name.
 *
 * @name is the name of a configuration directive. It is the key for
 * matching with TfwCfgEntry{}->name that is constructed from a string
 * in the configuration file. Typically, an array of TfwCfgSpec{}
 * structures is provided to the parser, and the parser searches for
 * a matching specification for every parsed configuration directive.
 *
 * @deflt is a default value which is used when the configuration file
 * contains no matching directives. In that case the field is parsed
 * into a fake TfwCfgEntry{} object and pushed to @handler in the same
 * way as if it were a part of a real configuration file. That's awkward
 * for simple data types like integers or booleans, but beneficial for
 * complex values like IP addresses and strings where handler functions
 * allocate memory.
 *
 * @handler is a callback function which is responsible for:
 *  1. Serializing strings into native data types.
 *     The parser is not bloated by handling all sorts of data types.
 *     Instead, it does only basic syntax parsing and leaves the rest
 *     to @handler. You may choose an appropriate handler function that
 *     converts a string to a desired type (int, bool, TfwAddr, etc).
 *     Alternatively, you may implement your own handler function
 *     without augmenting the parser, so this is flexible.
 *  2. Copying strings from TfwCfgEntry to some storage.
 *     The TfwCfgEntry{} instance is destroyed after @handler returns.
 *     You can't just save pointers, you need to copy strings located
 *     in the entry. Usually these strings are not needed after they
 *     are parsed, or you can store them in a more efficient way.
 *     That's an easy and simple alternative to reference counters.
 *
 * @dest and @spec_ext are "arguments" used by @handler. Each handler
 * function has its own types of these arguments. Typically, @dest is
 * a destination object which is modified by @handler, and @spec_ext
 * is a spec extension like TfwCfgSpecInt, TfwCfgSpecStr, etc. that
 * describes some constraints like minimum/maximum values.
 * BEWARE: there's no type checking. You need to check carefully that
 * these fields are what @handler expects, or you get a memory corruption.
 *
 * @cleanup is another callback the purpose of which is to free memory
 * allocated by @handler. It is called when the configuration is unloaded
 * (the system is stopped, or an error occurred). The callback is invoked
 * when @handler was called at least once regardless of the handler's
 * return value.
 *
 * @allow_repeat allows to set a restriction on the number of times
 * a directive @name can be seen in the configuration files. If it's
 * set to 'true', then the directive can be specified multiple times.
 * Otherwise, it can be specified just once. Note that the scope of
 * the restriction is the current set of TfwCfgSpec{} definitions.
 * That's either a nested set of definitions, a top-level set of
 * definitions.
 *
 * @allow_none allows to request a mandatory presence of a directive.
 * If it's set to 'false', then the presence of a directive is mandatory.
 * This is the default behavior. Otherwise, a directive can be omitted
 * in the configuration. Again, the scope of the restriction is the
 * current set of TfwCfgSpec{} definitions.
 *
 * @allow_reconfig allows a live reconfiguration of a directive when
 * Tempesta is running already. @handler for the directive must know
 * how to handle a live reconfiguration.
 * NOTE: This is an interim solution. Every configuration directive
 * should have a corresponding handler function that can handle a live
 * reconfiguration. At least to a degree where it's able to report that
 * the value of that directive has changed, but a live reconfiguration
 * is not supported for the directive.
 * NOTE: Enabling @allow_reconfig for a directive requires enabling
 * @allow_reconfig for a parent directive if applied.
 *
 * @__called_now is an internal field. It's set when @handler is invoked
 * during the parsing process that is controlled by current set (array)
 * of TfwCfgSpec{} entries. It's used by the parser to determine whether
 * it needs to process the @deflt field. Also, it's used by the parser
 * to handle restrictions set by @allow_repeat and @allow_none members.
 * @__called_now field is reset when the control of parsing is switched
 * to a nested set of TfwCfgSpec{} entries. Typically, a nested set of
 * TfwCfgSpec{} entries represents a grouping of some sort, and these
 * groups may be repeated multiple times in the configuration file.
 * @__called_now is reset each time that group is parsed.
 *
 * @__called_cfg is also an internal field. It's also set when @handler
 * is invoked during the parsing process. However, it's not reset until
 * the parsing is completed and Tempesta is (re)started. Before it is
 * reset, its state migrates to a corresponding @__called_ever field.
 * If an error occurs before that, it's used to determine whether to
 * invoke a corresponding @cleanup callback.
 *
 * @__called_ever is another internal field. It tracks the state of a
 * corresponding @__called_cfg field after the configuration has been
 * processed and Tempesta successfully (re)started, but not before that.
 * It's never reset until Tempesta is completely stopped. It is used to
 * determine whether to invoke a corresponding @cleanup callback.
 *
 * It's been mentioned that a configuration specification may have nested
 * sets of entries (children). In that case @handler must be set to point
 * to @tfw_cfg_handle_children() function, @dest - to a null-terminated
 * array of nested specs, and @spec_ext must point to an instance of
 * TfwCfgSpecChild{} struct. @cleanup function that cleans up the results
 * of parsing of a specific parent specification and its nested entries
 * is mandatory in this case. Generic @tfw_cfg_cleanup_children() function
 * calls @cleanup functions for all nested entries and may be used here.
 * Otherwise, a user-defined function may be provided. In that case it
 * takes responsibility for cleaning up of all nested entries and the
 * parent entry.
 */
typedef struct TfwCfgSpec TfwCfgSpec;
struct TfwCfgSpec {
	const char *name;
	const char *deflt;
	int (*handler)(TfwCfgSpec *self, TfwCfgEntry *parsed_entry);
	void *dest;
	void *spec_ext;
	struct {
		bool allow_none:1;
		bool allow_repeat:1;
		bool allow_reconfig:1;
		bool __called_now:1;
		bool __called_cfg:1;
		bool __called_ever:1;
	};
	void (*cleanup)(TfwCfgSpec *self);
};

/**
 * Walks over a NULL-terminated array of TfwCfgSpec structures.
 */
#define TFW_CFG_FOR_EACH_SPEC(spec_pos, spec_arr) \
	for ((spec_pos) = (spec_arr); (spec_pos)->name; ++(spec_pos))

/*
 * ------------------------------------------------------------------------
 *	Generic TfwCfgSpec->handler functions.
 * ------------------------------------------------------------------------
 */

typedef struct {
	const char *name;
	int value;
} TfwCfgEnum;

/* TfwCfgSpec->spec_ext for tfw_cfg_set_int(). */
typedef struct {
	int multiple_of;
	struct {
		long min;
		long max;
	} range;
	TfwCfgEnum *enums;   /* NULL-terminated array. */
} TfwCfgSpecInt;

/**
 * TfwCfgSpec->spec_ext for tfw_cfg_set_str().
 *
 * @len_range is the min/max length constraint for the input string.
 * Ignored when @len_range.min == @len_range.max.
 */
typedef struct {
	struct {
		size_t min;
		size_t max;
	} len_range;
	const char *cset;
} TfwCfgSpecStr;

/**
 * TfwCfgSpec->spec_ext for tfw_cfg_handle_children().
 *
 * The @begin_hook is called before any children are parsed.
 * The @finish_hook is called after all children entries are parsed.
 */
typedef struct {
	int (*begin_hook)(TfwCfgSpec *self, TfwCfgEntry *parent_entry);
	int (*finish_hook)(TfwCfgSpec *self);
} TfwCfgSpecChild;

/* TfwCfgSpec->spec_ext for tfw_cfg_set_mem(). */
typedef struct {
	const char *multiple_of;
	struct {
		const char *min;
		const char *max;
	} range;
} TfwCfgSpecMem;

static inline bool
tfw_cfg_is_dflt_value(TfwCfgEntry *cfg_entry)
{
	return cfg_entry->dflt_value;
}

/*
 * Tempesta strives to support live reconfiguration. New configuration
 * is loaded, processed and set while Tempesta is running. Ultimately,
 * directives in configuration file are translated into internal data
 * structures in Tempesta. Internal data structures for data that may
 * be reconfigured need to have a configuration flags member that will
 * indicate one of several major actions noted below. Implementation
 * of each action is specific to configuration entry.
 * NOTE: In server.h there are also flags definitions for the same field;
 * those flags control the server's health monitor functionality.
 */
enum {
	TFW_CFG_B_ADD = 0,	/* Add an entry */
	TFW_CFG_B_DEL,		/* Delete an entry */
	TFW_CFG_B_MOD,		/* Modify an entry */
	TFW_CFG_B_KEEP,		/* Keep an entry */
};

#define TFW_CFG_F_ADD		(1 << TFW_CFG_B_ADD)
#define TFW_CFG_F_DEL		(1 << TFW_CFG_B_DEL)
#define TFW_CFG_F_MOD		(1 << TFW_CFG_B_MOD)
#define TFW_CFG_F_KEEP		(1 << TFW_CFG_B_KEEP)
#define TFW_CFG_M_ACTION	\
	(TFW_CFG_F_ADD | TFW_CFG_F_DEL | TFW_CFG_F_MOD | TFW_CFG_F_KEEP)

/* Generic TfwCfgSpec->handler functions. */
int tfw_cfg_set_bool(TfwCfgSpec *self, TfwCfgEntry *parsed_entry);
int tfw_cfg_set_int(TfwCfgSpec *spec, TfwCfgEntry *parsed_entry);
int tfw_cfg_set_long(TfwCfgSpec *spec, TfwCfgEntry *parsed_entry);
int tfw_cfg_set_str(TfwCfgSpec *spec, TfwCfgEntry *parsed_entry);
int tfw_cfg_set_mem(TfwCfgSpec *spec, TfwCfgEntry *parsed_entry);
int tfw_cfg_handle_children(TfwCfgSpec *self, TfwCfgEntry *parsed_entry);
void tfw_cfg_cleanup_children(TfwCfgSpec *cs);

/* Various helpers for building custom handler functions. */
int tfw_cfg_check_range(long value, long min, long max);
int tfw_cfg_check_multiple_of(long value, int divisor);
int tfw_cfg_check_val_n(const TfwCfgEntry *e, int val_n);
int tfw_cfg_check_single_val(const TfwCfgEntry *e);
int tfw_cfg_parse_int(const char *s, int *out_int);
int tfw_cfg_parse_long(const char *s, long *out_long);
int tfw_cfg_parse_ulonglong(const char *s, unsigned long long *out_ull);
int tfw_cfg_parse_uint(const char *s, unsigned int *out_uint);
int tfw_cfg_parse_bool(const char *in_str, bool *out_bool);
int tfw_cfg_parse_intvl(const char *s, unsigned long *i0, unsigned long *i1);
int tfw_cfg_map_enum(const TfwCfgEnum mappings[],
		     const char *in_name, void *out_int);
const char *tfw_cfg_get_attr(const TfwCfgEntry *e, const char *attr_key,
			     const char *default_val);

/* Functions for making dynamic additions to configuration. */
TfwCfgSpec *tfw_cfg_spec_find(TfwCfgSpec specs[], const char *name);
int tfw_cfg_parse_mods(const char *cfg_text, struct list_head *mod_list);

void *tfw_cfg_read_file(const char *path, size_t *file_size);

int tfw_cfg_parse(struct list_head *mod_list);
void tfw_cfg_cleanup(struct list_head *mod_list);
void tfw_cfg_conclude(struct list_head *mod_list);

int tfw_spec_init_frang_default(TfwCfgSpec specs[]);

#endif /* __TFW_CFG_H__ */<|MERGE_RESOLUTION|>--- conflicted
+++ resolved
@@ -254,23 +254,12 @@
 	}							\
 } while (0)
 
-<<<<<<< HEAD
-#define TFW_CFG_CHECK_VAL_DUP(name, val_was_set, code)		        \
-	do {								\
-		if (val_was_set) {					\
-			T_ERR_NL("Duplicate argument: '%s'\n", name);	\
-			code;						\
-		}							\
-		val_was_set = true;					\
-	} while (0)
-=======
 #define TFW_CFG_CHECK_VAL_DUP(name, val_was_set, code)		\
 	if (val_was_set) {					\
 		T_ERR_NL("Duplicate argument: '%s'\n", name);	\
 		code;						\
 	}							\
 	val_was_set = true;
->>>>>>> 6d340e0b
 
 /**
  * TfwCfgSpec{} is a single instruction for the configuration parser.
