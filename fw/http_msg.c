/**
 *		Tempesta FW
 *
 * HTTP message manipulation helpers for the protocol processing.
 *
 * Copyright (C) 2014 NatSys Lab. (info@natsys-lab.com).
 * Copyright (C) 2015-2024 Tempesta Technologies, Inc.
 *
 * This program is free software; you can redistribute it and/or modify it
 * under the terms of the GNU General Public License as published by
 * the Free Software Foundation; either version 2 of the License,
 * or (at your option) any later version.
 *
 * This program is distributed in the hope that it will be useful, but WITHOUT
 * ANY WARRANTY; without even the implied warranty of MERCHANTABILITY or
 * FITNESS FOR A PARTICULAR PURPOSE.
 * See the GNU General Public License for more details.
 *
 * You should have received a copy of the GNU General Public License along with
 * this program; if not, write to the Free Software Foundation, Inc., 59
 * Temple Place - Suite 330, Boston, MA 02111-1307, USA.
 */
#include <linux/ctype.h>

#undef DEBUG
#if DBG_HTTP_PARSER > 0
#define DEBUG DBG_HTTP_PARSER
#endif

#include "lib/str.h"
#include "gfsm.h"
#include "http_msg.h"
#include "http_parser.h"
#include "ss_skb.h"
#include "http_limits.h"

/*
 * Used during allocating from TfwPool first fragment for containing headers.
 * If room in TfwPool below than this constant a full page will be allocated.
 * Quite rare case when headers with framing data have a size below 128.
 */
#define MIN_HDR_FRAG_SIZE 128

/**
 * Build TfwStr representing HTTP header.
 * @name	- header name without ':';
 * @value	- header value;
 */
TfwStr *
tfw_http_msg_make_hdr(TfwPool *pool, const char *name, const char *val)
{
	size_t n_len = strlen(name);
	size_t v_len = val ? strlen(val) : 0;
	size_t n;
	TfwStr *hdr, *h_c;
	char *data;

	n = ((val ? 2 : 1) + 1) * sizeof(TfwStr) + n_len + v_len;
	hdr = (TfwStr *)tfw_pool_alloc(pool, n);
	if (!hdr)
		return NULL;
	TFW_STR_INIT(hdr);

	hdr->len = n_len + v_len;
	hdr->eolen = 2;
	hdr->nchunks = (val ? 2 : 1);
	hdr->chunks = hdr + 1;
	data = (char *)(TFW_STR_LAST(hdr) + 1);

	h_c = TFW_STR_CHUNK(hdr, 0);

	TFW_STR_INIT(h_c);
	h_c->data = data;
	h_c->len = n_len;
	tfw_cstrtolower_wo_avx2(data, name, n_len);

	if (val) {
		data += h_c->len;
		++h_c;

		TFW_STR_INIT(h_c);
		h_c->data = data;
		h_c->len = v_len;
		h_c->flags = TFW_STR_HDR_VALUE;
		memcpy(data, val, v_len);
	}

	return hdr;
}

/**
 * Find @hdr in @array. @array must be sorted in alphabetical
 * order. Similar to bsearch().
 */
const void *
__tfw_http_msg_find_hdr(const TfwStr *hdr, const void *array, size_t n,
			size_t member_sz)
{
	size_t start = 0, end = n;
	int result, fc;
	const TfwStr *h;

	if (!TFW_STR_DUP(hdr))
		h = hdr;
	else
		h = hdr->chunks;
	fc = tolower(*(unsigned char *)(TFW_STR_CHUNK(h, 0)->data));

	while (start < end) {
		size_t mid = start + (end - start) / 2;
		const TfwStr *sh = array + mid * member_sz;
		int sc = *(unsigned char *)sh->data;

		result = fc - sc;
		if (!result)
			result = tfw_stricmpspn(h, sh, ':');

		if (result < 0)
			end = mid;
		else if (result > 0)
			start = mid + 1;
		else
			return sh;
	}

	return NULL;
}

typedef struct {
	TfwStr			hdr;	/* Header name. */
	unsigned int		id;	/* id in TfwHttpHdrTbl */
} TfwHdrDef;
#define TfwStrDefV(v, id)	{{ .data = (v), SLEN(v), NULL, 0 }, (id) }

static inline unsigned int
__tfw_http_msg_spec_hid(const TfwStr *hdr, const TfwHdrDef array[],
			const size_t size)
{
	const TfwHdrDef *def;

	/* TODO: return error if @hdr can't be applied to response or client. */
	def = (TfwHdrDef *)__tfw_http_msg_find_hdr(hdr, array, size,
						   sizeof(TfwHdrDef));

	return def ? def->id : TFW_HTTP_HDR_RAW;
}

/**
 * Get header id in response header table for header @hdr.
 */
unsigned int
tfw_http_msg_resp_spec_hid(const TfwStr *hdr)
{
	static const TfwHdrDef resp_hdrs[] = {
		TfwStrDefV("connection:",	TFW_HTTP_HDR_CONNECTION),
		TfwStrDefV("content-encoding:", TFW_HTTP_HDR_CONTENT_ENCODING),
		TfwStrDefV("content-length:",	TFW_HTTP_HDR_CONTENT_LENGTH),
		TfwStrDefV("content-location:", TFW_HTTP_HDR_CONTENT_LOCATION),
		TfwStrDefV("content-type:",	TFW_HTTP_HDR_CONTENT_TYPE),
		TfwStrDefV("etag:",		TFW_HTTP_HDR_ETAG),
		TfwStrDefV("forwarded:",	TFW_HTTP_HDR_FORWARDED),
		TfwStrDefV("host:",		TFW_HTTP_HDR_HOST),
		TfwStrDefV("keep-alive:",	TFW_HTTP_HDR_KEEP_ALIVE),
		TfwStrDefV("referer:",		TFW_HTTP_HDR_REFERER),
		TfwStrDefV("server:",		TFW_HTTP_HDR_SERVER),
		TfwStrDefV("set-cookie:",	TFW_HTTP_HDR_SET_COOKIE),
		TfwStrDefV("transfer-encoding:",TFW_HTTP_HDR_TRANSFER_ENCODING),
		TfwStrDefV("x-forwarded-for:",	TFW_HTTP_HDR_X_FORWARDED_FOR),
		TfwStrDefV("x-tempesta-cache:",	TFW_HTTP_HDR_X_TEMPESTA_CACHE),
		TfwStrDefV("upgrade:",		TFW_HTTP_HDR_UPGRADE),
	};
	const size_t size = tfw_http_resp_header_table_size();

	BUILD_BUG_ON(ARRAY_SIZE(resp_hdrs) != size);

	return __tfw_http_msg_spec_hid(hdr, resp_hdrs, size);
}

/**
 * Get header id in request header table for header @hdr.
 */
unsigned int
tfw_http_msg_req_spec_hid(const TfwStr *hdr)
{
	static const TfwHdrDef req_hdrs[] = {
		TfwStrDefV("connection:",	TFW_HTTP_HDR_CONNECTION),
		TfwStrDefV("content-encoding:", TFW_HTTP_HDR_CONTENT_ENCODING),
		TfwStrDefV("content-length:",	TFW_HTTP_HDR_CONTENT_LENGTH),
		TfwStrDefV("content-type:",	TFW_HTTP_HDR_CONTENT_TYPE),
		TfwStrDefV("cookie:",		TFW_HTTP_HDR_COOKIE),
		TfwStrDefV("forwarded:",	TFW_HTTP_HDR_FORWARDED),
		TfwStrDefV("host:",		TFW_HTTP_HDR_HOST),
		TfwStrDefV("if-none-match:",	TFW_HTTP_HDR_IF_NONE_MATCH),
		TfwStrDefV("keep-alive:",	TFW_HTTP_HDR_KEEP_ALIVE),
		TfwStrDefV("referer:",		TFW_HTTP_HDR_REFERER),
		TfwStrDefV("transfer-encoding:",TFW_HTTP_HDR_TRANSFER_ENCODING),
		TfwStrDefV("user-agent:",	TFW_HTTP_HDR_USER_AGENT),
		TfwStrDefV("x-forwarded-for:",	TFW_HTTP_HDR_X_FORWARDED_FOR),
		TfwStrDefV("x-tempesta-cache:",	TFW_HTTP_HDR_X_TEMPESTA_CACHE),
		TfwStrDefV("upgrade:",		TFW_HTTP_HDR_UPGRADE),
	};
	const size_t size = tfw_http_req_header_table_size();

	BUILD_BUG_ON(ARRAY_SIZE(req_hdrs) != size);

	return __tfw_http_msg_spec_hid(hdr, req_hdrs, size);
}

/**
 * Fills @val with second part of special HTTP/1.1 header containing the
 * header value.
 *
 * TODO: with the current HTTP-parser implementation (parsing header name,
 * colon, LWS and value into different chunks) this procedure can be
 * simplified to avoid the usage of predefined header arrays.
 */
void
__http_msg_hdr_val(TfwStr *hdr, unsigned id, TfwStr *val, bool client)
{
	static const unsigned char hdr_lens[2][TFW_HTTP_HDR_RAW] = {
		(unsigned char []) {
			[TFW_HTTP_HDR_HOST]		= SLEN("Host:"),
			[TFW_HTTP_HDR_CONTENT_ENCODING]	= SLEN("Content-Encoding:"),
			[TFW_HTTP_HDR_CONTENT_LENGTH]	= SLEN("Content-Length:"),
			[TFW_HTTP_HDR_CONTENT_LOCATION] = SLEN("Content-Location:"),
			[TFW_HTTP_HDR_CONTENT_TYPE]	= SLEN("Content-Type:"),
			[TFW_HTTP_HDR_CONNECTION]	= SLEN("Connection:"),
			[TFW_HTTP_HDR_X_FORWARDED_FOR]	= SLEN("X-Forwarded-For:"),
			[TFW_HTTP_HDR_X_TEMPESTA_CACHE]	= SLEN("X-Tempesta-Cache:"),
			[TFW_HTTP_HDR_KEEP_ALIVE]	= SLEN("Keep-Alive:"),
			[TFW_HTTP_HDR_TRANSFER_ENCODING]= SLEN("Transfer-Encoding:"),
			[TFW_HTTP_HDR_SERVER]		= SLEN("Server:"),
			[TFW_HTTP_HDR_SET_COOKIE]	= SLEN("Set-Cookie:"),
			[TFW_HTTP_HDR_ETAG]		= SLEN("ETag:"),
			[TFW_HTTP_HDR_REFERER]		= SLEN("Referer:"),
			[TFW_HTTP_HDR_UPGRADE]		= SLEN("Upgrade:"),
			[TFW_HTTP_HDR_FORWARDED]	= SLEN("Forwarded:"),
		},
		(unsigned char []) {
			[TFW_HTTP_HDR_HOST]		= SLEN("Host:"),
			[TFW_HTTP_HDR_CONTENT_ENCODING]	= SLEN("Content-Encoding:"),
			[TFW_HTTP_HDR_CONTENT_LENGTH]	= SLEN("Content-Length:"),
			[TFW_HTTP_HDR_CONTENT_TYPE]	= SLEN("Content-Type:"),
			[TFW_HTTP_HDR_CONNECTION]	= SLEN("Connection:"),
			[TFW_HTTP_HDR_X_FORWARDED_FOR]	= SLEN("X-Forwarded-For:"),
			[TFW_HTTP_HDR_X_TEMPESTA_CACHE]	= SLEN("X-Tempesta-Cache:"),
			[TFW_HTTP_HDR_KEEP_ALIVE]	= SLEN("Keep-Alive:"),
			[TFW_HTTP_HDR_TRANSFER_ENCODING]= SLEN("Transfer-Encoding:"),
			[TFW_HTTP_HDR_USER_AGENT]	= SLEN("User-Agent:"),
			[TFW_HTTP_HDR_COOKIE]		= SLEN("Cookie:"),
			[TFW_HTTP_HDR_IF_NONE_MATCH]	= SLEN("If-None-Match:"),
			[TFW_HTTP_HDR_REFERER]		= SLEN("Referer:"),
			[TFW_HTTP_HDR_UPGRADE]		= SLEN("Upgrade:"),
			[TFW_HTTP_HDR_FORWARDED]	= SLEN("Forwarded:"),
		},
	};
	TfwStr *c, *end;
	int nlen;

	/* Empty and plain strings don't have header value part. */
	if (unlikely(TFW_STR_PLAIN(hdr))) {
		TFW_STR_INIT(val);
		return;
	}
	BUG_ON(TFW_STR_DUP(hdr));
	BUG_ON(id >= TFW_HTTP_HDR_RAW);

	nlen = hdr_lens[client][id];
	/*
	 * Only Host header is allowed to be empty but because
	 * we don't follow RFC and allow Etag header to be not
	 * enclosed in double quotes it also can be empty.
	 * If header string is plain, it is always empty header.
	 * Not empty headers are compound strings.
	 */
	BUG_ON(id == TFW_HTTP_HDR_HOST
	       || id == TFW_HTTP_HDR_ETAG ? nlen > hdr->len : nlen >= hdr->len);

	*val = *hdr;

	/* Field value, if it exist, lies in the separate chunk.
	 * So we skip several first chunks, containing field name,
	 * to get the field value. If we have field with empty value,
	 * we get an empty string with val->len = 0 and val->data from the
	 * last name's chunk, but it is unimportant.
	 */
	for (c = hdr->chunks, end = hdr->chunks + hdr->nchunks;
	     c < end; ++c)
	{
		BUG_ON(!c->len);

		if (nlen > 0) {
			nlen -= c->len;
			val->len -= c->len;
		}
		else if (unlikely((c->data)[0] == ' '
				  || (c->data)[0] == '\t'))
		{
			/*
			 * RFC 7230: skip OWS before header field.
			 * In most cases OWS is on the same chunk with
			 * the header name.
			 * Header field-value always begins at new chunk.
			 */
			val->len -= c->len;
		}
		else {
			val->chunks = c;
			return;
		}
		BUG_ON(val->nchunks < 1);
		val->nchunks--;
	}

	/* Empty header value part. */
	TFW_STR_INIT(val);
}

void
__h2_msg_hdr_val(TfwStr *hdr, TfwStr *out_val)
{
	TfwStr *c, *end;

	if (unlikely(TFW_STR_PLAIN(hdr))) {
		TFW_STR_INIT(out_val);
		return;
	}

	BUG_ON(TFW_STR_DUP(hdr));

	*out_val = *hdr;

	TFW_STR_FOR_EACH_CHUNK(c, hdr, end) {
		if (c->flags & TFW_STR_HDR_VALUE) {
			out_val->chunks = c;
			return;
		}
		out_val->len -= c->len;
		out_val->nchunks--;
	}

	/* Empty header value part. */
	TFW_STR_INIT(out_val);
}

/**
 * Slow check of generic (raw) header for singularity.
 * Some of the header should be special and moved to tfw_http_hdr_t enum,
 * so linear search is Ok here.
 * @return true for headers which must never have duplicates.
 */
static inline bool
__hdr_is_singular(const TfwStr *hdr)
{
	static const TfwStr hdr_singular[] = {
		TFW_STR_STRING("authorization:"),
		TFW_STR_STRING("from:"),
		TFW_STR_STRING("if-unmodified-since:"),
		TFW_STR_STRING("location:"),
		TFW_STR_STRING("max-forwards:"),
		TFW_STR_STRING("proxy-authorization:"),
		TFW_STR_STRING("referer:"),
	};

	return tfw_http_msg_find_hdr(hdr, hdr_singular);
}

/**
 * Lookup for the header @hdr in already collected headers table @ht,
 * i.e. check whether the header is duplicate.
 * The lookup is performed until ':', so header name only is enough in @hdr.
 * @return the header id.
 */
unsigned int
tfw_http_msg_hdr_lookup(TfwHttpMsg *hm, const TfwStr *hdr)
{
	unsigned int id;
	TfwHttpHdrTbl *ht = hm->h_tbl;

	for (id = TFW_HTTP_HDR_RAW; id < ht->off; ++id) {
		TfwStr *h = &ht->tbl[id];
		/* There is no sense to compare against all duplicates. */
		if (h->flags & TFW_STR_DUPLICATE)
			h = TFW_STR_CHUNK(h, 0);
		if (!tfw_stricmpspn(hdr, h, ':'))
			break;
	}

	return id;
}

/**
 * Certain header fields are strictly singular and may not be repeated in
 * an HTTP message. Duplicate of a singular header fields is a bug worth
 * blocking the whole HTTP message.
 *
 * TODO: with the current HTTP-parser implementation (parsing header name,
 * colon, LWS and value into different chunks) we can avoid slow string
 * matcher, which is used in @tfw_http_msg_hdr_lookup(), and can compare
 * strings just by chunks (including searching the stop character) for both
 * HTTP/2 and HTTP/1.1 formatted headers (see @__hdr_name_cmp() below).
 * Thus, @__h1_hdr_lookup() and @tfw_http_msg_hdr_lookup() procedures should
 * be unified to @__hdr_name_cmp() and @__http_hdr_lookup() in order to
 * substitute current mess of multiple partially duplicated procedures with
 * one simple interface.
 */
static inline unsigned int
__h1_hdr_lookup(TfwHttpMsg *hm, const TfwStr *hdr)
{
	unsigned int id = tfw_http_msg_hdr_lookup(hm, hdr);

	if ((id < hm->h_tbl->off) && __hdr_is_singular(hdr))
		__set_bit(TFW_HTTP_B_FIELD_DUPENTRY, hm->flags);

	return id;
}

/**
 * Special procedure comparing the name or HPACK static index of @cmp_hdr (can
 * be in HTTP/2 or HTTP/1.1 format) against the header @hdr which also can be
 * in HTTP/2 or HTTP/1.1 format.
 */
int
__hdr_name_cmp(const TfwStr *hdr, const TfwStr *cmp_hdr)
{
	long n;
	int i1, i2, off1, off2;
	const TfwStr *c1, *c2;

	BUG_ON(hdr->flags & TFW_STR_DUPLICATE);
	BUG_ON(!cmp_hdr->len);

	if (cmp_hdr->hpack_idx && cmp_hdr->hpack_idx == hdr->hpack_idx)
		return 0;

	if (unlikely(!hdr->len))
		return 1;

	i1 = i2 = 0;
	off1 = off2 = 0;
	n = min(hdr->len, cmp_hdr->len);
	c1 = TFW_STR_CHUNK(hdr, 0);
	c2 = TFW_STR_CHUNK(cmp_hdr, 0);
	while (n) {
		int cn = min(c1->len - off1, c2->len - off2);

		if (tfw_cstricmp(c1->data + off1, c2->data + off2, cn))
			return 1;

		n -= cn;
		if (cn == c1->len - off1) {
			off1 = 0;
			++i1;
			c1 = TFW_STR_CHUNK(hdr, i1);
		} else {
			off1 += cn;
		}
		if (cn == c2->len - off2) {
			off2 = 0;
			++i2;
			c2 = TFW_STR_CHUNK(cmp_hdr, i2);
		} else {
			off2 += cn;
		}

		BUG_ON(n && (!c1 || !c2));

		/*
		 * Regardless of the header format (HTTP/2 or HTTP/1.1), the end
		 * of the name must match the end of the chunk, and the following
		 * chunk must contain value with appropriate flag (or it must
		 * contain just a single colon in case of HTTP/1.1-header).
		 */
		if (!off2) {
			const TfwStr *prev_c1;
			/*
			 * If @c2 or @c1 is NULL, then only name is contained in
			 * the @cmp_hdr or @hdr respectively.
			 */
			if (c2
			    && !(c2->flags & TFW_STR_HDR_VALUE)
			    && *c2->data != ':')
				continue;

			prev_c1 = TFW_STR_CHUNK(hdr, i1 - 1);

			if (!off1
			    && !(prev_c1->flags & TFW_STR_HDR_VALUE)
			    && (!c1
				|| c1->flags & TFW_STR_HDR_VALUE
				|| *c1->data == ':'))
				return 0;

			return 1;
		}
	}

	return 1;
}

/**
 * As @__hdr_lookup(), but intended for search during HTTP/1.1=>HTTP/2
 * and HTTP/2=>HTTP/1.1 transformations, comparing the specified name
 * headers in HTTP/2 or HTTP/1.1 format.
 */
int
__http_hdr_lookup(TfwHttpMsg *hm, const TfwStr *hdr)
{
	unsigned int id;
	TfwHttpHdrTbl *ht = hm->h_tbl;

	for (id = TFW_HTTP_HDR_RAW; id < ht->off; ++id) {
		TfwStr *h = &ht->tbl[id];
		/*
		 * We are looking only for the header's name matching,
		 * thus, there is no sense to compare against all duplicates.
		 */
		if (h->flags & TFW_STR_DUPLICATE)
			h = TFW_STR_CHUNK(h, 0);
		if (!__hdr_name_cmp(h, hdr))
			break;
	}

	return id;
}

/**
 * Open currently parsed header.
 */
void
tfw_http_msg_hdr_open(TfwHttpMsg *hm, unsigned char *hdr_start)
{
	TfwStr *hdr = &hm->stream->parser.hdr;

	BUG_ON(!TFW_STR_EMPTY(hdr));

	++hm->h_tbl->cnt;

	hdr->data = hdr_start;
	hdr->skb = ss_skb_peek_tail(&hm->msg.skb_head);

	BUG_ON(!hdr->skb);

	T_DBG3("open header at %p (char=[%c]), skb=%p\n",
	       hdr_start, *hdr_start, hdr->skb);
}

<<<<<<< HEAD
=======
#define CALC_JA5H_SUMM(req, hash)		\
do {						\
	req->ja5h.summ *= 11;			\
	req->ja5h.summ += hash;			\
} while (0)

>>>>>>> 34b5391d
static void
tfw_http_req_calc_ja5h_summ_for_raw_hdr(TfwHttpReq *req, TfwStr *hdr)
{
	const TfwStr *dup, *dup_end, *c, *chunk_end;
	size_t len = 0;
	unsigned int summ = 0;

<<<<<<< HEAD
#define TFW_CHAR4_INT(data)	*((u32 *)(data))
#define TFW_CHAR3_INT(data)	((data[2] << 16) | *((u16 *)(data)))
#define TFW_CHAR2_INT(data)	*((u16 *)(data))
#define TFW_CHAR_INT(data)	(data[0])
=======
#define TFW_CHAR4_INT(data)						\
	((data[3] << 24) | (data[2] << 16) | (data[1] << 8) | data[0])
#define TFW_CHAR3_INT(data)						\
	((data[2] << 16) | (data[1] << 8) | data[0])
#define TFW_CHAR2_INT(data)						\
	((data[1] << 8) | data[0])
#define TFW_CHAR_INT(data)						\
	(data[0])
>>>>>>> 34b5391d
#define	HDR_LEN_MAX	4

	TFW_STR_FOR_EACH_DUP(dup, hdr, dup_end) {
		TFW_STR_FOR_EACH_CHUNK(c, dup, chunk_end) {
			unsigned int curr_summ = 0;
			unsigned int curr_len = min(c->len, HDR_LEN_MAX - len);

			switch (curr_len) {
			case 4:
				curr_summ = TFW_CHAR4_INT(c->data);
				break;
			case 3:
				curr_summ = TFW_CHAR3_INT(c->data);
				break;
			case 2:
				curr_summ = TFW_CHAR2_INT(c->data);
				break;
			case 1:
				curr_summ = TFW_CHAR_INT(c->data);
				break;
			default:
				WARN_ON(1);
				return;
			}

			curr_summ <<= (len << 3);
			summ += curr_summ;
			len += curr_len;

			if (len == HDR_LEN_MAX)
				goto out;
		}
	}

out:
<<<<<<< HEAD
	COMPUTE_JA5_ACCHASH(req->ja5h.summ, summ);
=======
	CALC_JA5H_SUMM(req, summ);
>>>>>>> 34b5391d

#undef HDR_LEN_MAX
#undef TFW_CHAR_INT
#undef TFW_CHAR2_INT
#undef TFW_CHAR3_INT
#undef TFW_CHAR4_INT
}

/**
 * Store fully parsed, probably compound, header (i.e. close it) to
 * HTTP message headers list.
 */
int
tfw_http_msg_hdr_close(TfwHttpMsg *hm)
{
	int r;
	TfwStr *hdr, *h;
	TfwHttpHdrTbl *ht = hm->h_tbl;
	TfwHttpParser *parser = &hm->stream->parser;
	unsigned int id = parser->_hdr_tag;
	bool is_srv_conn = TFW_CONN_TYPE(hm->conn) & Conn_Srv;

	BUG_ON(parser->hdr.flags & TFW_STR_DUPLICATE);
	BUG_ON(id > TFW_HTTP_HDR_RAW);

	/* Close just parsed header. */
	parser->hdr.flags |= TFW_STR_COMPLETE;

	/* Cumulate the trailer headers length */
	if (is_srv_conn && parser->hdr.flags & TFW_STR_TRAILER) {
		TfwHttpResp* resp = (TfwHttpResp*) hm;

		resp->trailers_len += parser->hdr.len +
			tfw_str_eolen(&parser->hdr);
	}

	/*
	 * We make this frang check here, because it is the earliest
	 * place where we can determine that new added header is violating
	 * appropriate frang limits. For HTTP2 we check it even earlier when
	 * we decode hpack.
	 */
	if (!is_srv_conn && !TFW_MSG_H2(hm) &&
	    ((r = frang_http_hdr_limit((TfwHttpReq *)hm,
				       parser->hdr.len)) != T_OK))
		return r;

	/* Quick path for special headers. */
	if (likely(id < TFW_HTTP_HDR_RAW)) {
		hdr = h = &ht->tbl[id];
		if (TFW_STR_EMPTY(hdr))
			/* Just store the special header in empty slot. */
			goto done;
		/*
		 * Process duplicate header.
		 *
		 * RFC 7230 3.2.2: all duplicates of special singular
		 * headers must be blocked as early as possible,
		 * just when parser reads them.
		 *
		 * RFC 9113 8.3: Pseudo-header fields MUST not appear
		 * in a trailer section.
		 * For H2 requests which are indexed, @parser->_hdr_tag
		 * would be obtained from the corresponding entry in either
		 * static or dynamic table.
		 * For H2 literal headers, @parser->_hdr_tag would be set
		 * during actual HTTP parsing.
		 */
		if (id < TFW_HTTP_HDR_NONSINGULAR) {
			if (!TFW_MSG_H2(hm) || id != TFW_HTTP_HDR_COOKIE)
				return -EINVAL;
		} else if (id != TFW_HTTP_HDR_X_FORWARDED_FOR &&
			   id != TFW_HTTP_HDR_FORWARDED) {
			/*
			 * RFC 7230 3.2.2: duplicate of non-singular special
			 * header - leave the decision to classification layer.
			 */
			__set_bit(TFW_HTTP_B_FIELD_DUPENTRY, hm->flags);
		}

		goto duplicate;
	}

	/*
	 * A new raw header is to be stored, but it can be a duplicate of some
	 * existing header and we must find appropriate index for it.
	 * Both the headers, the new one and existing one, can already be
	 * compound.
	 */
	id = __http_hdr_lookup(hm, &parser->hdr);

	/* Allocate some more room if not enough to store the header. */
	if (unlikely(id == ht->size)) {
		if ((r = tfw_http_msg_grow_hdr_tbl(hm)))
			return r;

		ht = hm->h_tbl;
	}

	hdr = h = &ht->tbl[id];

	if (TFW_STR_EMPTY(hdr))
		/* Add the new header. */
		goto done;

duplicate:
	h = tfw_str_add_duplicate(hm->pool, hdr);
	if (unlikely(!h)) {
		T_WARN("Cannot close header %p id=%d\n", &parser->hdr, id);
		return -ENOMEM;
	}

done:
	/*
	 * During response HTTP/1.1=>HTTP/2 transformation we need only regular
	 * headers to be transformed, and status-line must not be present in the
	 * resulting HTTP/2 response at all; thus, we do not need status-line in
	 * the indirection map.
	 */
	if (TFW_RESP_TO_H2(hm)
	    && id > TFW_HTTP_STATUS_LINE
	    && (r = tfw_h2_hdr_map((TfwHttpResp *)hm, hdr, id)))
		return r;

	*h = parser->hdr;

	if (!is_srv_conn) {
		TfwHttpReq *req = (TfwHttpReq *)hm;

		req->header_list_sz += h->len + TFW_HTTP_MSG_HDR_OVERHEAD(hm);
		req->headers_cnt++;
<<<<<<< HEAD
		HTTP_JA5H_REQ_CALC_NUM(req, headers, TFW_HTTP_JA5H_HEADERS_MAX,
				       1);
		if (likely(id < TFW_HTTP_HDR_RAW))
			COMPUTE_JA5_ACCHASH(req->ja5h.summ, id);
=======
		HTTP_JA5H_CALC_NUM(req, headers, TFW_HTTP_JA5H_HEADERS_MAX);
		if (likely(id < TFW_HTTP_HDR_RAW))
			CALC_JA5H_SUMM(req, id);
>>>>>>> 34b5391d
		else
			tfw_http_req_calc_ja5h_summ_for_raw_hdr(req, h);
	}

	TFW_STR_INIT(&parser->hdr);
	T_DBG3("store header w/ ptr=%p len=%lu eolen=%u flags=%x id=%d\n",
	       h->data, h->len, h->eolen, h->flags, id);

	/* Move the offset forward if current header is fully read. */
	if (id == ht->off)
		ht->off++;

	return 0;
}

#undef CALC_JA5H_SUMM

/**
 * Fixup the new data chunk starting at @data with length @len to @str.
 *
 * If @str is an empty string, then @len may not be zero. Please use
 * other means for making TfwStr{} strings with such special properties.
 *
 * If @str doesn't have the length set yet, then @len is more like
 * an offset from @data which is the current position in the string.
 * The actual length is set relative to the start of @str.
 *
 * @len might be 0 if the field was fully read, but we have realized
 * that just now by facing CRLF at the start of the current data chunk.
 */
int
__tfw_http_msg_add_str_data(TfwHttpMsg *hm, TfwStr *str, void *data, size_t len,
			    struct sk_buff *skb)
{
	if (WARN_ON_ONCE(str->flags & (TFW_STR_DUPLICATE | TFW_STR_COMPLETE)))
		return -EINVAL;

	T_DBG3("store field chunk len=%lu data=%pK(%c) field=<%pK,%#x,%lu,%pK>\n",
	       len, data, isprint(*(char *)data) ? *(char *)data : '.',
	       str, str->flags, str->len, str->data);

	if (TFW_STR_EMPTY(str)) {
		if (!str->data)
			__tfw_str_set_data(str, data, skb);
		str->len = data + len - (void *)str->data;
		BUG_ON(!str->len);
	} else if (likely(len)) {
		TfwStr *sn = tfw_str_add_compound(hm->pool, str);
		if (!sn) {
			T_WARN("Cannot grow HTTP data string\n");
			return -ENOMEM;
		}
		__tfw_str_set_data(sn, data, skb);
		tfw_str_updlen(str, data + len);
	}

	return 0;
}

int
tfw_http_msg_grow_hdr_tbl(TfwHttpMsg *hm)
{
	TfwHttpHdrTbl *ht = hm->h_tbl;
	size_t order = ht->size / TFW_HTTP_HDR_NUM, new_order = order << 1;

	ht = tfw_pool_realloc(hm->pool, ht, TFW_HHTBL_SZ(order),
			      TFW_HHTBL_SZ(new_order));
	if (!ht)
		return -ENOMEM;
	ht->size = __HHTBL_SZ(new_order);
	ht->off = hm->h_tbl->off;
	bzero_fast(ht->tbl + __HHTBL_SZ(order),
		   __HHTBL_SZ(order) * sizeof(TfwStr));
	hm->h_tbl = ht;

	T_DBG3("grow http headers table to %d items\n", ht->size);

	return 0;
}

/**
 * Add new header @hdr to the message @hm just before CRLF.
 */
static int
__hdr_add(TfwHttpMsg *hm, const TfwStr *hdr, unsigned int hid)
{
	int r;
	TfwStr *dst;
	TfwStr it = {};
	TfwStr *h = TFW_STR_CHUNK(&hm->crlf, 0);

	r = ss_skb_get_room(hm->msg.skb_head, hm->crlf.skb, h->data,
			    tfw_str_total_len(hdr), &it);
	if (r)
		return r;

	tfw_str_fixup_eol(&it, tfw_str_eolen(hdr));
	dst = tfw_strcpy_comp_ext(hm->pool, &it, hdr);
	if (unlikely(!dst))
		return -ENOMEM;

	/*
	 * Initialize the header table item by the iterator chunks.
	 * While the data references in the item are valid, some conventions
	 * (e.g. header name and value are placed in different chunks) aren't
	 * satisfied. So don't consider the header for normal HTTP processing.
	 */
	hm->h_tbl->tbl[hid] = *dst;

	return 0;
}

/**
 * Expand @orig_hdr by appending or replacing with the @hdr.
 * (CRLF is not accounted in TfwStr representation of HTTP headers).
 *
 * Expand the first duplicate header, do not produce more duplicates.
 */
static int
__hdr_expand(TfwHttpMsg *hm, TfwStr *orig_hdr, const TfwStr *hdr, bool append)
{
	int r;
	TfwStr *h, it = {};

	if (TFW_STR_DUP(orig_hdr))
		orig_hdr = __TFW_STR_CH(orig_hdr, 0);
	BUG_ON(!append && (hdr->len < orig_hdr->len));

	h = TFW_STR_LAST(orig_hdr);
	r = ss_skb_get_room(hm->msg.skb_head, h->skb, h->data + h->len,
			    append ? hdr->len : hdr->len - orig_hdr->len, &it);
	if (r)
		return r;

	if ((r = tfw_strcat(hm->pool, orig_hdr, &it))) {
		T_WARN("Cannot concatenate hdr %.*s with %.*s\n",
		       PR_TFW_STR(orig_hdr), PR_TFW_STR(hdr));
		return r;
	}

	return tfw_strcpy(append ? &it : orig_hdr, hdr);
}

/**
 * Delete header with identifier @hid from skb data and header table.
 */
static int
__hdr_del(TfwHttpMsg *hm, unsigned int hid)
{
	int r = 0;
	TfwHttpHdrTbl *ht = hm->h_tbl;
	TfwStr *dup, *end, *hdr = &ht->tbl[hid];

	/* Delete the underlying data. */
	TFW_STR_FOR_EACH_DUP(dup, hdr, end) {
		if ((r = ss_skb_cutoff_data(hm->msg.skb_head, dup, 0,
					    tfw_str_eolen(dup))))
			return r;
	};

	/* Delete the header from header table. */
	if (hid < TFW_HTTP_HDR_RAW) {
		TFW_STR_INIT(&ht->tbl[hid]);
	} else {
		if (hid < ht->off - 1)
			memmove(&ht->tbl[hid], &ht->tbl[hid + 1],
				(ht->off - hid - 1) * sizeof(TfwStr));
		--ht->off;
	}

	return 0;
}

/**
 * Substitute header value.
 *
 * The original header may have LF or CRLF as it's EOL and such bytes are
 * not a part of a header field string in Tempesta (at the moment). While
 * substitution, we may want to follow the EOL pattern of the original. So,
 * if the substitute string without the EOL fits into original header, then
 * the fast path can be used. Otherwise, original header is expanded to fit
 * substitute.
 */
static int
__hdr_sub(TfwHttpMsg *hm, const TfwStr *hdr, unsigned int hid)
{
	int r;
	TfwHttpHdrTbl *ht = hm->h_tbl;
	TfwStr *dst, *tmp, *end, *orig_hdr = &ht->tbl[hid];

	TFW_STR_FOR_EACH_DUP(dst, orig_hdr, end) {
		if (dst->len < hdr->len)
			continue;
		/*
		 * Adjust @dst to have no more than @hdr.len bytes and rewrite
		 * the header in-place. Do not call @ss_skb_cutoff_data if no
		 * adjustment is needed.
		 */
		if (dst->len != hdr->len
		    && (r = ss_skb_cutoff_data(hm->msg.skb_head, dst,
					       hdr->len, 0)))
			return r;
		if ((r = tfw_strcpy(dst, hdr)))
			return r;
		goto cleanup;
	}

	if ((r = __hdr_expand(hm, orig_hdr, hdr, false)))
		return r;
	dst = TFW_STR_DUP(orig_hdr) ? __TFW_STR_CH(orig_hdr, 0) : orig_hdr;

cleanup:
	TFW_STR_FOR_EACH_DUP(tmp, orig_hdr, end) {
		if (tmp != dst
		    && (r = ss_skb_cutoff_data(hm->msg.skb_head, tmp, 0,
					       tfw_str_eolen(tmp))))
			return r;
	}

	*orig_hdr = *dst;
	return 0;
}

/**
 * Transform HTTP message @hm header with identifier @hid.
 * @hdr must be compound string and contain two or three parts:
 * header name, colon and header value. If @hdr value is empty,
 * then the header will be deleted from @hm.
 * If @hm already has the header it will be replaced by the new header
 * unless @append.
 * If @append is true, then @val will be concatenated to current
 * header with @hid and @name, otherwise a new header will be created
 * if the message has no the header.
 *
 * Note: The substitute string @hdr should have CRLF as EOL. The original
 * string @orig_hdr may have a single LF as EOL. We may want to follow
 * the EOL pattern of the original. For that, the EOL of @hdr needs
 * to be made the same as in the original header field string.
 *
 * Note: In case of response transformation from HTTP/1.1 to HTTP/2, for
 * optimization purposes, we use special add/replace procedures to adjust
 * headers and create HTTP/2 representation at once; for headers deletion
 * procedure there is no sense to use special HTTP/2 handling (the header
 * must not exist in the resulting response); in case of headers appending
 * we at first create the usual HTTP/1.1 representation of the final header
 * and then transform it into HTTP/2 form at the common stage of response
 * HTTP/2 transformation - we have no other choice, since we need a full
 * header for going through the HTTP/2 transformation (i.e. search in the
 * HPACK encoder dynamic index).
 */
int
tfw_http_msg_hdr_xfrm_str(TfwHttpMsg *hm, const TfwStr *hdr, unsigned int hid,
			  bool append)
{
	int r;
	TfwHttpHdrTbl *ht = hm->h_tbl;
	TfwStr *orig_hdr = NULL;
	const TfwStr *s_val = TFW_STR_CHUNK(hdr, 2);

	if (unlikely(!ht)) {
		T_WARN("Try to adjust lightweight response.");
		return -EINVAL;
	}

	/* Firstly, get original message header to transform. */
	if (hid < TFW_HTTP_HDR_RAW) {
		orig_hdr = &ht->tbl[hid];
		if (TFW_STR_EMPTY(orig_hdr) && !s_val)
			/* Not found, nothing to delete. */
			return 0;
	} else {
		hid = __h1_hdr_lookup(hm, hdr);
		if (hid == ht->off && !s_val)
			/* Not found, nothing to delete. */
			return 0;
		if (hid == ht->size) {
			if ((r = tfw_http_msg_grow_hdr_tbl(hm)))
				return r;
			ht = hm->h_tbl;
		}
		if (hid == ht->off)
			++ht->off;
		else
			orig_hdr = &ht->tbl[hid];
	}

	if (unlikely(append && hid < TFW_HTTP_HDR_NONSINGULAR)) {
		T_WARN("Appending to singular header '%.*s'\n",
		       PR_TFW_STR(TFW_STR_CHUNK(hdr, 0)));
		return 0;
	}

	if (!orig_hdr || TFW_STR_EMPTY(orig_hdr)) {
		if (unlikely(!s_val))
			return 0;
		return __hdr_add(hm, hdr, hid);
	}

	if (!s_val)
		return __hdr_del(hm, hid);

	if (append) {
		TfwStr hdr_app = {
			.chunks = (TfwStr []){
				{ .data = ", ",		.len = 2 },
				{ .data = s_val->data,	.len = s_val->len }
			},
			.len = s_val->len + 2,
			.nchunks = 2
		};
		return __hdr_expand(hm, orig_hdr, &hdr_app, true);
	}

	return __hdr_sub(hm, hdr, hid);
}

/**
 * Same as @tfw_http_msg_hdr_xfrm_str() but use c-strings as argument.
 */
int
tfw_http_msg_hdr_xfrm(TfwHttpMsg *hm, char *name, size_t n_len,
		      char *val, size_t v_len, unsigned int hid, bool append)
{
	TfwStr new_hdr = {
		.chunks = (TfwStr []){
			{ .data = name,		.len = n_len },
			{ .data = S_DLM,	.len = SLEN(S_DLM) },
			{ .data = val,		.len = v_len },
		},
		.len = n_len + SLEN(S_DLM) + v_len,
		.eolen = 2,
		.nchunks = (val ? 3 : 2)
	};

	BUG_ON(!val && v_len);

	return tfw_http_msg_hdr_xfrm_str(hm, &new_hdr, hid, append);
}

/**
 * Delete @str (any parsed part of HTTP message) from skb data and
 * init @str.
 */
int
tfw_http_msg_del_str(TfwHttpMsg *hm, TfwStr *str)
{
	int r;

	BUG_ON(TFW_STR_DUP(str));

	if ((r = ss_skb_cutoff_data(hm->msg.skb_head, str, 0, 0)))
		return r;

	TFW_STR_INIT(str);

	return 0;
}

/**
 * Remove hop-by-hop headers in the message
 *
 * Connection header should not be removed, tfw_http_set_hdr_connection()
 * optimize removal of the header.
 */
int
tfw_http_msg_del_hbh_hdrs(TfwHttpMsg *hm)
{
	TfwHttpHdrTbl *ht = hm->h_tbl;
	unsigned int hid = ht->off;
	int r = 0;

	do {
		hid--;
		if (hid == TFW_HTTP_HDR_CONNECTION)
			continue;
		if (ht->tbl[hid].flags & TFW_STR_HBH_HDR)
			if ((r = __hdr_del(hm, hid)))
				return r;
	} while (hid);

	return 0;
}

/**
 * Remove flagged data and EOL from skb of TfwHttpMsg->body.
 *
 * WARNING: After this call TfwHttpMsg->body MUST not be used.
 */
int
tfw_http_msg_cutoff_body_chunks(TfwHttpResp *resp)
{
	int r;

	r = ss_skb_cutoff_data(resp->body.skb, &resp->cut, 0,
			       tfw_str_eolen(&resp->body) +
			       resp->trailers_len);
	if (unlikely(r))
		return r;

	resp->msg.len -= resp->cut.len;
	TFW_STR_INIT(&resp->body);

	return 0;
}

/**
 * Add a header, probably duplicated, without any checking of current headers.
 * In case of response transformation from HTTP/1.1 to HTTP/2, for optimization
 * purposes, we use special handling for headers adding (see note for
 * @tfw_http_msg_hdr_xfrm_str() for details).
 */
int
tfw_http_msg_hdr_add(TfwHttpMsg *hm, const TfwStr *hdr)
{
	unsigned int hid;
	TfwHttpHdrTbl *ht;

	ht = hm->h_tbl;
	hid = ht->off;
	if (hid == ht->size) {
		if (tfw_http_msg_grow_hdr_tbl(hm))
			return -ENOMEM;
		ht = hm->h_tbl;
	}
	++ht->off;

	return __hdr_add(hm, hdr, hid);
}

/**
 * Set up @hm with empty SKB space of size @data_len for data writing.
 * Set up the iterator @it to support consecutive writes.
 *
 * This function is intended to work together with tfw_msg_write()
 * or tfw_http_msg_add_data() which use the @it iterator.
 *
 * @hm must be allocated dynamically (NOT statically) as it may have
 * to sit in a queue long after the caller has finished. It's assumed
 * that @hm is properly initialized.
 *
 * It's essential to understand, that "properly initialized" for @hm
 * may mean different things depending on the intended use. Currently
 * this function is called to send a response from cache, or to send
 * an error response. An error response is not parsed or adjusted, so
 * a shorter/faster version of message allocation and initialization
 * may be used. (See __tfw_http_msg_alloc(full=False)).
 */
int
tfw_http_msg_setup(TfwHttpMsg *hm, TfwMsgIter *it, size_t data_len,
		   unsigned int tx_flags)
{
	int r;

	if ((r = tfw_msg_iter_setup(it, &hm->msg.skb_head, data_len, tx_flags)))
		return r;
	T_DBG2("Set up HTTP message %pK with %lu bytes data\n", hm, data_len);

	return 0;
}
EXPORT_SYMBOL(tfw_http_msg_setup);

/**
 * Fill up an HTTP message by iterator @it with data from string @data.
 * Properly maintain @hm header @field, so that @hm can be used in regular
 * transformations. However, the header name and the value are not split into
 * different chunks, so advanced headers matching is not available for @hm.
 */
int
tfw_http_msg_add_data(TfwMsgIter *it, TfwHttpMsg *hm, TfwStr *field,
		      const TfwStr *data)
{
	const TfwStr *c, *end;

	BUG_ON(TFW_STR_DUP(data));
	if (WARN_ON_ONCE(it->frag >= skb_shinfo(it->skb)->nr_frags))
		return -E2BIG;

	TFW_STR_FOR_EACH_CHUNK(c, data, end) {
		char *p;
		unsigned int c_off = 0, c_size, f_room, n_copy;
this_chunk:
		c_size = c->len - c_off;
		if (it->frag >= 0) {
			unsigned int f_size;
			skb_frag_t *frag = &skb_shinfo(it->skb)->frags[it->frag];

			f_size = skb_frag_size(frag);
			f_room = PAGE_SIZE - frag->bv_offset - f_size;
			p = (char *)skb_frag_address(frag) + f_size;
			n_copy = min(c_size, f_room);
			skb_frag_size_add(frag, n_copy);
			ss_skb_adjust_data_len(it->skb, n_copy);
		} else {
			f_room = skb_tailroom(it->skb);
			n_copy = min(c_size, f_room);
			p = skb_put(it->skb, n_copy);
		}

		memcpy_fast(p, c->data + c_off, n_copy);
		if (field && n_copy
		    && __tfw_http_msg_add_str_data(hm, field, p, n_copy,
						   it->skb))
		{
			return -ENOMEM;
		}

		/*
		 * The chunk occupied all the spare space in the SKB fragment,
		 * switch to the next fragment.
		 */
		if (c_size >= f_room) {
			if (WARN_ON_ONCE(tfw_msg_iter_next_data_frag(it)
					 && ((c_size != f_room)
					     || (c + 1 < end))))
			{
				return -E2BIG;
			}
			/*
			 * Not all data from the chunk has been copied,
			 * stay in the current chunk and copy the rest to the
			 * next fragment.
			 */
			if (c_size != f_room) {
				c_off += n_copy;
				goto this_chunk;
			}
		}
	}

	return 0;
}

void
tfw_http_msg_pair(TfwHttpResp *resp, TfwHttpReq *req)
{
	if (unlikely(resp->pair || req->pair))
		T_WARN("Response-Request pairing is broken!\n");

	resp->req = req;
	req->resp = resp;
}

static void
tfw_http_msg_unpair(TfwHttpMsg *msg)
{
	if (!msg->pair)
		return;

	msg->pair->pair = NULL;
	msg->pair = NULL;
}

void
tfw_http_msg_free(TfwHttpMsg *m)
{
	T_DBG3("Free msg=%p\n", m);
	if (!m)
		return;

	tfw_http_msg_unpair(m);
	ss_skb_queue_purge(&m->msg.skb_head);

	if (m->destructor)
		m->destructor(m);

	if (TFW_MSG_H2(m))
		tfw_pool_destroy(((TfwHttpReq *)m)->pit.pool);

	tfw_pool_destroy(m->pool);
}

/**
 * Allocate a new HTTP message.
 * @full indicates how complex a message object is needed. When @full
 * is true, the message is set up and initialized with full support
 * for parsing and subsequent adjustment.
 */
TfwHttpMsg *
__tfw_http_msg_alloc(int type, bool full)
{
	TfwHttpMsg *hm = (type & Conn_Clnt)
			 ? (TfwHttpMsg *)tfw_pool_new(TfwHttpReq,
						      TFW_POOL_ZERO)
			 : (TfwHttpMsg *)tfw_pool_new(TfwHttpResp,
						      TFW_POOL_ZERO);
	if (!hm) {
		T_WARN("Insufficient memory to create %s message\n",
		       ((type & Conn_Clnt) ? "request" : "response"));
		return NULL;
	}

	if (full) {
		hm->h_tbl = (TfwHttpHdrTbl *)tfw_pool_alloc(hm->pool,
							    TFW_HHTBL_SZ(1));
		if (unlikely(!hm->h_tbl)) {
			T_WARN("Insufficient memory to create header table"
			       " for %s\n",
			       ((type & Conn_Clnt) ? "request" : "response"));
			tfw_pool_destroy(hm->pool);
			return NULL;
		}
		hm->h_tbl->size = __HHTBL_SZ(1);
		hm->h_tbl->off = TFW_HTTP_HDR_RAW;
		bzero_fast(hm->h_tbl->tbl, __HHTBL_SZ(1) * sizeof(TfwStr));
	}

	hm->msg.skb_head = NULL;

	if (type & Conn_Clnt) {
		INIT_LIST_HEAD(&hm->msg.seq_list);
		INIT_LIST_HEAD(&((TfwHttpReq *)hm)->fwd_list);
		INIT_LIST_HEAD(&((TfwHttpReq *)hm)->nip_list);
		hm->destructor = tfw_http_req_destruct;
	}

	return hm;
}


/**
 * Expand message by @src placing it to tailroom or to curent fragment.
 * If room in current fragment not enough add new fragment. When number of
 * fragments will be equal to MAX_SKB_FRAGS allocate one more SKB.
 *
 * MUST be used only for messages from cache or messages constructed locally.
 */
int
tfw_http_msg_expand_data(TfwMsgIter *it, struct sk_buff **skb_head,
			 const TfwStr *src, unsigned int *start_off)
{
	const TfwStr *c, *end;

	TFW_STR_FOR_EACH_CHUNK(c, src, end) {
		char *p;
		unsigned long off = 0, cur_len, f_room, min_len;
this_chunk:
		if (!it->skb) {
			if (!(it->skb = ss_skb_alloc(SKB_MAX_HEADER)))
				return -ENOMEM;
			ss_skb_queue_tail(skb_head, it->skb);
			it->frag = -1;
			if (!it->skb_head) {
				it->skb_head = *skb_head;

				if (start_off && *start_off) {
					skb_put(it->skb_head, *start_off);
					*start_off = 0;
				}
			}

			T_DBG3("message expanded by new skb [%p]\n", it->skb);
		}

		cur_len = c->len - off;
		if (it->frag >= 0) {
			unsigned int f_size;
			skb_frag_t *frag = &skb_shinfo(it->skb)->frags[it->frag];

			f_size = skb_frag_size(frag);
			f_room = PAGE_SIZE - frag->bv_offset - f_size;
			p = (char *)skb_frag_address(frag) + f_size;
			min_len = min(cur_len, f_room);
			skb_frag_size_add(frag, min_len);
			ss_skb_adjust_data_len(it->skb, min_len);
		} else {
			f_room = skb_tailroom(it->skb);
			min_len = min(cur_len, f_room);
			p = skb_put(it->skb, min_len);
		}

		memcpy_fast(p, c->data + off, min_len);

		if (cur_len >= f_room) {
			/*
			 * If the amount of skb frags is exhausted, allocate new
			 * skb on next iteration (if it will be).
			 */
			if (MAX_SKB_FRAGS <= it->frag + 1) {
				it->skb = NULL;
				it->frag = -1;
			}
			else if (cur_len != f_room || c + 1 < end) {
				struct page *page = alloc_page(GFP_ATOMIC);
				if (!page)
					return -ENOMEM;
				++it->frag;
				skb_fill_page_desc(it->skb, it->frag, page,
						   0, 0);
				T_DBG3("message expanded by new frag %u,"
				       " page=[%p], skb=[%p]\n",
				       skb_shinfo(it->skb)->nr_frags,
				       page_address(page), it->skb);
			}

			if (cur_len != f_room) {
				off += min_len;
				goto this_chunk;
			}
		}
	}

	return 0;
}

static int
tfw_http_msg_alloc_from_pool(TfwHttpTransIter *mit, TfwPool* pool, size_t size)
{
	int r;
	bool np;
	char* addr;
	TfwMsgIter *it = &mit->iter;
	struct sk_buff *skb = it->skb;
	struct skb_shared_info *si = skb_shinfo(skb);

	addr = tfw_pool_alloc_not_align_np(pool, size, &np);
	if (!addr)
		return -ENOMEM;

	if (np || it->frag == -1) {
		r = ss_skb_add_frag(it->skb_head, skb, addr, ++it->frag, size);
		if (unlikely(r))
			return r;
	} else {
		skb_frag_size_add(&si->frags[it->frag], size);
	}

	ss_skb_adjust_data_len(skb, size);
	mit->curr_ptr = addr;

	return 0;
}

/**
 * Add first paged fragment using TfwPool and reserve room for frame header.
 *
 * This function must be used as start point of message transformation. After
 * calling this you must use @pool only for allocating paged fragments during
 * message trasformation to prevent splitting continuous memory. If we
 * allocate TfwStr in the middle of encoding process, we got a gap between
 * data, which will split the paged fragment.
 */
int
tfw_http_msg_setup_transform_pool(TfwHttpTransIter *mit, TfwPool* pool)
{
	int r;
	char* addr;
	bool np;
	TfwMsgIter *it = &mit->iter;
	unsigned int room = TFW_POOL_CHUNK_ROOM(pool);

	BUG_ON(room < 0);
	BUG_ON(mit->iter.frag > 0);

	/* Alloc a full page if room smaller than MIN_FRAG_SIZE. */
	if (room < MIN_HDR_FRAG_SIZE)
		addr = __tfw_pool_alloc_page(pool, FRAME_HEADER_SIZE, false);
	else
		addr = tfw_pool_alloc_not_align_np(pool, FRAME_HEADER_SIZE,
						   &np);

	if (unlikely(!addr))
		return -ENOMEM;

	r = ss_skb_add_frag(it->skb_head, it->skb, addr, ++it->frag,
			    FRAME_HEADER_SIZE);
	if (unlikely(r))
		return r;

	ss_skb_adjust_data_len(mit->iter.skb, FRAME_HEADER_SIZE);
	mit->frame_head = addr;
	mit->curr_ptr = addr + FRAME_HEADER_SIZE;

	return 0;
}

/*
 * Move body to @nskb if body located in current skb.
 */
static inline int
__tfw_http_msg_move_body(TfwHttpResp *resp, struct sk_buff *nskb)
{
	TfwMsgIter *it = &resp->mit.iter;
	struct sk_buff **body;
	int r, frag;
	char *p;

	if (test_bit(TFW_HTTP_B_CHUNKED, resp->flags)) {
		p = resp->body_start_data;
		body = &resp->body_start_skb;
	} else {
		p = TFW_STR_CHUNK(&resp->body, 0)->data;
		body = &resp->body.skb;
	}

	if (*body != it->skb)
		return 0;

	if ((r = ss_skb_find_frag_by_offset(*body, p, &frag)))
		return r;

	/* Move body to the next skb. */
	ss_skb_move_frags(it->skb, nskb, frag,
			  skb_shinfo(it->skb)->nr_frags - frag);
	*body = nskb;

	return 0;
}

/*
 * Move linear data to paged fragment before inserting data into skb.
 * We must do it, because we want to insert new data "before" linear.
 * For instance: We want to insert headers. Linear data contains part
 * of the body, if we insert headers without moving linear part,
 * headers will be inserted after the body or between the body chunks.
 */
int
tfw_http_msg_linear_transform(TfwMsgIter *it)
{
	/*
	 * There is no sense to move linear part if next skb has linear
	 * part as well and current skb has max frags.
	 */
	if (skb_shinfo(it->skb)->nr_frags == MAX_SKB_FRAGS
	    && skb_headlen(it->skb->next))
	{
		struct sk_buff *nskb = ss_skb_alloc(0);

		if (!nskb)
			return -ENOMEM;

		skb_shinfo(nskb)->tx_flags = skb_shinfo(it->skb)->tx_flags;
		ss_skb_insert_before(&it->skb_head, it->skb, nskb);
		it->skb = nskb;
		it->frag = -1;

		return 0;
	} else {
		return ss_skb_linear_transform(it->skb_head, it->skb,
					       it->skb->data);
	}
}

/*
 * Expand message by @str increasing size of current paged fragment or add
 * new paged fragment using @pool if room in current pool's chunk is not enough.
 * This function is called only for adding new response headers. If skb lenght
 * limit is reached, this function moves body fragments to the new skb and
 * update pointer to the body skb.
 */
static int
__tfw_http_msg_expand_from_pool(TfwHttpResp *resp, const TfwStr *str,
				void cpy(void *dest, const void *src, size_t n))
{
	const TfwStr *c, *end;
	unsigned int room, skb_room, n_copy, rlen, off;
	int r;
	TfwHttpTransIter *mit = &resp->mit;
	TfwMsgIter *it = &mit->iter;
	TfwPool* pool = resp->pool;

	BUG_ON(it->skb->len > SS_SKB_MAX_DATA_LEN);

	if (skb_headlen(it->skb)) {
		if (unlikely((r = tfw_http_msg_linear_transform(it))))
			return r;
	}

	TFW_STR_FOR_EACH_CHUNK(c, str, end) {
		rlen = c->len;

		while (rlen) {
			unsigned char nr_frags;

			room = TFW_POOL_CHUNK_ROOM(pool);
			BUG_ON(room < 0);

			/*
			 * Use available room in current pool chunk.
			 * If pool chunk is exhausted new page will be allocated.
			 */
			n_copy = room == 0 ? rlen : min(room, rlen);
			off = c->len - rlen;
			skb_room = SS_SKB_MAX_DATA_LEN - it->skb->len;
			nr_frags = skb_shinfo(it->skb)->nr_frags;

			if (unlikely(skb_room == 0 || nr_frags == MAX_SKB_FRAGS))
			{
				struct sk_buff *nskb = ss_skb_alloc(0);

				if (!nskb)
					return -ENOMEM;

				if (resp->body.len > 0) {
					r = __tfw_http_msg_move_body(resp,
								     nskb);
					if (unlikely(r)) {
						T_WARN("Error during moving body");
						return r;
					}
				}

				skb_shinfo(nskb)->tx_flags =
					skb_shinfo(it->skb)->tx_flags;
				ss_skb_insert_after(it->skb, nskb);
				/*
				 * If body is located in the zero fragment and
				 * takes all SS_SKB_MAX_DATA_LEN bytes, we move
				 * it to the next skb and continue use current
				 * skb.
				 */
				if (likely(nskb->len < SS_SKB_MAX_DATA_LEN))
					it->skb = nskb;

				it->frag = -1;
				skb_room = SS_SKB_MAX_DATA_LEN - it->skb->len;
			}

			n_copy = min(n_copy, skb_room);

			r = tfw_http_msg_alloc_from_pool(mit, pool, n_copy);
			if (unlikely(r))
				return r;

			cpy(mit->curr_ptr, c->data + off, n_copy);
			rlen -= n_copy;
			mit->acc_len += n_copy;

			T_DBG3("%s: acc_len=%lu, n_copy=%u, mit->curr_ptr=%pK",
			       __func__, mit->acc_len,
			       n_copy, mit->curr_ptr);
		}
	}

	return 0;
}

int
tfw_http_msg_expand_from_pool(TfwHttpResp *resp, const TfwStr *str)
{
	return __tfw_http_msg_expand_from_pool(resp, str, memcpy_fast);
}

int
tfw_http_msg_expand_from_pool_lc(TfwHttpResp *resp, const TfwStr *str)
{
	return __tfw_http_msg_expand_from_pool(resp, str, tfw_cstrtolower);
}

static inline void
__tfw_h2_msg_move_frags(struct sk_buff *skb, int frag_idx,
			TfwHttpRespCleanup *cleanup)
{
	int i, len;
	struct page *page;
	struct skb_shared_info *si = skb_shinfo(skb);

	for (i = 0, len = 0; i < frag_idx; i++) {
		page = skb_frag_page(&si->frags[i]);
		cleanup->pages[i] = compound_head(page);
		cleanup->pages_sz++;
		len += skb_frag_size(&si->frags[i]);
	}

	si->nr_frags -= frag_idx;
	ss_skb_adjust_data_len(skb, -len);
	memmove(&si->frags, &si->frags[frag_idx],
		(si->nr_frags) * sizeof(skb_frag_t));
}

static inline void
__tfw_h2_msg_rm_all_frags(struct sk_buff *skb, TfwHttpRespCleanup *cleanup)
{
	int i, len;
	struct page *page;
	struct skb_shared_info *si = skb_shinfo(skb);

	for (i = 0; i < si->nr_frags; i++) {
		page = skb_frag_page(&si->frags[i]);
		cleanup->pages[i] = compound_head(page);
	}

	len = skb->data_len;
	cleanup->pages_sz = si->nr_frags;
	si->nr_frags = 0;
	ss_skb_adjust_data_len(skb, -len);
}

static inline void
__tfw_h2_msg_shrink_frag(struct sk_buff *skb, int frag_idx, const char *nbegin)
{
	skb_frag_t *frag = &skb_shinfo(skb)->frags[frag_idx];
	const int len = nbegin - (char*)skb_frag_address(frag);

	/* Add offset and decrease fragment's size */
	skb_frag_off_add(frag, len);
	skb_frag_size_sub(frag, len);
	ss_skb_adjust_data_len(skb, -len);
}

/*
 * Delete SKBs and paged fragments related to @resp that contains response
 * headers. SKBs and fragments will be "unlinked" and placed to @cleanup.
 * At this point we can't free SKBs, because data that they contain used
 * as source for message trasformation.
 */
int
tfw_h2_msg_cutoff_headers(TfwHttpResp *resp, TfwHttpRespCleanup* cleanup)
{
	int i, ret;
	char *begin, *end;
	TfwMsgIter *it = &resp->mit.iter;
	char* body = TFW_STR_CHUNK(&resp->body, 0)->data;
	TfwStr *crlf = TFW_STR_LAST(&resp->crlf);
	char *off = body ? body : crlf->data + (crlf->len - 1);

	do {
		struct sk_buff *skb;
		struct skb_shared_info *si = skb_shinfo(it->skb);

		if (skb_headlen(it->skb)) {
			begin = it->skb->data;
			end = begin + skb_headlen(it->skb);

			if (ss_skb_is_within_fragment(begin, off, end)) {
				it->frag = -1;
				/* We would end up here if the start of the body or
				 * the end of CRLF lies within the linear data area
				 * of the current @it->skb
				 */
				ret = ss_skb_linear_transform(it->skb_head,
							      it->skb, body);
				if (unlikely(ret))
					return ret;
				break;
			} else {
				ss_skb_put(it->skb, -skb_headlen(it->skb));
				it->skb->tail_lock = 1;
			}
		}

		for (i = 0; i < si->nr_frags; i++) {
			skb_frag_t *f = &si->frags[i];

			begin = skb_frag_address(f);
			end = begin + skb_frag_size(f);

			if (!ss_skb_is_within_fragment(begin, off, end))
				continue;

			/*
			 * If response doesn't have body simply remove all
			 * fragments from skb where LF is located.
			 */
			if (!body) {
				__tfw_h2_msg_rm_all_frags(it->skb, cleanup);
				goto end;
			} else if (off != begin) {
				/*
				 * Fragment contains headers and body.
				 * Set beginning of frag as beginning of body.
				 */
				__tfw_h2_msg_shrink_frag(it->skb, i, off);
			}

			/*
			 * If body not in zero fragment save previous
			 * fragments for later cleanup and remove them
			 * from skb.
			 */
			if (i >= 1)
				__tfw_h2_msg_move_frags(it->skb, i, cleanup);

			goto end;
		}

		skb = it->skb;
		it->skb = it->skb->next;
		ss_skb_unlink(&it->skb_head, skb);
		ss_skb_queue_tail(&cleanup->skb_head, skb);
	} while (it->skb != NULL);

end:
	/* Pointer to data or CRLF not found in skbs. */
	BUG_ON(!it->skb_head || !it->skb);

	it->skb_head = it->skb;
	resp->msg.skb_head = it->skb;

	/* Start from zero fragment */
	it->frag = -1;

	return 0;
}

/**
 * Insert data from string @data to message at offset defined by message
 * iterator @it and @off. This function doesn't maintain message structure.
 * After insertion message iterator and @data will point at the start of
 * inserted data fragment.
 */
int
tfw_http_msg_insert(TfwMsgIter *it, char **off, const TfwStr *data)
{
	int r;
	TfwStr dst = {};

	if ((r = ss_skb_get_room_w_frag(it->skb_head, it->skb, *off, data->len,
					&dst, &it->frag)))
	{
		return r;
	}

	*off = dst.data;
	it->skb = dst.skb;

	return tfw_strcpy(&dst, data);
}<|MERGE_RESOLUTION|>--- conflicted
+++ resolved
@@ -545,15 +545,6 @@
 	       hdr_start, *hdr_start, hdr->skb);
 }
 
-<<<<<<< HEAD
-=======
-#define CALC_JA5H_SUMM(req, hash)		\
-do {						\
-	req->ja5h.summ *= 11;			\
-	req->ja5h.summ += hash;			\
-} while (0)
-
->>>>>>> 34b5391d
 static void
 tfw_http_req_calc_ja5h_summ_for_raw_hdr(TfwHttpReq *req, TfwStr *hdr)
 {
@@ -561,21 +552,10 @@
 	size_t len = 0;
 	unsigned int summ = 0;
 
-<<<<<<< HEAD
 #define TFW_CHAR4_INT(data)	*((u32 *)(data))
 #define TFW_CHAR3_INT(data)	((data[2] << 16) | *((u16 *)(data)))
 #define TFW_CHAR2_INT(data)	*((u16 *)(data))
 #define TFW_CHAR_INT(data)	(data[0])
-=======
-#define TFW_CHAR4_INT(data)						\
-	((data[3] << 24) | (data[2] << 16) | (data[1] << 8) | data[0])
-#define TFW_CHAR3_INT(data)						\
-	((data[2] << 16) | (data[1] << 8) | data[0])
-#define TFW_CHAR2_INT(data)						\
-	((data[1] << 8) | data[0])
-#define TFW_CHAR_INT(data)						\
-	(data[0])
->>>>>>> 34b5391d
 #define	HDR_LEN_MAX	4
 
 	TFW_STR_FOR_EACH_DUP(dup, hdr, dup_end) {
@@ -611,11 +591,7 @@
 	}
 
 out:
-<<<<<<< HEAD
 	COMPUTE_JA5_ACCHASH(req->ja5h.summ, summ);
-=======
-	CALC_JA5H_SUMM(req, summ);
->>>>>>> 34b5391d
 
 #undef HDR_LEN_MAX
 #undef TFW_CHAR_INT
@@ -747,16 +723,10 @@
 
 		req->header_list_sz += h->len + TFW_HTTP_MSG_HDR_OVERHEAD(hm);
 		req->headers_cnt++;
-<<<<<<< HEAD
 		HTTP_JA5H_REQ_CALC_NUM(req, headers, TFW_HTTP_JA5H_HEADERS_MAX,
 				       1);
 		if (likely(id < TFW_HTTP_HDR_RAW))
 			COMPUTE_JA5_ACCHASH(req->ja5h.summ, id);
-=======
-		HTTP_JA5H_CALC_NUM(req, headers, TFW_HTTP_JA5H_HEADERS_MAX);
-		if (likely(id < TFW_HTTP_HDR_RAW))
-			CALC_JA5H_SUMM(req, id);
->>>>>>> 34b5391d
 		else
 			tfw_http_req_calc_ja5h_summ_for_raw_hdr(req, h);
 	}
