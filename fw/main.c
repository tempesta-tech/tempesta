/**
 *		Tempesta FW
 *
 * Copyright (C) 2014 NatSys Lab. (info@natsys-lab.com).
 * Copyright (C) 2015-2023 Tempesta Technologies, Inc.
 *
 * This program is free software; you can redistribute it and/or modify it
 * under the terms of the GNU General Public License as published by
 * the Free Software Foundation; either version 2 of the License,
 * or (at your option) any later version.
 *
 * This program is distributed in the hope that it will be useful, but WITHOUT
 * ANY WARRANTY; without even the implied warranty of MERCHANTABILITY or
 * FITNESS FOR A PARTICULAR PURPOSE.
 * See the GNU General Public License for more details.
 *
 * You should have received a copy of the GNU General Public License along with
 * this program; if not, write to the Free Software Foundation, Inc., 59
 * Temple Place - Suite 330, Boston, MA 02111-1307, USA.
 */
#include <linux/types.h> /* must be the first */
#include <asm/fpu/api.h>
#include <linux/kernel.h>
#include <linux/module.h>
#include <linux/string.h>
#include <net/net_namespace.h> /* for sysctl */

#include "tempesta_fw.h"
#include "cfg.h"
#include "client.h"
#include "log.h"
#include "server.h"
#include "str.h"
#include "sync_socket.h"
#include "lib/fsm.h"

MODULE_AUTHOR(TFW_AUTHOR);
MODULE_DESCRIPTION(TFW_NAME);
MODULE_VERSION(TFW_VERSION);
MODULE_LICENSE("GPL");

#define T_SYSCTL_STBUF_LEN		32UL

typedef void (*exit_fn)(void);
exit_fn exit_hooks[32];
size_t  exit_hooks_n;

DEFINE_MUTEX(tfw_sysctl_mtx);
static bool tfw_started = false;
static bool tfw_reconfig = false;
static int tfw_ss_users = 0;

/*
 * The global list of all registered modules
 * (consists of TfwMod{} objects).
 */
static LIST_HEAD(tfw_mods);
static DEFINE_RWLOCK(tfw_mods_lock);

/**
 * Return true if Tempesta is reconfiguring, and false otherwise.
 */
bool
tfw_runstate_is_reconfig(void)
{
	return READ_ONCE(tfw_reconfig);
}

/**
 * Return true if Tempesta is started, and false otherwise.
 */
bool
tfw_runstate_is_started(void)
{
	return READ_ONCE(tfw_started);
}

/**
 * Add @mod to the global list of registered modules.
 *
 * After the registration the module will start receiving
 * start/stop/setup/cleanup events and configuration updates.
 */
void
tfw_mod_register(TfwMod *mod)
{
	BUG_ON(!mod || !mod->name);
	T_DBG2("%s: %s\n", __func__, mod->name);

	write_lock(&tfw_mods_lock);
	INIT_LIST_HEAD(&mod->list);
	list_add_tail(&mod->list, &tfw_mods);
	write_unlock(&tfw_mods_lock);
}

/**
 * Remove the @mod from the global list.
 */
void
tfw_mod_unregister(TfwMod *mod)
{
	BUG_ON(!mod || !mod->name);
	T_DBG2("%s: %s\n", __func__, mod->name);

	write_lock(&tfw_mods_lock);
	list_del(&mod->list);
	write_unlock(&tfw_mods_lock);
}

TfwMod *
tfw_mod_find(const char *name)
{
	TfwMod *mod;

	read_lock(&tfw_mods_lock);
	list_for_each_entry(mod, &tfw_mods, list) {
		if (!name || !strcasecmp(name, mod->name)) {
			read_unlock(&tfw_mods_lock);
			return mod;
		}
	}
	read_unlock(&tfw_mods_lock);

	return NULL;
}

static void
tfw_cleanup(void)
{
	tfw_cfg_cleanup(&tfw_mods);

	if (!tfw_runstate_is_reconfig())
		tfw_sg_wait_release();
	T_DBG("New configuration is cleaned.\n");
}

static void
tfw_mods_stop(void)
{
	TfwMod *mod;
	bool ss_synced = false;

	ss_stop();

	T_DBG("Stopping all modules...\n");
	MOD_FOR_EACH_REVERSE(mod, &tfw_mods) {
		T_DBG2("mod_stop(): %s\n", mod->name);
		if (!mod->stop || !mod->started)
			continue;

		mod->stop();
		mod->started = 0;

		tfw_ss_users -= mod->sock_user;
		if (ss_synced || tfw_ss_users)
			continue;
		/*
		 * Wait until all network activity is stopped before data in
		 * modules can be cleaned up safely. We must do this between
		 * stopping modules using synchronous sockets and modules
		 * providing data structures for the first modules.
		 * In particular, we need to stop all networking activity after
		 * stopping sock_clnt and during the synchronization period the
		 * client database must provide valid references to stored
		 * clients.
		 */
		if (!ss_synchronize()) {
			tfw_cli_abort_all();
			/* Check that all the connections are terminated now. */
			WARN_ON(!ss_synchronize());
		}
		ss_synced = true;
	}
	BUG_ON(tfw_ss_users);

	T_LOG("modules are stopped\n");
}

static void
tfw_stop(void)
{
	tfw_mods_stop();
	tfw_cleanup();
}

static int
tfw_mods_cfgstart(void)
{
	int ret;
	TfwMod *mod;

	T_DBG2("Prepare the configuration processing...\n");
	MOD_FOR_EACH(mod, &tfw_mods) {
		if (!mod->cfgstart)
			continue;
		T_DBG2("mod_cfgstart(): %s\n", mod->name);
		if ((ret = mod->cfgstart())) {
			T_ERR_NL("Unable to prepare for the configuration "
				 "of module '%s': %d\n", mod->name, ret);
			return ret;
		}
	}
	T_DBG("Preparing for the configuration processing.\n");

	return 0;
}

static int
tfw_mods_start(void)
{
	int ret;
	TfwMod *mod;

	T_DBG2("starting modules...\n");
	MOD_FOR_EACH(mod, &tfw_mods) {
		BUG_ON(mod->sock_user && (!mod->start || !mod->stop));

		if (!mod->start)
			continue;
		T_DBG2("mod_start(): %s\n", mod->name);
		if ((ret = mod->start())) {
			T_ERR_NL("Unable to start module '%s': %d\n",
				 mod->name, ret);
			return ret;
		}
		mod->started = 1;

		if (!tfw_runstate_is_reconfig())
			tfw_ss_users += mod->sock_user;
	}
	T_DBG("modules are started\n");

	return 0;
}

static int
tfw_mods_cfgend(void)
{
	int ret;
	TfwMod *mod;

	T_DBG2("Completing the configuration processing...\n");
	MOD_FOR_EACH(mod, &tfw_mods) {
		if (!mod->cfgend)
			continue;
		T_DBG2("mod_cfgend(): %s\n", mod->name);
		if ((ret = mod->cfgend())) {
			T_ERR_NL("Unable to complete the configuration "
				 "of module '%s': %d\n", mod->name, ret);
			return ret;
		}
	}
	T_LOG("Configuration processing is completed.\n");

	return 0;
}

static int
tfw_start(void)
{
	int ret;

	ss_start();
	if ((ret = tfw_mods_cfgstart()))
		goto cleanup;
	if ((ret = tfw_cfg_parse(&tfw_mods)))
		goto cleanup;
	if ((ret = tfw_mods_cfgend()))
		goto cleanup;
	if ((ret = tfw_mods_start()))
		goto stop_mods;
	tfw_cfg_conclude(&tfw_mods);
	WRITE_ONCE(tfw_started, true);

	T_LOG_NL("Tempesta FW is ready\n");

	return 0;
stop_mods:
	/*
	 * Live reconfiguration successfully parsed but failed just in the
	 * middle of replacing the old configuration. This cannot be fixed
	 * and Tempesta must be fully stopped and cleared.
	 */
	WRITE_ONCE(tfw_reconfig, false);
	tfw_mods_stop();
	WRITE_ONCE(tfw_started, false);
cleanup:
	T_WARN_NL("Configuration parsing has failed. Clean up...\n");
	tfw_cleanup();
	return ret;
}

/**
 * Process command received from sysctl as string (either "start" or "stop").
 * Do corresponding actions, but only if the state is changed.
 */
static int
tfw_ctlfn_state_change(const char *new_state)
{
	T_DBG2("got state via sysctl: %s\n", new_state);

	if (!strcasecmp("start", new_state)) {
		int r;

		if (READ_ONCE(tfw_started)) {
			WRITE_ONCE(tfw_reconfig, true);
			T_LOG("Live reconfiguration of Tempesta.\n");
		}

		r = tfw_start();
		WRITE_ONCE(tfw_reconfig, false);

		return r;
	}

	if (!strcasecmp("stop", new_state)) {
		if (!READ_ONCE(tfw_started)) {
			T_WARN_NL("Trying to stop an inactive system\n");
			return -EINVAL;
		}

		tfw_stop();
		WRITE_ONCE(tfw_started, false);

		return 0;
	}

	T_ERR_NL("invalid state: '%s'. Should be either 'start' or 'stop'\n",
		 new_state);

	return -EINVAL;
}

/**
 * Syctl handler for tempesta.state read/write operations.
 */
static int
tfw_ctlfn_state_io(struct ctl_table *ctl, int is_write,
		   void *user_buf, size_t *lenp, loff_t *ppos)
{
	int r = 0;
	static char new_state_buf[T_SYSCTL_STBUF_LEN];
	struct ctl_table tmp = *ctl;

	mutex_lock(&tfw_sysctl_mtx);

	if (is_write) {
		char buf[T_SYSCTL_STBUF_LEN];
		tmp.data = buf;
		if ((r = proc_dostring(&tmp, is_write, user_buf, lenp, ppos)))
			goto out;

		r = tfw_ctlfn_state_change(buf);
		strscpy(new_state_buf,
			tfw_runstate_is_started() ? "start" : "stop",
			T_SYSCTL_STBUF_LEN);
	} else {
		tmp.data = new_state_buf;
		r = proc_dostring(&tmp, is_write, user_buf, lenp, ppos);
	}
out:
	mutex_unlock(&tfw_sysctl_mtx);
	return r;
}

<<<<<<< HEAD
#ifdef DBG_ERRINJ

static int
tfw_cntl_errinj_change(char *errinj)
{
	int r;
	char *name, *val;
	struct errinj *inj;

	if ((r = errinj_split_name_val(errinj, &name, &val)))
		return r;

	inj = errinj_by_name(name);
	if (!inj)
		return -EINVAL;

	return str_to_errinj(inj, val);
}

static int
tfw_ctlfn_errinj_io(struct ctl_table *ctl, int is_write,
		    void *user_buf, size_t *lenp, loff_t *ppos)
{
	int r = 0;
	static char errinj_buf[T_SYSCTL_ERRINJ_STBUF_LEN];
	char buf[T_SYSCTL_ERRINJ_STBUF_LEN];
	struct ctl_table tmp = *ctl;
	tmp.data = buf;

	mutex_lock(&tfw_sysctl_mtx);

	if (is_write) {
		if ((r = proc_dostring(&tmp, is_write, user_buf, lenp, ppos)))
			goto out;

		if ((r = tfw_cntl_errinj_change(buf)))
			goto out;

		strscpy(errinj_buf, buf, T_SYSCTL_ERRINJ_STBUF_LEN);
	} else {
		struct errinj *inj;

		inj = errinj_by_name(errinj_buf);
		if (inj) {
			errinj_to_str(inj, buf, sizeof(buf));
		} else {
			strscpy(buf, "NONE", sizeof(buf));
		}

		r = proc_dostring(&tmp, is_write, user_buf, lenp, ppos);
	}

out:
	mutex_unlock(&tfw_sysctl_mtx);
	return r;
}
#endif

=======
>>>>>>> 27bab668
/**
 * Wait until all objects of some specific type @obj_name are
 * destructed. The count of objects is specified in atomic @counter.
 * The maximum time to wait is @delay seconds. The function is called
 * after ss_synchronize(), after configuration cleanup: there shouldn't
 * be any active connections, but this is still possible.
 */
void
tfw_objects_wait_release(const atomic64_t *counter, int delay,
			 const char *obj_name)
{
	unsigned long tend = jiffies + HZ * delay;
	long last_n = atomic64_read(counter), curr_n;

	might_sleep();
	/*
	 * Wait in a cycle until all objects will be destroyed.
	 */
	while ((curr_n = atomic64_read(counter))) {
		schedule();
		if (time_is_after_jiffies(tend))
			continue;
		if (curr_n < 0) {
			T_ERR_NL("Bug in %s reference counting!\n", obj_name);
			break;
		}
		else if (curr_n == last_n) {
			T_ERR_NL("Got stuck in releasing of %s objects! "
				 "%ld objects was not released.\n",
				 obj_name, curr_n);
			break;
		}
		T_WARN_NL("pending for %s callbacks to complete for %ds, "
			  "%ld objects was released, %ld still exist\n",
			  obj_name, delay, last_n - curr_n, curr_n);
		tend = jiffies + HZ * delay;
		last_n = curr_n;
	}
}

static struct ctl_table_header *tfw_sysctl_hdr;
static struct ctl_table tfw_sysctl_tbl[] = {
	{
		.procname	= "state",
		.maxlen		= T_SYSCTL_STBUF_LEN - 1,
		.mode		= 0644,
		.proc_handler	= tfw_ctlfn_state_io,
	},
	{}
};

#define DO_INIT(mod)						\
do {								\
	extern int tfw_##mod##_init(void);			\
	extern void tfw_##mod##_exit(void);			\
	BUG_ON(exit_hooks_n >= ARRAY_SIZE(exit_hooks));		\
	T_DBG("init: %s\n", #mod);				\
	r = tfw_##mod##_init();					\
	if (r) {						\
		T_ERR_NL("can't initialize Tempesta FW module: '%s' (%d)\n", \
			   #mod, r);				\
		goto err;					\
	}							\
	exit_hooks[exit_hooks_n++] = tfw_##mod##_exit;		\
} while (0)

static void
tfw_exit(void)
{
	int i;

	T_LOG_NL("exiting...\n");

	/* Let's put this under the same mutex as the sysctl callback
	 * to avoid concurrent shutdown calls */
	mutex_lock(&tfw_sysctl_mtx);
	if (READ_ONCE(tfw_started)) {
		T_WARN_NL("Tempesta FW is still running, shutting down...\n");
		tfw_stop();
		WRITE_ONCE(tfw_started, false);
	}
	mutex_unlock(&tfw_sysctl_mtx);

	/* Wait for outstanding RCU callbacks to complete. */
	rcu_barrier();

	for (i = exit_hooks_n - 1; i >= 0; --i)
		exit_hooks[i]();

	unregister_net_sysctl_table(tfw_sysctl_hdr);
}

static int __init
tfw_init(void)
{
	int r;

	T_LOG("Initializing Tempesta FW kernel module...\n");

#ifndef AVX2
	T_LOG("ATTENTION: TEMPESTA IS BUILT WITHOUT AVX2 SUPPORT, "
	      "PERFORMANCE IS DEGRADED.");
#endif

	tfw_sysctl_hdr = register_net_sysctl(&init_net, "net/tempesta",
					     tfw_sysctl_tbl);
	if (!tfw_sysctl_hdr) {
		T_ERR_NL("can't register sysctl table\n");
		return -1;
	}

	/* The order of initialization is highly important. */
	DO_INIT(pool);
	DO_INIT(cfg);
	DO_INIT(access_log);
	DO_INIT(apm);
	DO_INIT(vhost);

	/*
	 * Register in order TLS -> HTTP -> limits, for correct
	 * registration of FSM hooks.
	 */
	DO_INIT(tls);
	DO_INIT(http);
	DO_INIT(http_limits);
	DO_INIT(filter);
	DO_INIT(cache);
	DO_INIT(http_sess);
	DO_INIT(websocket);

	DO_INIT(sync_socket);
	DO_INIT(server);
	DO_INIT(client);
	DO_INIT(sock_srv);
	DO_INIT(sock_clnt);
	DO_INIT(procfs);
	DO_INIT(http_tbl);
	DO_INIT(sched_hash);
	DO_INIT(sched_ratio);

	return 0;
err:
	tfw_exit();
	return r;
}

module_init(tfw_init);
module_exit(tfw_exit);<|MERGE_RESOLUTION|>--- conflicted
+++ resolved
@@ -363,67 +363,6 @@
 	return r;
 }
 
-<<<<<<< HEAD
-#ifdef DBG_ERRINJ
-
-static int
-tfw_cntl_errinj_change(char *errinj)
-{
-	int r;
-	char *name, *val;
-	struct errinj *inj;
-
-	if ((r = errinj_split_name_val(errinj, &name, &val)))
-		return r;
-
-	inj = errinj_by_name(name);
-	if (!inj)
-		return -EINVAL;
-
-	return str_to_errinj(inj, val);
-}
-
-static int
-tfw_ctlfn_errinj_io(struct ctl_table *ctl, int is_write,
-		    void *user_buf, size_t *lenp, loff_t *ppos)
-{
-	int r = 0;
-	static char errinj_buf[T_SYSCTL_ERRINJ_STBUF_LEN];
-	char buf[T_SYSCTL_ERRINJ_STBUF_LEN];
-	struct ctl_table tmp = *ctl;
-	tmp.data = buf;
-
-	mutex_lock(&tfw_sysctl_mtx);
-
-	if (is_write) {
-		if ((r = proc_dostring(&tmp, is_write, user_buf, lenp, ppos)))
-			goto out;
-
-		if ((r = tfw_cntl_errinj_change(buf)))
-			goto out;
-
-		strscpy(errinj_buf, buf, T_SYSCTL_ERRINJ_STBUF_LEN);
-	} else {
-		struct errinj *inj;
-
-		inj = errinj_by_name(errinj_buf);
-		if (inj) {
-			errinj_to_str(inj, buf, sizeof(buf));
-		} else {
-			strscpy(buf, "NONE", sizeof(buf));
-		}
-
-		r = proc_dostring(&tmp, is_write, user_buf, lenp, ppos);
-	}
-
-out:
-	mutex_unlock(&tfw_sysctl_mtx);
-	return r;
-}
-#endif
-
-=======
->>>>>>> 27bab668
 /**
  * Wait until all objects of some specific type @obj_name are
  * destructed. The count of objects is specified in atomic @counter.
