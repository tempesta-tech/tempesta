/**
 *		Tempesta FW
 *
 * Copyright (C) 2014 NatSys Lab. (info@natsys-lab.com).
 * Copyright (C) 2015-2022 Tempesta Technologies, Inc.
 *
 * This program is free software; you can redistribute it and/or modify it
 * under the terms of the GNU General Public License as published by
 * the Free Software Foundation; either version 2 of the License,
 * or (at your option) any later version.
 *
 * This program is distributed in the hope that it will be useful, but WITHOUT
 * ANY WARRANTY; without even the implied warranty of MERCHANTABILITY or
 * FITNESS FOR A PARTICULAR PURPOSE.
 * See the GNU General Public License for more details.
 *
 * You should have received a copy of the GNU General Public License along with
 * this program; if not, write to the Free Software Foundation, Inc., 59
 * Temple Place - Suite 330, Boston, MA 02111-1307, USA.
 */
#include <linux/ctype.h>
#include <linux/kernel.h>

#undef DEBUG
#if DBG_HTTP_PARSER > 0
#define DEBUG DBG_HTTP_PARSER
#endif

#include "gfsm.h"
#include "http_msg.h"
#include "htype.h"
#include "http_sess.h"
#include "hpack.h"
#include "lib/str.h"

/*
 * ------------------------------------------------------------------------
 *	Common HTTP parsing routines
 * ------------------------------------------------------------------------
 */
/**
 * The following __data_{} macros help to reduce the amount of direct
 * @data/@len manipulations.
 */
#define __data_off(pos)			(size_t)((pos) - data)
#define __data_processed(pos)		__data_off(pos)
#define __data_remain(pos)		(len - __data_off(pos))
#define __data_available(pos, num)	(num <= __data_remain(pos))

/**
 * The following set of macros is for use in generic field processing.
 * @__msg_field_open macro is used for field opening, @__msg_field_fixup
 * is used for updating, and @__msg_field_finish is used when the field
 * is finished. The latter means that the TfwStr{} flag TFW_STR_COMPLETE
 * must be raised. The behavior of macros with @_pos suffixes differ from
 * the ones specified above in the sense that they fixate the field chunk
 * with respect to an explicitly defined pointer (instead of only relative
 * start of the data).
 */
#define __msg_field_open(field, pos)					\
	tfw_http_msg_set_str_data(msg, field, pos)

#define __msg_field_fixup(field, pos)					\
do {									\
	if (unlikely(tfw_http_msg_add_str_data(msg, field, data,	\
					       __data_off(pos))))	\
		return CSTR_NEQ;					\
} while (0)

#define __msg_field_finish(field, pos)					\
do {									\
	__msg_field_fixup(field, pos);					\
	(field)->flags |= TFW_STR_COMPLETE;				\
} while (0)

#define __msg_field_fixup_pos(field, data, len)				\
do {									\
	if (unlikely(tfw_http_msg_add_str_data(msg, field, data, len)))	\
		return CSTR_NEQ;					\
} while (0)

#define __msg_field_finish_pos(field, data, len)			\
do {									\
	__msg_field_fixup_pos(field, data, len);			\
	(field)->flags |= TFW_STR_COMPLETE;				\
} while (0)

#define __msg_field_chunk_flags(field, flag)				\
do {									\
	T_DBG3("parser: add chunk flags: %u\n", flag);			\
	TFW_STR_CURR(field)->flags |= flag;				\
} while (0)

#define __msg_chunk_flags(flag)						\
	__msg_field_chunk_flags(&msg->stream->parser.hdr, flag)

/*
 * The macro is frequently used for headers opened by tfw_http_msg_hdr_open().
 * It sets the header's TfwStr->data to the current chunk pointer,
 * but leaves TfwStr->len = 0. This TfwStr->data value is used latter when
 * the parser will be reading "n" bytes of data using a pointer variable "p".
 * The underlying __tfw_http_msg_add_str_data() detects TfwStr->len == 0 and
 * sets the current TfwStr's length to p + n - TfwStr->data i.e. the final
 * string will effectively point to the original chunk's start and will contain
 * every parsed byte counting from the chunk's start.
*/
#define __msg_hdr_chunk_fixup(data, len)				\
do {									\
	if (unlikely(tfw_http_msg_add_str_data(msg,			\
			&msg->stream->parser.hdr, data, len)))		\
		return CSTR_NEQ;					\
} while (0)

#define __msg_hdr_set_hpack_index(idx)					\
	parser->hdr.hpack_idx = idx;

/**
 * GCC still does a poor work on memory reusage of automatic local
 * variables in nested blocks, so we declare all required temporal variables
 * used in the defines below here to reduce stack frame usage.
 * Since the variables are global now, be careful with them.
 *
 * objtool understands jump table, but our direct jumps are still opaque for it,
 * so use compiler barrier to avoid stack manipulations after jumps.
 *
 * @parser - stores FSM state across multiple chunk processing.
 * @p      - current parser's position within the current @data chunk.
 * @c      - current character at @p. Should preferably be assigned by
 *           __FSM_STATE label.
 * @__fsm_n and
 * @__fsm_sz - mostly just two local integer values of different
 *           types. Usually one of them is used to store __data_remaining(p),
 *           and the other one is a return value indicating actually parsed
 *           character count.
 * @chunk  - one of FSM states used by __try_str() and derrivatives
 *           (TRY_STR_LAMBDA_fixup(), TRY_STR(), etc) to match a multi-character
 *           string. Initialized by TRY_STR_INIT() before the matching.
 */
#define __FSM_DECLARE_VARS(ptr)						\
	TfwHttpMsg	*msg = (TfwHttpMsg *)(ptr);			\
	TfwHttpParser	*parser = &msg->stream->parser;			\
	unsigned char	*p = data;					\
	unsigned char	c = *p;						\
	int		__maybe_unused __fsm_n;				\
	size_t		__maybe_unused __fsm_sz;			\
	TfwStr		__maybe_unused *chunk = &parser->_tmp_chunk;	\
	barrier();

/**
 * The function prints the problem place of an HTTP message whenever there
 * is not enough functionality in our parser or there is an attack.
 * We need to give more context about the case, so we print the data with
 * 8 bytes (at most) backward offset and 48 bytes (at most) length.
 * The standard format printing deals with non-printable characters, so it's
 * safe to print the attack payload as is.
 */
#define TFW_PARSER_BLOCK(st)						\
do {									\
	register unsigned int __p_o = min_t(unsigned int, 8, p - data);	\
	register unsigned int __p_n = min_t(unsigned int, 48,		\
					    data + len + __p_o - p);	\
	T_WARN("Parser error: state=" #st " input(-%d)=%#x('%.*s')"	\
	       " data_len=%lu off=%lu\n",				\
	       __p_o, (char)c, __p_n, p - __p_o, len, p - data);	\
	return TFW_BLOCK;						\
} while (0)

#define __FSM_START(s)							\
T_DBG3("enter FSM at state %pK\n", s);					\
if (unlikely(s))							\
	goto *s; /* Fall through to the first state otherwise. */

#define __FSM_START_ALT(s)						\
T_DBG3("enter FSM at state %pK\n", s);					\
if (s == __I_EoL)							\
	goto I_EoL;							\
if (s)									\
	goto *s; /* Fall through to the first state otherwise. */

#define __FSM_STATE(st, ...)						\
barrier();								\
st: __attribute__((unused, __VA_ARGS__))				\
	c = *p;								\
	T_DBG3("parser at " #st ": c=%#x(%c), p_off=%ld\n",		\
		 c, isprint(c) ? c : '.', p - data);

#define __FSM_EXIT(ret)							\
do {									\
	r = ret;							\
	goto done;							\
} while (0)

#define FSM_EXIT(ret)							\
do {									\
	p += 1; /* eat current character */				\
	__FSM_EXIT(ret);						\
} while (0)

#define __FSM_FINISH(m)							\
done:									\
	if (r == TFW_PASS)						\
		__set_bit(TFW_HTTP_B_FULLY_PARSED, msg->flags);		\
	/* Remaining number of bytes to process in the data chunk. */	\
	*parsed = __data_off(p);

#define __FSM_MOVE_nofixup_n(to, n)					\
do {									\
	p += n;								\
	if (unlikely(__data_off(p) >= len)) {				\
		parser->state = &&to; /* start from state @to next time */\
		__FSM_EXIT(TFW_POSTPONE);				\
	}								\
	goto to;							\
} while (0)

#define __FSM_MOVE_nf(to, n, field)					\
do {									\
	p += n;								\
	if (unlikely(__data_off(p) >= len)) {				\
		parser->state = &&to; /* start from state @to next time */\
		/* Close currently parsed field chunk. */		\
		BUG_ON(!(field)->data);					\
		__msg_field_fixup(field, data + len);			\
		__FSM_EXIT(TFW_POSTPONE);				\
	}								\
	goto to;							\
} while (0)

#define __FSM_MOVE_nofixup(to)		__FSM_MOVE_nofixup_n(to, 1)
#define __FSM_MOVE_n(to, n)						\
	__FSM_MOVE_nf(to, n, &msg->stream->parser.hdr)
#define __FSM_MOVE_f(to, field)		__FSM_MOVE_nf(to, 1, field)
#define __FSM_MOVE(to)							\
	__FSM_MOVE_nf(to, 1, &msg->stream->parser.hdr)
/* The same as __FSM_MOVE_n(), but exactly for jumps w/o data moving. */
#define __FSM_JMP(to)			do { goto to; } while (0)

#define __FSM_MATCH_MOVE_fixup_pos(alphabet, to, field, flag, fixup_pos) \
do {									\
	__fsm_n = __data_remain(p);					\
	__fsm_sz = tfw_match_##alphabet(p, __fsm_n);			\
	if (unlikely(__fsm_sz == __fsm_n)) {				\
		/* Continue field processing on next skb. */		\
		BUG_ON(!(field)->data);					\
		if (fixup_pos)						\
			__msg_field_fixup_pos(field, p, __fsm_sz);	\
		else							\
			__msg_field_fixup(field, data + len);		\
		__msg_field_chunk_flags(field, flag);			\
		parser->state = &&to;					\
		p += __fsm_sz;						\
		__FSM_EXIT(TFW_POSTPONE);				\
	}								\
} while (0)

/* Fixups p + __fsm_sz on chunk exhaustion */
#define __FSM_MATCH_MOVE_pos_f(alphabet, to, field, flag)		\
	__FSM_MATCH_MOVE_fixup_pos(alphabet, to, field, flag, true)

/* Fixups data + len on chunk exhaustion */
#define __FSM_MATCH_MOVE(alphabet, to, flag)				\
	__FSM_MATCH_MOVE_fixup_pos(alphabet, to, &msg->stream->parser.hdr, \
				  flag, false)

#define __FSM_MOVE_hdr_fixup(to, n)					\
do {									\
	__msg_hdr_chunk_fixup(p, n);					\
	p += n;								\
	if (unlikely(__data_off(p) >= len)) {				\
		parser->state = &&to;					\
		__FSM_EXIT(TFW_POSTPONE);				\
	}								\
	goto to;							\
} while (0)

/*
 * __FSM_I_* macros are intended to help with parsing of message
 * header values. That is done with separate, nested, or interior
 * FSMs, and so _I_ in the name means "interior" FSM.
 */
#define __FSM_I_field_chunk_flags(field, flag)				\
	__msg_field_chunk_flags(field, flag)

#define __FSM_I_chunk_flags(flag)					\
	__msg_chunk_flags(flag)

#define __FSM_I_MOVE_BY_REF_n(to, n, flag)				\
do {									\
	BUG_ON(n < 0);							\
	parser->_i_st = to;						\
	p += n;								\
	if (unlikely(__data_off(p) >= len)) {				\
		/* Close currently parsed field chunk. */		\
		__msg_hdr_chunk_fixup(data, len);			\
		if (flag)						\
			__msg_chunk_flags(flag);			\
		__FSM_EXIT(TFW_POSTPONE);				\
	}								\
	goto *to;							\
} while (0)

/* These four macroses fixup by data + len on chunk exhaustion */

#define __FSM_I_MOVE_n(to, n)						\
	__FSM_I_MOVE_BY_REF_n(&&to, n, 0)

#define __FSM_I_MOVE_flag(to, flag)					\
	__FSM_I_MOVE_BY_REF_n(&&to, 1, flag)

#define __FSM_I_MOVE_BY_REF(to)						\
	__FSM_I_MOVE_BY_REF_n(to, 1, 0)

#define __FSM_I_MOVE(to)		__FSM_I_MOVE_n(to, 1)
/* The same as __FSM_I_MOVE_n(), but exactly for jumps w/o data moving. */
#define __FSM_I_JMP(to)			goto to

#define __FSM_I_MATCH_MOVE_finish(alphabet, to, finish)			\
do {									\
	__fsm_n = __data_remain(p);					\
	__fsm_sz = tfw_match_##alphabet(p, __fsm_n);			\
	if (unlikely(__fsm_sz == __fsm_n)) {				\
		__msg_hdr_chunk_fixup(data, len);			\
		parser->_i_st = &&to;					\
		r = TFW_POSTPONE;					\
		finish;							\
		__FSM_EXIT(r); /* let finish update the @r */		\
	}								\
} while (0)

#define __FSM_I_MATCH_MOVE(alphabet, n)					\
	__FSM_I_MATCH_MOVE_finish(alphabet, n, {})

/*
 * __FSM_I_MOVE_fixup_xxx() and __FSM_I_MATCH_fixup_xxx() family macroses
 * fixup p + n and p + __fsm_sz appropriately. They are to be used for explicit
 * fine-grained control of chunking within a string:
 * i.e. a caller can explicitly chop an ingress contiguous string
 * into multiple chunks thus generating efficient key/value pairs.
 * These explicit fixups should not be mixed with regular fixups
 * (__FSM_I_MOVE and others).
 */
/*
 * Fixup the current chunk that starts at the current data pointer
 * @p and has the size @n. Move forward to just after the chunk.
 * We have at least @n bytes as we parsed them before the fixup.
 * p+n should never exceed data+len i.e. we can fixup data
 * from the current chunk only.
 */
#define __FSM_I_MOVE_fixup_f(to, n, field, flag)			\
do {									\
	BUG_ON(!(field)->data);						\
	BUG_ON(n < 0);							\
	__msg_field_fixup_pos(field, p, n);				\
	__FSM_I_field_chunk_flags(field, flag);				\
	parser->_i_st = &&to;						\
	p += n;								\
	if (unlikely(__data_off(p) >= len))				\
		__FSM_EXIT(TFW_POSTPONE);				\
	goto to;							\
} while (0)

#define __FSM_I_MOVE_fixup(to, n, flag)					\
	__FSM_I_MOVE_fixup_f(to, n, &msg->stream->parser.hdr, flag)

#define __FSM_I_MATCH_MOVE_fixup_finish(alphabet, to, flag, finish)	\
do {									\
	__fsm_n = __data_remain(p);					\
	__fsm_sz = tfw_match_##alphabet(p, __fsm_n);			\
	if (unlikely(__fsm_sz == __fsm_n)) {				\
		__msg_hdr_chunk_fixup(p, __fsm_sz);			\
		__FSM_I_chunk_flags(flag);				\
		parser->_i_st = &&to;					\
		r = TFW_POSTPONE;					\
		finish;							\
		__FSM_EXIT(r);						\
	}								\
} while (0)

#define __FSM_I_MATCH_MOVE_fixup(alphabet, to, flag)			\
	__FSM_I_MATCH_MOVE_fixup_finish(alphabet, to, flag, {})

/* Conditional transition from state @st to @st_next. */
#define __FSM_TX_COND(st, condition, st_next, field, ...)		\
__FSM_STATE(st, __VA_ARGS__) {						\
	if (likely(condition))						\
		__FSM_MOVE_f(st_next, field);				\
	TFW_PARSER_BLOCK(st);						\
}

#define __FSM_TX_COND_nofixup(st, condition, st_next, ...)		\
__FSM_STATE(st, __VA_ARGS__) {						\
	if (likely(condition))						\
		__FSM_MOVE_nofixup(st_next);				\
	TFW_PARSER_BLOCK(st);						\
}

/* Automaton transition from state @st to @st_next on character @ch. */
#define __FSM_TX(st, ch, st_next, ...)					\
	__FSM_TX_COND(st, c == (ch), st_next, &parser->hdr, __VA_ARGS__)
#define __FSM_TX_nofixup(st, ch, st_next, ...)				\
	__FSM_TX_COND_nofixup(st, c == (ch), st_next, __VA_ARGS__)

/* Case-insensitive version of __FSM_TX(). */
#define __FSM_TX_LC(st, ch, st_next, field, ...)			\
	__FSM_TX_COND(st, TFW_LC(c) == (ch), st_next, field, __VA_ARGS__)
#define __FSM_TX_LC_nofixup(st, ch, st_next, ...)			\
	__FSM_TX_COND_nofixup(st, TFW_LC(c) == (ch), st_next, __VA_ARGS__)

/*
 * Automaton transition with alphabet checking and fallback state.
 * Improbable states only, so cold label.
 */
#define __FSM_TX_AF(st, ch, st_next)					\
__FSM_STATE(st, cold) {							\
	if (likely(TFW_LC(c) == ch))					\
		__FSM_MOVE(st_next);					\
	/* It should be checked in st_fallback if `c` is allowed */	\
	__FSM_JMP(RGen_HdrOtherN);					\
}

/*
 * As above, but reads OWS through transitional state. Note, that header
 * name, colon, LWS and value are stored in different chunks.
 */
#define __FSM_TX_AF_OWS(st, st_next)					\
__FSM_STATE(st, cold) {							\
	if (likely(c == ':')) {						\
		__msg_hdr_chunk_fixup(data, __data_off(p));		\
		parser->_i_st = &&st_next;				\
		__FSM_MOVE_hdr_fixup(RGen_LWS, 1);			\
	}								\
	/* It should be checked in st_fallback if `c` is allowed */	\
	__FSM_JMP(RGen_HdrOtherN);					\
}

/* As above, but with HPACK static index setting. */
#define __FSM_TX_AF_OWS_HP(st, st_next, hp_idx)				\
__FSM_STATE(st, cold) {							\
	if (likely(c == ':')) {						\
		__msg_hdr_chunk_fixup(data, __data_off(p));		\
		parser->_i_st = &&st_next;				\
		__msg_hdr_set_hpack_index(hp_idx);			\
		__FSM_MOVE_hdr_fixup(RGen_LWS, 1);			\
	}								\
	/* It should be checked in st_fallback if `c` is allowed */	\
	__FSM_JMP(RGen_HdrOtherN);					\
}

/* Used for improbable states only, so use cold label. */
#define __FSM_METH_MOVE(st, ch, st_next)				\
__FSM_STATE(st, cold) {							\
	if (likely(c == (ch)))						\
		__FSM_MOVE_nofixup(st_next);				\
	__FSM_JMP(Req_MethodUnknown);					\
}

#define __FSM_METH_MOVE_finish(st, ch, m_type)				\
__FSM_STATE(st, cold) {							\
	if (unlikely(c != (ch)))					\
		__FSM_JMP(Req_MethodUnknown);				\
	req->method = (m_type);						\
	__FSM_MOVE_nofixup(Req_MUSpace);				\
}

#define __FSM_REQUIRE(st, st_next, predicate)				\
__FSM_STATE(st) {							\
	if (unlikely(!predicate))					\
		return CSTR_NEQ;					\
	parser->_i_st = &&st_next;					\
}

#define __FSM_REQUIRE_FIRST_DIGIT(st, st_next)				\
	__FSM_REQUIRE(st, st_next, isdigit(c))

/* 4-byte (Integer) access to a string Pointer. */
#define PI(p)	(*(unsigned int *)(p))

/**
 * Little endian.
 * These two at the below can be used for characters only.
 */
#define TFW_LC_INT	0x20202020
#define TFW_LC_INT3	0x00202020
#define TFW_LC_LONG	0x2020202020202020UL
#define TFW_LC_LONG7	0x0020202020202020UL
#define TFW_CHAR4_INT(a, b, c, d)					\
	 ((d << 24) | (c << 16) | (b << 8) | a)
#define TFW_CHAR8_INT(a, b, c, d, e, f, g, h)				\
	 (((long)h << 56) | ((long)g << 48) | ((long)f << 40)		\
	  | ((long)e << 32) | (d << 24) | (c << 16) | (b << 8) | a)
#define TFW_P2LCINT(p)	(PI(p) | TFW_LC_INT)
/*
 * Match 4 or 8 characters with conversion to lower case of 3, 4, 7, or
 * 8 first characters and type conversion to int or long type.
 */
#define C4_INT_LCM(p, a, b, c, d)					\
	 !((PI(p) | TFW_LC_INT) ^ TFW_CHAR4_INT(a, b, c, d))
#define C8_INT_LCM(p, a, b, c, d, e, f, g, h)				\
	 !((*(unsigned long *)(p) | TFW_LC_LONG)			\
	   ^ TFW_CHAR8_INT(a, b, c, d, e, f, g, h))
#define C4_INT3_LCM(p, a, b, c, d)					\
	 !((PI(p) | TFW_LC_INT3) ^ TFW_CHAR4_INT(a, b, c, d))
#define C8_INT7_LCM(p, a, b, c, d, e, f, g, h)				\
	 !((*(unsigned long *)(p) | TFW_LC_LONG7)			\
	   ^ TFW_CHAR8_INT(a, b, c, d, e, f, g, h))

/*
 * Matching 4 to 8 characters without conversion to lower case (applicable
 * for HTTP/2 headers name comparison).
 */
#define C4_INT(p, a, b, c, d)						\
	!(PI(p) ^ TFW_CHAR4_INT(a, b, c, d))
#define C8_INT(p, a, b, c, d, e, f, g, h)				\
	!(*(unsigned long *)(p) ^ TFW_CHAR8_INT(a, b, c, d, e, f, g, h))

#define IN_ALPHABET(c, a)	(a[c >> 6] & (1UL << (c & 0x3f)))

#define CSTR_EQ			0
#define CSTR_POSTPONE		TFW_POSTPONE	/* -1 */
#define CSTR_NEQ		TFW_BLOCK	/* -2 */
#define CSTR_BADLEN		-3

/**
 * Compare a mixed pair of strings with the string @str of length @str_len where
 * the first string is a part of the header @hdr which is being processed and
 * the second string is yet unhandled data of length @len starting from @p. The
 * @chunk->data is used to refer to the start of the first string within the
 * @hdr, while the @chunk->len is used to track gathered length.
 *
 * @str is always in lower case.
 *
 * @return
 * 	CSTR_NEQ:		not equal
 * 	> 0:			(partial) equal
 */
static int
__try_str(TfwStr *hdr, TfwStr* chunk, unsigned char *p, size_t len,
	  const unsigned char *str, size_t str_len)
{
	size_t offset = chunk->len;

	if (unlikely(offset > str_len || TFW_LC(*p) != str[offset]))
		return CSTR_NEQ;

	len = min(len, str_len - offset);
	if (tfw_cstricmp_2lc(p, str + offset, len) ||
	    (chunk->len && !tfw_str_eq_cstr_pos(hdr, chunk->data, str,
						chunk->len, TFW_STR_EQ_CASEI)))
		return CSTR_NEQ;

	chunk->len += len;
	return len;
}

/**
 * Parse probably chunked string representation of an decimal integer.
 * @return number of parsed bytes.
 */
static __always_inline int
__parse_ulong(unsigned char *__restrict data, size_t len,
              const unsigned long *__restrict delimiter_a,
              unsigned long *__restrict acc, unsigned long limit)
{
	unsigned char *p;

	for (p = data; p - data < len; ++p) {
		T_DBG3("__parse_ulong: acc=%lu p=%c len=%zu limit=%lu\n",
		       *acc, *p, len, limit);
		if (unlikely(IN_ALPHABET(*p, delimiter_a)))
			return p - data;
		if (unlikely(!isdigit(*p)))
			return CSTR_NEQ;
		if (unlikely(__builtin_uaddl_overflow(*acc * 10, *p - '0', acc)
			|| *acc > limit))
			return CSTR_BADLEN;
	}

	return CSTR_POSTPONE;
}

/**
 * Parse an integer followed by a white space.
 */
static __always_inline int
__parse_ulong_ws(unsigned char *__restrict data, size_t len,
                 unsigned long *__restrict acc, unsigned long limit)
{
	/*
	 * Standard white-space characters are:
	 * ' '  (0x20) space (SPC)
	 * '\t' (0x09) horizontal tab (TAB)
	 * '\n' (0x0a) newline (LF)
	 * '\v' (0x0b) vertical tab (VT)
	 * '\f' (0x0c) feed (FF)
	 * '\r' (0x0d) carriage return (CR)
	 */
	static const unsigned long whitespace_a[] ____cacheline_aligned = {
		0x0000000100003e00UL, 0, 0, 0
	};
	return __parse_ulong(data, len, whitespace_a, acc, limit);
}

#define parse_int_ws(data, len, acc)					\
	__parse_ulong_ws(data, len, acc, UINT_MAX)

#define parse_long_ws(data, len, acc)					\
	__parse_ulong_ws(data, len, acc, LONG_MAX)

/**
 * Parse an integer as part of HTTP list.
 */
static inline int
parse_ulong_list(unsigned char *data, size_t len, unsigned long *acc,
		 unsigned long limit)
{
	/*
	 * Standard white-space plus comma characters are:
	 * '\t' (0x09) horizontal tab (TAB)
	 * '\n' (0x0a) newline (LF)
	 * '\v' (0x0b) vertical tab (VT)
	 * '\f' (0x0c) feed (FF)
	 * '\r' (0x0d) carriage return (CR)
	 * ' '  (0x20) space (SPC)
	 * ','  (0x2c) comma
	 */
	static const unsigned long ws_comma_a[] ____cacheline_aligned = {
		0x0000100100003e00UL, 0, 0, 0
	};
	return __parse_ulong(data, len, ws_comma_a, acc, limit);
}


#define parse_uint_list(data, len, acc)					\
	parse_ulong_list(data, len, acc, UINT_MAX)


/**
 * Parse probably chunked string representation of an hexadecimal integer.
 * @return number of parsed bytes.
 */
static int
parse_int_hex(unsigned char *data, size_t len, unsigned long *acc, unsigned short *cnt)
{
	unsigned char *p;

	for (p = data; p - data < len; ++p) {
		if (unlikely(IS_CRLF(*p) || (*p == ';'))) {
			if (unlikely(*acc > LONG_MAX))
				return CSTR_BADLEN;
			return p - data;
		}
		if (unlikely(!isxdigit(*p)))
			return CSTR_NEQ;
		if (unlikely(*cnt >= (sizeof(long) * 2)))
			return CSTR_BADLEN;
		*acc = (*acc << 4) + (*p & 0xf) + (*p >> 6) * 9;
		++*cnt;
	}

	return CSTR_POSTPONE;
}

/**
 * Parse OWS, i.e. the space or horizontal tab characters which
 * can exist before or after the header's value.
 * @return number of parsed bytes or CSTR_POSTPONE if all @len bytes
 * are parsed.
 */
static __always_inline int
parse_ows(unsigned char *__restrict data, size_t len)
{
	unsigned char *p;

	for (p = data; p - data < len; ++p) {
		if (!IS_WS(*p))
			return p - data;
	}
	return CSTR_POSTPONE;
}

/**
 * Mark existing spec headers of http message @hm as hop-by-hop if they were
 * listed in Connection header or in @tfw_http_init_parser_* function.
 */
static void
mark_spec_hbh(TfwHttpMsg *hm)
{
	TfwHttpHbhHdrs *hbh_hdrs = &hm->stream->parser.hbh_parser;
	unsigned int id;

	for (id = 0; id < TFW_HTTP_HDR_RAW; ++id) {
		TfwStr *hdr = &hm->h_tbl->tbl[id];
		if ((hbh_hdrs->spec & (0x1 << id)) && (!TFW_STR_EMPTY(hdr)))
			hdr->flags |= TFW_STR_HBH_HDR;
	}
}

/**
 * Mark raw header @hdr as hop-by-hop if its name was listed in Connection
 * header
 */
static void
mark_raw_hbh(TfwHttpMsg *hm, TfwStr *hdr)
{
	TfwHttpHbhHdrs *hbh = &hm->stream->parser.hbh_parser;
	unsigned int i;

	/*
	 * Multiple headers with the same name are saved to the same TfwStr,
	 * so once we bumped into the first of the headers and marked it with
	 * TFW_STR_HBH_HDR flag no need to keep comparing the header name to
	 * every other header in message.
	 *
	 * Unset TFW_STR_HBH_HDR flag for header name to indicate that
	 * corresponding hop-by-hop header was found.
	 */
	for (i = 0; i < hbh->off; ++i) {
		TfwStr *hbh_name = &hbh->raw[i];
		if ((hbh_name->flags & TFW_STR_HBH_HDR)
		    && !(tfw_stricmpspn(&hbh->raw[i], hdr, ':')))
		{
			hdr->flags |= TFW_STR_HBH_HDR;
			hbh_name->flags = hbh_name->flags &
					~(unsigned int)TFW_STR_HBH_HDR;
			break;
		}
	}
}

/**
 * Lookup for the header @hdr in already collected headers table @ht,
 * and mark it as hop-by-hop. The lookup is performed until ':', so header
 * name only is enough in @hdr.
 *
 * @return true if @hdr was found and marked as hop-by-hop
 */
static bool
__mark_hbh_hdr(TfwHttpMsg *hm, TfwStr *hdr)
{
	TfwHttpHdrTbl *ht = hm->h_tbl;
	unsigned int hid = tfw_http_msg_hdr_lookup(hm, hdr);

	/*
	 * This function is called before hm->h_tbl is fully parsed,
	 * if header is empty, don't touch it
	 */
	if ((hid >= ht->off) || (TFW_STR_EMPTY(&ht->tbl[hid])))
		return false;

	ht->tbl[hid].flags |= TFW_STR_HBH_HDR;
	return true;
}

/**
 * Add header name listed in Connection header to hop-by-hop table of raw
 * headers. If @last is true then (@data, @len) represents last chunk of header
 * name and chunk with ':' will be added to the end. Otherwise last header in
 * table stays open to add more data.
 *
 * After name of hop-by-hop header was completed, will search for headers
 * with that name and mark them as hop-by-hop.
 *
 * NOTE: Most of the headers listed in RFC 7231 are end-to-end and must not
 * be listed in the header. Instead of comparing connection tokens to all
 * end-to-end headers names compare only to headers parsed by
 * TFW_HTTP_PARSE_RAWHDR_VAL macro.
 */
static int
__hbh_parser_add_data(TfwHttpMsg *hm, char *data, unsigned long len,
		      bool finalize_item)
{
	TfwStr *hbh_hdr, *append;
	TfwHttpHbhHdrs *hbh = &hm->stream->parser.hbh_parser;
	static const TfwStr block[] = {
		/* End-to-end spec and raw headers */
		TFW_STR_STRING("age:"),
		TFW_STR_STRING("authorization:"),
		TFW_STR_STRING("cache-control:"),
		TFW_STR_STRING("connection:"),
		TFW_STR_STRING("content-length:"),
		TFW_STR_STRING("content-type:"),
		TFW_STR_STRING("cookie:"),
		TFW_STR_STRING("date:"),
		TFW_STR_STRING("etag:"),
		TFW_STR_STRING("expires:"),
		TFW_STR_STRING("host:"),
		TFW_STR_STRING("pragma:"),
		TFW_STR_STRING("server:"),
		TFW_STR_STRING("transfer-encoding:"),
		TFW_STR_STRING("user-agent:"),
		TFW_STR_STRING("x-forwarded-for:"),
	};

	if (hbh->off == TFW_HBH_TOKENS_MAX)
		return CSTR_NEQ;
	hbh_hdr = &hbh->raw[hbh->off];

	if (!TFW_STR_EMPTY(hbh_hdr)) {
		append = tfw_str_add_compound(hm->pool, hbh_hdr);
	}
	else {
		append = (TfwStr *)tfw_pool_alloc(hm->pool, sizeof(TfwStr));
		hbh_hdr->chunks = append;
		hbh_hdr->nchunks = 1;
	}
	if (!append)
		return -ENOMEM;
	append->len = len;
	append->data = data;
	hbh_hdr->len += len;

	if (finalize_item) {
		TfwStr s_colon = { .data = ":", .len = 1 };
		append = tfw_str_add_compound(hm->pool, hbh_hdr);
		if (!append)
			return -ENOMEM;
		*append = s_colon;
		hbh_hdr->len += s_colon.len;
		++hbh->off;

		if (tfw_http_msg_find_hdr(hbh_hdr, block))
			return CSTR_NEQ;
		/*
		 * Don't set TFW_STR_HBH_HDR flag if such header was already
		 * parsed. See comment in mark_raw_hbh()
		 */
		if (!__mark_hbh_hdr(hm, hbh_hdr))
			hbh_hdr->flags |= TFW_STR_HBH_HDR;
	};

	return 0;
}

static int
process_trailer_hdr(TfwHttpMsg *hm, TfwStr *hdr, unsigned int id)
{
	if (!(hm->crlf.flags & TFW_STR_COMPLETE))
		return CSTR_EQ;

	/*
	 * RFC 7230 4.1.2:
	 *
	 * A sender MUST NOT generate a trailer that contains a field necessary
	 * for message framing (e.g., Transfer-Encoding and Content-Length),
	 * routing (e.g., Host), request modifiers (e.g., controls and
	 * conditionals in Section 5 of [RFC7231]), authentication (e.g., see
	 * [RFC7235] and [RFC6265]), response control data (e.g., see Section
	 * 7.1 of [RFC7231]), or determining how to process the payload (e.g.,
	 * Content-Encoding, Content-Type, Content-Range, and Trailer).
	 */
	switch (id) {
	case TFW_HTTP_HDR_HOST:
	case TFW_HTTP_HDR_CONTENT_LENGTH:
	case TFW_HTTP_HDR_CONTENT_TYPE:
	case TFW_HTTP_HDR_COOKIE: // and TFW_HTTP_HDR_SET_COOKIE
	case TFW_HTTP_HDR_IF_NONE_MATCH:
	case TFW_HTTP_HDR_X_FORWARDED_FOR:
	case TFW_HTTP_HDR_TRANSFER_ENCODING:
		return CSTR_NEQ;
	}

	hdr->flags |= TFW_STR_TRAILER;
	__set_bit(TFW_HTTP_B_CHUNKED_TRAILER, hm->flags);

	return CSTR_EQ;
}

/*
 * Helping state identifiers used to define which jump address an FSM should
 * set as the entry point.
 * Don't introduce too much of such identifies!
 */
#define __I_EoL			(void *)1

/* Initialize TRY_STR parsing context */
#define TRY_STR_INIT()		TFW_STR_INIT(chunk)

/**
 * Parsing helpers.
 * TRY_STR_* macros are supposed to be used without explicit fixups, so the
 * whole data + len chunk will be fixed up on chunk exhaustion.
 * @str in TRY_STR_LAMBDA must be in lower case.
 * @lambda is called on successfull match.
 * @finish is called when the current data+len chunk is exhausted.
 */
#define TRY_STR_LAMBDA_BY_REF_finish(str, lambda, finish, state)	\
	if (!chunk->data)						\
		chunk->data = p;					\
	__fsm_n = __try_str(&parser->hdr, chunk, p, __data_remain(p),	\
			    str, sizeof(str) - 1);			\
	if (__fsm_n > 0) {						\
		if (chunk->len == sizeof(str) - 1) {			\
			lambda;						\
			TRY_STR_INIT();					\
			__FSM_I_MOVE_BY_REF_n(state, __fsm_n, 0);	\
		}							\
		/* Here __fsm_n == __data_remain(p) i.e. chunk exhausted */ \
		__msg_hdr_chunk_fixup(data, len);			\
		finish;							\
		return CSTR_POSTPONE;					\
	}

#define TRY_STR_LAMBDA_finish(str, lambda, finish, state)		\
	TRY_STR_LAMBDA_BY_REF_finish(str, lambda, finish, &&state)

/*
 * Store current state if we're going to exit in waiting for new data
 * (POSTPONE). We store current parser state only when we return from the
 * parser FSM - it's better that to store the state on each transition.
 */
#define TRY_STR_LAMBDA(str, lambda, curr_st, next_st)			\
	TRY_STR_LAMBDA_finish(str, lambda, {				\
			parser->_i_st = &&curr_st;			\
		}, next_st)

#define TRY_STR(str, curr_st, next_st)					\
	TRY_STR_LAMBDA_finish(str, { }, {				\
			parser->_i_st = &&curr_st;			\
		}, next_st)

#define TRY_STR_BY_REF(str, curr_st, next_st)				\
	TRY_STR_LAMBDA_BY_REF_finish(str, { }, {			\
			parser->_i_st = curr_st;			\
		}, next_st)

/**
 * The same as @TRY_STR_LAMBDA_finish(), but @str must be of plain
 * @TfwStr{} type and variable @field is used (instead of hard coded
 * header field); besides, @finish parameter is not used in this macro.
 * xxx_fixup() family of functions is used to explicit chunking of strings.
 */
#define TRY_STR_LAMBDA_fixup_flag(str, field, lambda, curr_st, next_st,	\
				  flag)					\
	BUG_ON(!TFW_STR_PLAIN(str));					\
	if (!chunk->data)						\
		chunk->data = p;					\
	__fsm_n = __try_str(field, chunk, p, __data_remain(p),		\
			    (str)->data, (str)->len);			\
	if (__fsm_n > 0) {						\
		if (chunk->len == (str)->len) {				\
			lambda;						\
			TRY_STR_INIT();					\
			__FSM_I_MOVE_fixup_f(next_st, __fsm_n, field,	\
					     flag);			\
		}							\
		__msg_field_fixup_pos(field, p, __fsm_n);		\
		__FSM_I_field_chunk_flags(field, flag);			\
		parser->_i_st = &&curr_st;				\
		return CSTR_POSTPONE;					\
	}

#define TRY_STR_LAMBDA_fixup(str, field, lambda, curr_st, next_st)	\
	TRY_STR_LAMBDA_fixup_flag(str, field, lambda, curr_st,		\
				  next_st, 0)

#define TRY_STR_fixup(str, curr_st, next_st)				\
	TRY_STR_LAMBDA_fixup(str, &parser->hdr, { }, curr_st, next_st)

/*
 * Headers EOL processing. Allow only LF and CRLF as a newline delimiters.
 *
 * Note also, that according to RFC 7230, HTTP-headers may appear in two
 * cases. The first one is header section (3.2) and the second one is
 * chunked-body trailer-part (4.1).
 */
#define RGEN_EOL()							\
__FSM_STATE(RGen_EoL, hot) {						\
	if (c == '\r')							\
		__FSM_MOVE_nofixup(RGen_CR);				\
	if (c == '\n') {						\
		if (parser->hdr.data) {					\
			tfw_str_set_eolen(&parser->hdr, 1);		\
			if (tfw_http_msg_hdr_close(msg))		\
				TFW_PARSER_BLOCK(RGen_EoL);		\
		}							\
		__FSM_MOVE_nofixup(RGen_Hdr);				\
	}								\
	TFW_PARSER_BLOCK(RGen_EoL);					\
}									\
__FSM_STATE(RGen_CR, hot) {						\
	if (unlikely(c != '\n'))					\
		TFW_PARSER_BLOCK(RGen_CR);				\
	if (parser->hdr.data) {						\
		tfw_str_set_eolen(&parser->hdr, 2);			\
		if (tfw_http_msg_hdr_close(msg))			\
			TFW_PARSER_BLOCK(RGen_CR);			\
	}								\
	/* Process next header if any. */				\
	__FSM_MOVE_nofixup(RGen_Hdr);					\
}

/*
 * Process the final CRLF, i.e. the end of the headers part or the whole
 * HTTP message. We may get here after trailing-part headers. In that
 * case @msg->crlf is already set and there is nothing to do.
 */
#define TFW_HTTP_PARSE_CRLF()						\
do {									\
	if (unlikely(c == '\r')) {					\
		if (msg->crlf.flags & TFW_STR_COMPLETE)			\
			__FSM_MOVE_nofixup(RGen_CRLFCR);		\
		if (!msg->crlf.data)					\
			/* The end of the headers part. */		\
			tfw_http_msg_set_str_data(msg, &msg->crlf, p);	\
		__FSM_MOVE_f(RGen_CRLFCR, &msg->crlf);			\
	}								\
	if (c == '\n') {						\
		if (!msg->crlf.data) {					\
			/*						\
			 * Set data and length explicitly for a single	\
			 * LF w/o calling complex __msg_field_fixup().	\
			 */						\
			tfw_http_msg_set_str_data(msg, &msg->crlf, p);	\
			msg->crlf.len = 1;				\
			msg->crlf.flags |= TFW_STR_COMPLETE;		\
			__FSM_JMP(RGen_BodyInit);			\
		}							\
		parser->state = &&RGen_Hdr;				\
		FSM_EXIT(TFW_PASS);					\
	}								\
} while (0)

/*
 * State processing a character just after CRLFCR, i.e. the final LF.
 */
#define RGEN_CRLF()							\
__FSM_STATE(RGen_CRLFCR, hot) {						\
	if (unlikely(c != '\n'))					\
		TFW_PARSER_BLOCK(RGen_CRLFCR);				\
	mark_spec_hbh(msg);						\
	if (!(msg->crlf.flags & TFW_STR_COMPLETE)) {			\
		BUG_ON(!msg->crlf.data);				\
		__msg_field_finish(&msg->crlf, p + 1);			\
		__FSM_JMP(RGen_BodyInit);				\
	}								\
	parser->state = &&RGen_CRLFCR;					\
	FSM_EXIT(TFW_PASS);						\
}

/*
 * We have HTTP message descriptors and special headers,
 * however we still need to store full headers (instead of just their values)
 * as well as store headers which aren't need in further processing
 * (e.g. Content-Length which is doubled by TfwHttpMsg.content_length)
 * to mangle row skb data.
 * Rule of thumb for @saveval: saveval = false for explicit chunking functions
 * i.e. the ones that use xxx_fixup() functions.
 */
#define __TFW_HTTP_PARSE_SPECHDR_VAL(st_curr, hm, func, id, saveval)	\
__FSM_STATE(st_curr) {							\
	BUG_ON(__data_off(p) > len);					\
	__fsm_sz = __data_remain(p);					\
	if (!parser->_i_st)						\
		TRY_STR_INIT();						\
	/*								\
	 * Check whether the header slot is acquired to catch		\
	 * duplicate headers in sense of RFC 7230 3.2.2.		\
	 */								\
	if (id < TFW_HTTP_HDR_NONSINGULAR				\
	    && unlikely(!TFW_STR_EMPTY(&(msg)->h_tbl->tbl[id])))	\
		TFW_PARSER_BLOCK(st_curr);				\
	__fsm_n = func(hm, p, __fsm_sz);				\
	T_DBG3("parse special header " #func ": ret=%d data_len=%lu"	\
	       " id=%d\n", __fsm_n, __fsm_sz, id);			\
	switch (__fsm_n) {						\
	case CSTR_POSTPONE:						\
		/* The automaton state keeping is handled in @func. */	\
		p += __fsm_sz;						\
		parser->state = &&st_curr;				\
		__FSM_EXIT(TFW_POSTPONE);				\
	case CSTR_BADLEN: /* bad header length */			\
	case CSTR_NEQ: /* bad header value */				\
		TFW_PARSER_BLOCK(st_curr);				\
	default:							\
		BUG_ON(__fsm_n < 0);					\
		/* The header value is fully parsed, move forward. */	\
		if (saveval)						\
			__msg_hdr_chunk_fixup(p, __fsm_n);		\
		r = process_trailer_hdr(msg, &parser->hdr, id);		\
		if (r < 0 && r != CSTR_POSTPONE)			\
			TFW_PARSER_BLOCK(st_curr);			\
		parser->_i_st = &&RGen_EoL;				\
		parser->_hdr_tag = id;					\
		parser->_acc = 0;					\
		p += __fsm_n;						\
		BUG_ON(unlikely(__data_off(p) >= len));			\
		__FSM_JMP(RGen_RWS); /* skip RWS */			\
	}								\
}

#define TFW_HTTP_PARSE_SPECHDR_VAL(st_curr, hm, func, id)		\
	__TFW_HTTP_PARSE_SPECHDR_VAL(st_curr, hm, func, id, 1)

#define __TFW_HTTP_PARSE_RAWHDR_VAL(st_curr, hm, func, saveval)		\
__FSM_STATE(st_curr) {							\
	BUG_ON(__data_off(p) > len);					\
	__fsm_sz = __data_remain(p);					\
	if (!parser->_i_st)						\
		TRY_STR_INIT();						\
	__fsm_n = func(hm, p, __fsm_sz);				\
	T_DBG3("parse raw header " #func ": ret=%d data_len=%lu\n",	\
	       __fsm_n, __fsm_sz);					\
	switch (__fsm_n) {						\
	case CSTR_POSTPONE:						\
		/* The automaton state keeping is handled in @func. */	\
		p += __fsm_sz;						\
		parser->state = &&st_curr;				\
		__FSM_EXIT(TFW_POSTPONE);				\
	case CSTR_BADLEN: /* bad header length */			\
	case CSTR_NEQ: /* bad header value */				\
		TFW_PARSER_BLOCK(st_curr);				\
	default:							\
		BUG_ON(__fsm_n < 0);					\
		/* The header value is fully parsed, move forward. */	\
		if (saveval)						\
			__msg_hdr_chunk_fixup(p, __fsm_n);		\
		mark_raw_hbh(msg, &parser->hdr);			\
		r = process_trailer_hdr(msg, &parser->hdr,		\
					TFW_HTTP_HDR_RAW);		\
		if (r < 0 && r != CSTR_POSTPONE)			\
			TFW_PARSER_BLOCK(st_curr);			\
		parser->_i_st = &&RGen_EoL;				\
		parser->_hdr_tag = TFW_HTTP_HDR_RAW;			\
		parser->_acc = 0;					\
		p += __fsm_n;						\
		BUG_ON(unlikely(__data_off(p) >= len));			\
		__FSM_JMP(RGen_RWS); /* skip RWS */			\
	}								\
}

#define TFW_HTTP_PARSE_RAWHDR_VAL(st_curr, hm, func)			\
	__TFW_HTTP_PARSE_RAWHDR_VAL(st_curr, hm, func, 1)

/*
 * Parse raw (common) HTTP headers.
 * Note that some of these can be extremely large.
 */
#define RGEN_HDR_OTHER()						\
__FSM_STATE(RGen_HdrOtherN) {						\
	__FSM_MATCH_MOVE(token, RGen_HdrOtherN, 0);			\
	if (likely(*(p + __fsm_sz) == ':')) {				\
		/*							\
		 * Header name must contain at least one character, but \
		 * ':' can be found at the beginning of a new skb or	\
		 * fragment, it's ok.					\
		*/							\
		if (unlikely(!__fsm_sz					\
			     && TFW_STR_EMPTY(&msg->stream->parser.hdr))) \
		{							\
			TFW_PARSER_BLOCK(RGen_HdrOtherN);		\
		}							\
		__msg_hdr_chunk_fixup(data, __data_off(p + __fsm_sz));	\
		parser->_i_st = &&RGen_HdrOtherV;			\
		p += __fsm_sz;						\
		__FSM_MOVE_hdr_fixup(RGen_LWS, 1);			\
	}								\
	TFW_PARSER_BLOCK(RGen_HdrOtherN);				\
}									\
__FSM_STATE(RGen_HdrOtherV) {						\
	/*								\
	 * The header content is opaque for us,				\
	 * so pass ctext and VCHAR.					\
	 */								\
	__FSM_MATCH_MOVE_pos_f(ctext_vchar, RGen_HdrOtherV,		\
			       &msg->stream->parser.hdr, 0);		\
	if (!IS_CRLF(*(p + __fsm_sz)))					\
		TFW_PARSER_BLOCK(RGen_HdrOtherV);			\
	__msg_hdr_chunk_fixup(p, __fsm_sz);				\
	mark_raw_hbh(msg, &parser->hdr);				\
	r = process_trailer_hdr(msg, &parser->hdr, TFW_HTTP_HDR_RAW);	\
	if (r < 0 && r != CSTR_POSTPONE)				\
		TFW_PARSER_BLOCK(st_curr);				\
	parser->_hdr_tag = TFW_HTTP_HDR_RAW;				\
	__FSM_MOVE_nofixup_n(RGen_EoL, __fsm_sz);			\
}

/* Process according RFC 7230 3.3.3 */
#define TFW_HTTP_INIT_REQ_BODY_PARSING()				\
__FSM_STATE(RGen_BodyInit, cold) {					\
	register TfwStr *tbl = msg->h_tbl->tbl;				\
									\
	__set_bit(TFW_HTTP_B_HEADERS_PARSED, msg->flags);		\
	T_DBG3("parse request body: flags=%#lx content_length=%lu\n",	\
	       msg->flags[0], msg->content_length);			\
									\
	if (!TFW_STR_EMPTY(&tbl[TFW_HTTP_HDR_TRANSFER_ENCODING])) {	\
		/*							\
		 * According to RFC 7230 3.3.3 p.3, more strict		\
		 * scenario has been implemented to exclude		\
		 * attempts of HTTP Request Smuggling or HTTP		\
		 * Response Splitting.					\
		 */							\
		if (!TFW_STR_EMPTY(&tbl[TFW_HTTP_HDR_CONTENT_LENGTH]))	\
			TFW_PARSER_BLOCK(RGen_BodyInit);		\
		if (test_bit(TFW_HTTP_B_CHUNKED, msg->flags))		\
			__FSM_MOVE_nofixup(RGen_BodyStart);		\
		/*							\
		 * If "Transfer-Encoding:" header is present and	\
		 * there's NO "chunked" coding, then send 400 response	\
		 * (Bad Request) and close the connection.		\
		 */							\
		TFW_PARSER_BLOCK(RGen_BodyInit);			\
	}								\
									\
	if (tfw_http_parse_check_bodyless_meth(req)) {			\
		TFW_PARSER_BLOCK(RGen_BodyInit);			\
	}								\
									\
	if (msg->content_length) {					\
		parser->to_read = msg->content_length;			\
		__FSM_MOVE_nofixup(RGen_BodyStart);			\
	}								\
	/* There is no body. */						\
	msg->body.flags |= TFW_STR_COMPLETE;				\
	parser->state = &&RGen_BodyInit;				\
	FSM_EXIT(TFW_PASS);						\
}

/* Process according RFC 7230 3.3.3 */
#define TFW_HTTP_INIT_RESP_BODY_PARSING()				\
__FSM_STATE(RGen_BodyInit) {						\
	register TfwStr *tbl = msg->h_tbl->tbl;				\
									\
	__set_bit(TFW_HTTP_B_HEADERS_PARSED, msg->flags);		\
	T_DBG3("parse response body: flags=%#lx content_length=%lu\n",	\
	       msg->flags[0], msg->content_length);			\
									\
	/* There's no body. */						\
	if (test_bit(TFW_HTTP_B_VOID_BODY, msg->flags)) 		\
		goto no_body;						\
	if (!TFW_STR_EMPTY(&tbl[TFW_HTTP_HDR_TRANSFER_ENCODING])) {	\
		/*							\
		 * According to RFC 7230 3.3.3 p.3, more strict		\
		 * scenario has been implemented to exclude		\
		 * attempts of HTTP Request Smuggling or HTTP		\
		 * Response Splitting.					\
		 */							\
		if (!TFW_STR_EMPTY(&tbl[TFW_HTTP_HDR_CONTENT_LENGTH]))	\
			TFW_PARSER_BLOCK(RGen_BodyInit);		\
		if (test_bit(TFW_HTTP_B_CHUNKED, msg->flags))		\
			__FSM_MOVE_nofixup(RGen_BodyStart);		\
		/* Process the body until the connection is closed. */	\
		__set_bit(TFW_HTTP_B_UNLIMITED, msg->flags);		\
		__FSM_MOVE_nofixup(Resp_BodyUnlimStart);		\
	}								\
	if (!TFW_STR_EMPTY(&tbl[TFW_HTTP_HDR_CONTENT_LENGTH])) {	\
		if (msg->content_length) {				\
			parser->to_read = msg->content_length;		\
			__FSM_MOVE_nofixup(RGen_BodyStart);		\
		}							\
		goto no_body;						\
	}								\
	/* Process the body until the connection is closed. */		\
	/*								\
	 * TODO: Currently Tempesta fully assembles response before	\
	 * transmitting it to a client. This behaviour is considered	\
	 * dangerous and the issue must be solved in generic way:	\
	 * Tempesta must use chunked transfer encoding for proxied	\
	 * responses w/o lengths. Refer issues #534 and #498 for more	\
	 * information.							\
	 */								\
	__set_bit(TFW_HTTP_B_UNLIMITED, msg->flags);			\
	__FSM_MOVE_nofixup(Resp_BodyUnlimStart);			\
no_body:								\
	msg->body.flags |= TFW_STR_COMPLETE;				\
	parser->state = &&RGen_BodyInit;				\
	FSM_EXIT(TFW_PASS);						\
}

#define TFW_HTTP_PARSE_BODY_UNLIM()					\
__FSM_STATE(Resp_BodyUnlimStart) {					\
	tfw_http_msg_set_str_data(msg, &msg->body, p);			\
	/* fall through */						\
}									\
__FSM_STATE(Resp_BodyUnlimRead) {					\
	__FSM_MOVE_nf(Resp_BodyUnlimRead, __data_remain(p), &msg->body); \
}

#define TFW_HTTP_PARSE_BODY(...)					\
/* Read request|response body. */					\
__FSM_STATE(RGen_BodyStart, __VA_ARGS__) {				\
	tfw_http_msg_set_str_data(msg, &msg->body, p);			\
	/* Fall through. */						\
}									\
__FSM_STATE(RGen_BodyChunk, __VA_ARGS__) {				\
	T_DBG3("read body: to_read=%ld\n", parser->to_read);		\
	if (parser->to_read == -1) {					\
		/* Prevent @parse_int_hex false positives. */		\
		if (!isxdigit(c))					\
			TFW_PARSER_BLOCK(RGen_BodyChunk);		\
		__FSM_JMP(RGen_BodyChunkLen);				\
	}								\
	/* Fall through. */						\
}									\
__FSM_STATE(RGen_BodyReadChunk, __VA_ARGS__) {				\
	BUG_ON(parser->to_read < 0);					\
	__fsm_sz = min_t(long, parser->to_read, __data_remain(p));	\
	parser->to_read -= __fsm_sz;					\
	if (parser->to_read)						\
		__FSM_MOVE_nf(RGen_BodyReadChunk, __fsm_sz, &msg->body); \
	if (test_bit(TFW_HTTP_B_CHUNKED, msg->flags)) {			\
		parser->to_read = -1;					\
		__FSM_MOVE_nf(RGen_BodyEoL, __fsm_sz, &msg->body);	\
	}								\
	/* We've fully read Content-Length bytes. */			\
	if (tfw_http_msg_add_str_data(msg, &msg->body, p, __fsm_sz))	\
		TFW_PARSER_BLOCK(RGen_BodyReadChunk);			\
	msg->body.flags |= TFW_STR_COMPLETE;				\
	p += __fsm_sz;							\
	parser->state = &&RGen_BodyReadChunk;				\
	__FSM_EXIT(TFW_PASS);						\
}									\
__FSM_STATE(RGen_BodyChunkLen, __VA_ARGS__) {				\
	__fsm_sz = __data_remain(p);					\
	/* Read next chunk length. */					\
	__fsm_n = parse_int_hex(p, __fsm_sz, &parser->_acc, &parser->_cnt); \
	T_DBG3("data chunk: remain_len=%zu ret=%d to_read=%lu\n",	\
	       __fsm_sz, __fsm_n, parser->_acc);			\
	switch (__fsm_n) {						\
	case CSTR_POSTPONE:						\
		__FSM_MOVE_nf(RGen_BodyChunkLen, __fsm_sz, &msg->body);	\
	case CSTR_BADLEN:						\
	case CSTR_NEQ:							\
		TFW_PARSER_BLOCK(RGen_BodyChunkLen);			\
	default:							\
		parser->to_read = parser->_acc;				\
		parser->_acc = 0;					\
		parser->_cnt = 0;					\
		__FSM_MOVE_nf(RGen_BodyChunkExt, __fsm_n, &msg->body);	\
	}								\
}									\
__FSM_STATE(RGen_BodyChunkExt, __VA_ARGS__) {				\
	if (unlikely(c == ';' || c == '=' || IS_TOKEN(c)))		\
		__FSM_MOVE_f(RGen_BodyChunkExt, &msg->body);		\
	/* Fall through. */						\
}									\
__FSM_STATE(RGen_BodyEoL, __VA_ARGS__) {				\
	if (likely(c == '\r'))						\
		__FSM_MOVE_f(RGen_BodyCR, &msg->body);			\
	/* Fall through. */						\
}									\
__FSM_STATE(RGen_BodyCR, __VA_ARGS__) {					\
	if (unlikely(c != '\n'))					\
		TFW_PARSER_BLOCK(RGen_BodyCR);				\
	if (parser->to_read)						\
		__FSM_MOVE_f(RGen_BodyChunk, &msg->body);		\
	/*								\
	 * We've fully read the chunked body.				\
	 * Add everything and the current character.			\
	 */								\
	if (tfw_http_msg_add_str_data(msg, &msg->body, data,		\
				      __data_off(p) + 1))		\
		TFW_PARSER_BLOCK(RGen_BodyCR);				\
	msg->body.flags |= TFW_STR_COMPLETE;				\
	/* Process the trailer-part. */					\
	__FSM_MOVE_nofixup(RGen_Hdr);					\
}

/*
 * Read OWS and move to stashed state. This is bit complicated (however
 * you can think about this as a plain pushdown automaton), but reduces
 * FSM code size.
 */
#define RGEN_OWS()							\
__FSM_STATE(RGen_LWS, hot) {						\
	__fsm_sz = __data_remain(p);					\
	__fsm_n = parse_ows(p, __fsm_sz);				\
	T_DBG3("parse LWS: __fsm_n=%d, __fsm_sz=%lu, len=%lu,"		\
	       " off=%lu\n", __fsm_n, __fsm_sz, len, __data_off(p));	\
	if  (__fsm_n == CSTR_POSTPONE) {				\
		__msg_hdr_chunk_fixup(p, __fsm_sz);			\
		__msg_chunk_flags(TFW_STR_OWS);				\
		p += __fsm_sz;						\
		parser->state = &&RGen_LWS;				\
		__FSM_EXIT(TFW_POSTPONE);				\
	}								\
	BUG_ON(__fsm_n < 0);						\
	if (__fsm_n) {							\
		__msg_hdr_chunk_fixup(p, __fsm_n);			\
		__msg_chunk_flags(TFW_STR_OWS);				\
	}								\
	parser->state = parser->_i_st;					\
	parser->_i_st = NULL;						\
	p += __fsm_n;							\
	BUG_ON(unlikely(__data_off(p) >= len));				\
	goto *parser->state;						\
}									\
__FSM_STATE(RGen_RWS, hot) {						\
	if (likely(IS_WS(c)))						\
		__FSM_MOVE_nofixup(RGen_RWS);				\
	T_DBG3("parse RWS: len=%lu, off=%lu\n", len, __data_off(p));	\
	parser->state = parser->_i_st;					\
	parser->_i_st = NULL;						\
	BUG_ON(unlikely(__data_off(p) >= len));				\
	goto *parser->state;						\
}

/**
 * Parse Connection header value, RFC 7230 6.1.
 *
 * Store names of listed headers in @hm->parser.hbh_parser to mark them as
 * hop-by-hop during parsing. Mark already parsed headers as hop-by-hop once
 * they appear in the header.
 *
 * @return CSTR_NEQ if the header contains end-to-end headers or too lot of
 * connection specific options/headers.
 */
static int
__parse_connection(TfwHttpMsg *hm, unsigned char *data, size_t len)
{
	int r = CSTR_NEQ;
	__FSM_DECLARE_VARS(hm);

	BUILD_BUG_ON(sizeof(parser->hbh_parser.spec) * 8 < TFW_HTTP_HDR_RAW);

	__FSM_START(parser->_i_st);

/*
 * Save parsed data to list of raw hop-by-hop headers if data doesn't match
 * to @name and do @lambda otherwize
*/
#define TRY_CONN_TOKEN(name, lambda)					\
	TRY_STR_LAMBDA_finish(name, lambda, {				\
			if (__hbh_parser_add_data(hm, data, len, false))\
				r = CSTR_NEQ;				\
			else						\
				parser->_i_st = &&I_Conn;		\
		}, I_ConnTok)

	/*
	 * Connection header lists either boolean connection tokens or
	 * names of hop-by-hop headers.
	 *
	 * Sender must not list end-to-end headers in Connection header.
	 * In this function we check only spec headers that can be hop-by-hop.
	 * Other headers listed in the header will be compared with names of
	 * end-to-end headers during saving in __hbh_parser_add_data().
	 *
	 * For WebSocket Protocol during handshake client sets
	 * "Connection: upgrade" and "Upgrade" header. This headers should be
	 * recreated before pass to backend.
	 */
	__FSM_STATE(I_Conn) {
		WARN_ON_ONCE(parser->_acc);
		/* Boolean connection tokens */
		TRY_CONN_TOKEN("close", {
			__set_bit(TFW_HTTP_B_CONN_CLOSE, &parser->_acc);
		});
		/* Spec headers */
		TRY_CONN_TOKEN("keep-alive", {
			__set_bit(TFW_HTTP_B_CONN_KA, &parser->_acc);
		});
		TRY_CONN_TOKEN("upgrade", {
			__set_bit(TFW_HTTP_B_CONN_UPGRADE, &parser->_acc);
		});
		TRY_STR_INIT();
		__FSM_I_JMP(I_ConnOther);
	}
#undef TRY_CONN_TOKEN

	__FSM_STATE(I_ConnTok) {
		WARN_ON_ONCE(!parser->_acc);

		if (!IS_WS(c) && c != ',' && !IS_CRLF(c))
			__FSM_I_JMP(I_ConnOther);

		if (test_bit(TFW_HTTP_B_CONN_KA, &parser->_acc)) {
			register unsigned int hid = TFW_HTTP_HDR_KEEP_ALIVE;

			if (test_bit(TFW_HTTP_B_CONN_CLOSE, msg->flags))
				return CSTR_NEQ;
			__set_bit(TFW_HTTP_B_CONN_KA, msg->flags);

			parser->hbh_parser.spec |= 0x1 << hid;
			if (!TFW_STR_EMPTY(&msg->h_tbl->tbl[hid]))
				msg->h_tbl->tbl[hid].flags |= TFW_STR_HBH_HDR;
		}
		else if (test_bit(TFW_HTTP_B_CONN_CLOSE, &parser->_acc)) {
			if (test_bit(TFW_HTTP_B_CONN_KA, msg->flags))
				return CSTR_NEQ;
			__set_bit(TFW_HTTP_B_CONN_CLOSE, msg->flags);
		}
		else if (test_bit(TFW_HTTP_B_CONN_UPGRADE, &parser->_acc)) {
			register unsigned int hid = TFW_HTTP_HDR_UPGRADE;

			__set_bit(TFW_HTTP_B_CONN_UPGRADE, msg->flags);

			parser->hbh_parser.spec |= 0x1 << hid;
			if (!TFW_STR_EMPTY(&msg->h_tbl->tbl[hid]))
				msg->h_tbl->tbl[hid].flags |= TFW_STR_HBH_HDR;
		}

		__FSM_I_JMP(I_EoT);
	}

	/*
	 * Other connection tokens. Popular examples of the "Connection:"
	 * header value are "Keep-Alive, TE" or "TE, close". However,
	 * it could be names of any headers, including custom headers.
	 * Raw headers: add to @hm->parser.hbh_parser.raw table.
	 */
	__FSM_STATE(I_ConnOther) {
		__FSM_I_MATCH_MOVE_finish(token, I_ConnOther, {
			if (__hbh_parser_add_data(hm, p, __fsm_sz, false))
				r = CSTR_NEQ;
		});
		__set_bit(TFW_HTTP_B_CONN_EXTRA, msg->flags);
		c = *(p + __fsm_sz);
		if (__hbh_parser_add_data(hm, p, __fsm_sz, true))
			return  CSTR_NEQ;
		if (IS_WS(c) || c == ',')
			__FSM_I_MOVE_n(I_EoT, __fsm_sz + 1);
		if (IS_CRLF(c))
			return __data_off(p + __fsm_sz);
		return CSTR_NEQ;
	}

	/* End of token */
	__FSM_STATE(I_EoT) {
		if (IS_WS(c) || c == ',')
			__FSM_I_MOVE(I_EoT);

		if (IS_TOKEN(c)) {
			parser->_acc = 0; /* reinit for next token */
			__FSM_I_JMP(I_Conn);
		}
		if (IS_CRLF(c))
			return __data_off(p);
		return CSTR_NEQ;
	}

done:
	T_DBG3("parser: Connection parsed: flags %#lx\n", msg->flags[0]);

	return r;
}
STACK_FRAME_NON_STANDARD(__parse_connection);

/**
 * Parse Content-Length header value, RFC 7230 section 3.3.2.
 */
static int
__parse_content_length(TfwHttpMsg *hm, unsigned char *data, size_t len)
{
	int r;
	__FSM_DECLARE_VARS(hm);

	__FSM_START(parser->_i_st);

	__FSM_REQUIRE_FIRST_DIGIT(I_ContLenBeg, I_ContLen);

	__FSM_STATE(I_ContLen) {
		/*
		 * A server MUST NOT send a Content-Length header field in any response
		 * with a status code of 1xx (Informational) or 204 (No Content).
		 * TODO: server MUST NOT send a Content-Length header field in any 2xx
		 * (Successful) response to a CONNECT request
		 */
		if (TFW_CONN_TYPE(msg->conn) & Conn_Srv) {
			TfwHttpResp *resp = (TfwHttpResp *)msg;
			if (resp->status - 100U < 100U || resp->status == 204)
				return CSTR_NEQ;
		}

		/*
		 * According to RFC 7230 3.3.2, in cases of multiple Content-Length
		 * header fields with field-values consisting of the same decimal
		 * value, or a single Content-Length header field with a field
		 * value containing a list of identical decimal values, more strict
		 * implementation is chosen: message will be rejected as invalid,
		 * to exclude attempts of HTTP Request Smuggling or HTTP Response
		 * Splitting.
		 */
		r = parse_long_ws(data, len, &msg->content_length);
		if (r == CSTR_POSTPONE)
			__msg_hdr_chunk_fixup(data, len);

		T_DBG3("%s: content_length=%lu\n", __func__, msg->content_length);

		return r;
	}
}

/**
 * Parse Content-Type header value, RFC 7231 3.1.1.5.
 */
static int
__resp_parse_content_type(TfwHttpMsg *hm, unsigned char *data, size_t len)
{
	int r = CSTR_NEQ;
	__FSM_DECLARE_VARS(hm);

	__FSM_START(parser->_i_st);

	__FSM_STATE(I_ContType) {
		/*
		 * Just eat the header value: we're interested in
		 * type "/" subtype only and they're at begin of the value.
		 *
		 * RFC 7231 3.1.1.1 defines Media Type as
		 *
		 *	token "/" token *(OWS ";" OWS parameter)
		 *	parameter = token "=" (token / quoted-string)
		 *
		 * RFC 7230 defines
		 *
		 * 	quoted-string = DQUOTE *(qdtext / quoted-pair) DQUOTE
		 * 	qdtext = HTAB / SP / %x21 / %x23-5B / %x5D-7E / %x80-FF
		 * 	quoted-pair = "\" (HTAB / SP / VCHAR / %x80-FF)
		 *
		 * , so this is essentially ctext | VCHAR.
		 */
		__FSM_I_MATCH_MOVE(ctext_vchar, I_ContType);
		if (IS_CRLF(*(p + __fsm_sz)))
			return __data_off(p + __fsm_sz);
		return CSTR_NEQ;
	}

done:
	return r;
}

static int
__strdup_multipart_boundaries(TfwHttpReq *req)
{
	unsigned char *data_raw, *data, *ptr_raw, *ptr;
	TfwStr *c, *end;

	data_raw = tfw_pool_alloc(req->pool, req->multipart_boundary_raw.len);
	data = tfw_pool_alloc(req->pool, req->multipart_boundary.len);

	if (!data_raw || !data)
		return -ENOMEM;

	ptr_raw = data_raw;
	ptr = data;
	TFW_STR_FOR_EACH_CHUNK(c, &req->multipart_boundary_raw, end) {
		memcpy_fast(ptr_raw, c->data, c->len);
		ptr_raw += c->len;
		if (c->flags & TFW_STR_VALUE) {
			memcpy_fast(ptr, c->data, c->len);
			ptr += c->len;
		}
	}

	if (ptr_raw != data_raw + req->multipart_boundary_raw.len ||
	    ptr != data + req->multipart_boundary.len)
	{
		T_WARN("Multipart boundary string length mismatch");
		return -1;
	}

	req->multipart_boundary_raw.data = data_raw;
	req->multipart_boundary.data = data;
	req->multipart_boundary_raw.nchunks = 0;
	req->multipart_boundary.nchunks = 0;

	return 0;
}

/*
 * Nested FSM with explicit fine-grained fixups, should employ
   __FSM_I_MOVE_fixup()/__FSM_I_MATCH_fixup()/TRY_STR_fixup() everywhere.
*/
static int
__req_parse_content_type(TfwHttpMsg *hm, unsigned char *data, size_t len)
{
	int r = CSTR_NEQ;
	TfwHttpReq *req = (TfwHttpReq *)hm;
	__FSM_DECLARE_VARS(hm);

	__FSM_START(parser->_i_st);

	__FSM_STATE(I_ContType) {
		if (req->method != TFW_HTTP_METH_POST)
			__FSM_I_JMP(I_EoL);
		/* Fall through. */;
	}

	__FSM_STATE(I_ContTypeMediaType) {
		static const TfwStr s_multipart_form_data =
			TFW_STR_STRING("multipart/form-data");
		TRY_STR_LAMBDA_fixup(&s_multipart_form_data, &parser->hdr, {},
				     I_ContTypeMediaType,
				     I_ContTypeMaybeMultipart);
		if (chunk->len >= sizeof("multipart/") - 1) {
			TRY_STR_INIT();
			__FSM_I_JMP(I_ContTypeOtherSubtype);
		} else {
			TRY_STR_INIT();
			__FSM_I_JMP(I_ContTypeOtherType);
		}
	}

	__FSM_STATE(I_ContTypeMaybeMultipart) {
		if (c == ';') {
			__set_bit(TFW_HTTP_B_CT_MULTIPART, req->flags);
			__FSM_I_MOVE_fixup(I_ContTypeParamOWS, 1, 0);
		}
		if (IS_WS(c))
			__FSM_I_MOVE_fixup(I_ContTypeMultipartOWS, 1, 0);
		if (IS_CRLF(c)) {
			__set_bit(TFW_HTTP_B_CT_MULTIPART, req->flags);
			goto finalize;
		}
		__FSM_I_JMP(I_ContTypeOtherSubtype);
	}

	__FSM_STATE(I_ContTypeMultipartOWS) {
		if (IS_WS(c))
			__FSM_I_MOVE_fixup(I_ContTypeMultipartOWS, 1, 0);
		if (c == ';') {
			__set_bit(TFW_HTTP_B_CT_MULTIPART, req->flags);
			__FSM_I_MOVE_fixup(I_ContTypeParamOWS, 1, 0);
		}
		if (IS_CRLF(c)) {
			__set_bit(TFW_HTTP_B_CT_MULTIPART, req->flags);
			goto finalize;
		}
		return CSTR_NEQ;
	}

	__FSM_STATE(I_ContTypeParamOWS) {
		if (IS_WS(c))
			__FSM_I_MOVE_fixup(I_ContTypeParamOWS, 1, 0);
		if (IS_CRLF(c))
			goto finalize;
		/* Fall through. */;
	}

	__FSM_STATE(I_ContTypeParam) {
		static const TfwStr s_boundary = TFW_STR_STRING("boundary=");
		if (!test_bit(TFW_HTTP_B_CT_MULTIPART, req->flags))
			__FSM_I_JMP(I_ContTypeParamOther);

		TRY_STR_LAMBDA_fixup(&s_boundary, &parser->hdr, {
			/*
			 * Requests with multipart/form-data payload should have
			 * only one boundary parameter.
			 */
			if (__test_and_set_bit(
			      TFW_HTTP_B_CT_MULTIPART_HAS_BOUNDARY, req->flags))
				return CSTR_NEQ;
		}, I_ContTypeParam, I_ContTypeBoundaryValue);
		TRY_STR_INIT();
		/* Fall through. */;
	}

	__FSM_STATE(I_ContTypeParamOther) {
		__FSM_I_MATCH_MOVE_fixup(token, I_ContTypeParamOther, 0);
		if (IS_CRLF(*(p + __fsm_sz))) {
			/* Line terminated just after parameter name. Value is
			 * missing.
			 */
			return CSTR_NEQ;
		}
		if (*(p + __fsm_sz) != '=')
			return CSTR_NEQ;
		__FSM_I_MOVE_fixup(I_ContTypeParamValue, __fsm_sz + 1, 0);
	}

	__FSM_STATE(I_ContTypeBoundaryValue) {
		req->multipart_boundary_raw.len = 0;
		req->multipart_boundary.len = 0;
		/*
		 * msg->parser.hdr.data can't be used as a base here, since its
		 * value can change due to reallocation during msg->parser.hdr
		 * growth. Let's store chunk number instead for now.
		 */
		req->multipart_boundary_raw.data =
			(char *)(size_t)parser->hdr.nchunks;
		if (*p == '"') {
			req->multipart_boundary_raw.len += 1;
			__FSM_I_MOVE_fixup(I_ContTypeBoundaryValueQuoted, 1, 0);
		}
		/* Fall through. */;
	}

	__FSM_STATE(I_ContTypeBoundaryValueUnquoted) {
		__fsm_n = __data_remain(p);
		__fsm_sz = tfw_match_token(p, __fsm_n);
		if (__fsm_sz > 0) {
			__msg_hdr_chunk_fixup(p, __fsm_sz);
			__FSM_I_chunk_flags(TFW_STR_VALUE);
			req->multipart_boundary_raw.len += __fsm_sz;
			req->multipart_boundary.len += __fsm_sz;
		}
		if (unlikely(__fsm_sz == __fsm_n)) {
			parser->_i_st = &&I_ContTypeBoundaryValueUnquoted;
			return CSTR_POSTPONE;
		}

		p += __fsm_sz;
		req->multipart_boundary_raw.nchunks = parser->hdr.nchunks -
				     (size_t)req->multipart_boundary_raw.data;
		/* __fsm_sz != __fsm_n, therefore __data_remain(p) > 0 */
		__FSM_I_JMP(I_ContTypeParamValueOWS);
	}

	__FSM_STATE(I_ContTypeBoundaryValueQuoted) {
		__fsm_n = __data_remain(p);
		__fsm_sz = tfw_match_token(p, __fsm_n);
		if (__fsm_sz > 0) {
			__msg_hdr_chunk_fixup(p, __fsm_sz);
			__FSM_I_chunk_flags(TFW_STR_VALUE);
			req->multipart_boundary_raw.len += __fsm_sz;
			req->multipart_boundary.len += __fsm_sz;
		}
		if (unlikely(__fsm_sz == __fsm_n)) {
			parser->_i_st = &&I_ContTypeBoundaryValueQuoted;
			return CSTR_POSTPONE;
		}
		p += __fsm_sz;

		if (*p == '\\') {
			req->multipart_boundary_raw.len += 1;
			__FSM_I_MOVE_fixup(I_ContTypeBoundaryValueEscapedChar,
					   1, 0);
		}
		if (IS_CRLF(*p)) {
			/* Missing closing '"'. */
			return CSTR_NEQ;
		}
		if (*p != '"') {
			/* TODO: faster qdtext/quoted-pair matcher. */
			req->multipart_boundary_raw.len += 1;
			req->multipart_boundary.len += 1;
			__FSM_I_MOVE_fixup(I_ContTypeBoundaryValueQuoted, 1,
					   TFW_STR_VALUE);
		}

		/* *p == '"' */
		__msg_hdr_chunk_fixup(p, 1);
		p += 1;
		req->multipart_boundary_raw.len += 1;
		req->multipart_boundary_raw.nchunks = parser->hdr.nchunks -
				     (size_t)req->multipart_boundary_raw.data;

		if (unlikely(__data_remain(p) == 0)) {
			parser->_i_st = &&I_ContTypeParamValueOWS;
			return CSTR_POSTPONE;
		}
		__FSM_I_JMP(I_ContTypeParamValueOWS);
	}

	__FSM_STATE(I_ContTypeBoundaryValueEscapedChar) {
		if (IS_CRLF(*p))
			return CSTR_NEQ;
		req->multipart_boundary_raw.len += 1;
		req->multipart_boundary.len += 1;
		__FSM_I_MOVE_fixup(I_ContTypeBoundaryValueQuoted, 1,
				   TFW_STR_VALUE);
	}

	__FSM_STATE(I_ContTypeParamValue) {
		if (*p == '"')
			__FSM_I_MOVE_fixup(I_ContTypeParamValueQuoted, 1, 0);
		__FSM_I_JMP(I_ContTypeParamValueUnquoted);
	}

	__FSM_STATE(I_ContTypeParamValueUnquoted) {
		__FSM_I_MATCH_MOVE_fixup(token, I_ContTypeParamValueUnquoted,
					 TFW_STR_VALUE);
		__FSM_I_MOVE_fixup(I_ContTypeParamValueOWS, __fsm_sz, 0);
	}

	__FSM_STATE(I_ContTypeParamValueOWS) {
		if (IS_WS(c))
			__FSM_I_MOVE_fixup(I_ContTypeParamValueOWS, 1, 0);
		if (c == ';')
			__FSM_I_MOVE_fixup(I_ContTypeParamOWS, 1, 0);
		if (IS_CRLF(c))
			goto finalize;
		return CSTR_NEQ;
	}

	__FSM_STATE(I_ContTypeParamValueQuoted) {
		__FSM_I_MATCH_MOVE_fixup(token, I_ContTypeParamValueQuoted,
					 TFW_STR_VALUE);
		if (__fsm_sz > 0) {
			__msg_hdr_chunk_fixup(p, __fsm_sz);
			__FSM_I_chunk_flags(TFW_STR_VALUE);
		}
		p += __fsm_sz;
		if (*p == '\\')
			__FSM_I_MOVE_fixup(I_ContTypeParamValueEscapedChar, 1,
					   0);
		if (*p == '"')
			__FSM_I_MOVE_fixup(I_ContTypeParamValueOWS, 1, 0);
		if (IS_CRLF(*p)) {
			/* Missing closing '"'. */
			return CSTR_NEQ;
		}
		/* TODO: faster qdtext/quoted-pair matcher. */
		__FSM_I_MOVE_fixup(I_ContTypeParamValueQuoted, 1, 0);
	}

	__FSM_STATE(I_ContTypeParamValueEscapedChar) {
		if (IS_CRLF(*p))
			return CSTR_NEQ;
		__FSM_I_MOVE_fixup(I_ContTypeParamValueQuoted, 1,
				   TFW_STR_VALUE);
	}

	__FSM_STATE(I_ContTypeOtherType) {
		__FSM_I_MATCH_MOVE_fixup(token, I_ContTypeOtherType, 0);
		if (IS_CRLF(*(p + __fsm_sz))) {
			__FSM_I_MOVE_fixup(I_EoL, __fsm_sz, 0);
		}
		__FSM_I_MOVE_fixup(I_ContTypeOtherTypeSlash, __fsm_sz, 0);
	}

	__FSM_STATE(I_ContTypeOtherTypeSlash) {
		if (c != '/')
			return CSTR_NEQ;
		__FSM_I_MOVE_fixup(I_ContTypeOtherSubtype, 1, 0);
	}

	__FSM_STATE(I_ContTypeOtherSubtype) {
		__FSM_I_MATCH_MOVE_fixup(token, I_ContTypeOtherSubtype, 0);
		__FSM_I_MOVE_fixup(I_ContTypeOtherTypeOWS, __fsm_sz, 0);
	}

	__FSM_STATE(I_ContTypeOtherTypeOWS) {
		if (IS_WS(c))
			__FSM_I_MOVE_fixup(I_ContTypeOtherTypeOWS, 1, 0);
		if (c == ';')
			__FSM_I_MOVE_fixup(I_ContTypeParamOWS, 1, 0);
		if (IS_CRLF(c))
			goto finalize;
		return CSTR_NEQ;
	}

	__FSM_STATE(I_EoL) {
		__FSM_I_MATCH_MOVE_fixup(ctext_vchar, I_EoL, 0);
		if (IS_CRLF(*(p + __fsm_sz))) {
			__msg_hdr_chunk_fixup(p, __fsm_sz);
			p += __fsm_sz;
			goto finalize;
		}
		return CSTR_NEQ;
	}

done:
	return r;

finalize:
	if (req->multipart_boundary_raw.len > 0) {
		req->multipart_boundary_raw.chunks = parser->hdr.chunks +
			(size_t)req->multipart_boundary_raw.data;

		/*
		 * Raw value of multipart boundary is going to be used during
		 * Content-Type field composing. So to prevent memcpy'ing
		 * intersecting buffers, we have to make a separate copy.
		 */
		if (__strdup_multipart_boundaries(req))
			return CSTR_NEQ;
	}

	return __data_off(p);
}
STACK_FRAME_NON_STANDARD(__req_parse_content_type);

/**
 * Parse Transfer-Encoding header value, RFC 2616 14.41 and 3.6.
 *
 * Nested FSM with explicit fine-grained fixups, should employ
 * __FSM_I_MOVE_fixup()/__FSM_I_MATCH_fixup()/TRY_STR_fixup() everywhere.
 *
 */
static int
__parse_transfer_encoding(TfwHttpMsg *hm, unsigned char *data, size_t len,
			  bool client)
{
	int r = CSTR_NEQ;
	__FSM_DECLARE_VARS(hm);

	__FSM_START(parser->_i_st);

	/*
	 * According to RFC 7230 section 3.3.1:
	 *
	 * TODO: In a response:
	 * A server MUST NOT send a Transfer-Encoding header field
	 * in any 2xx (Successful) response to a CONNECT request.
	 */
	__FSM_STATE(I_TransEncod) {
		if (TFW_CONN_TYPE(hm->conn) & Conn_Srv) {
			unsigned int status = ((TfwHttpResp *)hm)->status;
			if (status - 100U < 100U || status == 204)
				return CSTR_NEQ;
		}
		/* Fall through. */
	}

	__FSM_STATE(I_TransEncodTok) {

		/*
		 * A sender MUST NOT apply chunked more than once
		 * to a message body (i.e., chunking an already
		 * chunked message is not allowed). RFC 7230 3.3.1.
		 */
		TRY_STR_fixup(&TFW_STR_STRING("chunked"), I_TransEncodTok,
			      I_TransEncodChunked);
		TRY_STR_INIT();
		__FSM_I_JMP(I_TransEncodOther);
	}

	__FSM_STATE(I_TransEncodChunked) {
		if (IS_WS(c) || c == ',' || IS_CRLF(c)) {
			if (unlikely(test_bit(TFW_HTTP_B_CHUNKED, msg->flags)))
				return CSTR_NEQ;
			__set_bit(TFW_HTTP_B_CHUNKED, msg->flags);
			__FSM_I_JMP(I_EoT);
		}
		__FSM_I_JMP(I_TransEncodOther);
	}

	/*
	 * RFC 7230 3.3.1:
	 *
	 * If any transfer coding
	 * other than chunked is applied to a REQUEST payload body, the sender
	 * MUST apply chunked as the final transfer coding to ensure that the
	 * message is properly framed. If any transfer coding other than
	 * chunked is applied to a RESPONSE payload body, the sender MUST either
	 * apply chunked as the final transfer coding or terminate the message
	 * by closing the connection.
	 *
	 * TODO: process transfer encodings: gzip, deflate, identity,
	 * compress;
	 */
	__FSM_STATE(I_TransEncodOther) {
		__FSM_I_MATCH_MOVE_fixup(token, I_TransEncodOther, 0);
		c = *(p + __fsm_sz);
		if (IS_WS(c) || c == ',') {
			__msg_hdr_chunk_fixup(p, __fsm_sz);
			p += __fsm_sz;
			__FSM_I_JMP(I_EoT);
		}
		if (IS_CRLF(c)) {
			if (unlikely(test_bit(TFW_HTTP_B_CHUNKED, msg->flags)))
			{
				if (client)
					return CSTR_NEQ;
				__clear_bit(TFW_HTTP_B_CHUNKED, msg->flags);
				__set_bit(TFW_HTTP_B_CHUNKED_APPLIED,
					  msg->flags);
			}
			__msg_hdr_chunk_fixup(p, __fsm_sz);
			return __data_off(p + __fsm_sz);
		}
		return CSTR_NEQ;
	}

	/* End of term. */
	__FSM_STATE(I_EoT) {
		if (c == ',')
			__FSM_I_MOVE_fixup(I_EoT, 1, 0);
		if (IS_WS(c))
			__FSM_I_MOVE_fixup(I_EoT, 1, TFW_STR_OWS);
		if (IS_TOKEN(c))
			__FSM_I_JMP(I_TransEncodTok);
		if (IS_CRLF(c))
			return __data_off(p);
		return CSTR_NEQ;
	}

done:
	return r;
}
STACK_FRAME_NON_STANDARD(__parse_transfer_encoding);

static int
__req_parse_transfer_encoding(TfwHttpMsg *hm, unsigned char *data, size_t len)
{
	return __parse_transfer_encoding(hm, data, len, true);
}

static int
__resp_parse_transfer_encoding(TfwHttpMsg *hm, unsigned char *data, size_t len)
{
	return __parse_transfer_encoding(hm, data, len, false);
}

/*
 * ------------------------------------------------------------------------
 *	HTTP request parsing
 * ------------------------------------------------------------------------
 */
/**
 * Accept header parser, RFC 7231 5.3.2.
 */
static int
__req_parse_accept(TfwHttpReq *req, unsigned char *data, size_t len)
{
	int r = CSTR_NEQ;
	__FSM_DECLARE_VARS(req);

	__FSM_START(parser->_i_st);

	__FSM_STATE(Req_I_WSAccept) {
		if (IS_WS(c))
			__FSM_I_MOVE(Req_I_WSAccept);
		/* Fall through. */
	}

	__FSM_STATE(Req_I_Accept) {
		TRY_STR("text", Req_I_Accept, Req_I_AfterText);
		/*
		 * TRY_STR() compares the string with the substring at the
		 * beginning of the chunk sequence, but @c is the first
		 * non-matching character with the string of the previous
		 * TRY_STR(). If we will use @c to compare with "*", then we will
		 * catch matches not only with "*", but also with "t*", "te*",
		 * "tex*".
		 */
		TRY_STR("*", Req_I_Accept, Req_I_AfterStar);
		TRY_STR_INIT();
		if (IS_TOKEN(c))
			__FSM_I_JMP(Req_I_Type);
		return CSTR_NEQ;
	}

	__FSM_STATE(Req_I_AfterText) {
		if (c == '/')
			__FSM_I_MOVE(Req_I_AfterTextSlash);

		__FSM_I_MOVE(Req_I_Type);
	}

	__FSM_STATE(Req_I_AfterTextSlash) {
		if (c == '*')
			__FSM_I_MOVE(I_EoT);
		/* Fall through. */
	}

	__FSM_STATE(Req_I_AfterTextSlashToken) {
		TRY_STR("html", Req_I_AfterTextSlashToken, Req_I_AcceptHtml);
		TRY_STR_INIT();
		__FSM_I_JMP(Req_I_Subtype);
	}

	__FSM_STATE(Req_I_AfterStar) {
		if (c == '/')
			__FSM_I_MOVE(Req_I_StarSlashStar);
		return CSTR_NEQ;
	}

	__FSM_STATE(Req_I_StarSlashStar) {
		if (c == '*')
			__FSM_I_MOVE(I_EoT);
		return CSTR_NEQ;
	}

	__FSM_STATE(Req_I_AcceptHtml) {
		if (IS_WS(c) || c == ',' || c == ';' || IS_CRLF(c)) {
			__set_bit(TFW_HTTP_B_ACCEPT_HTML, req->flags);
			__FSM_I_JMP(I_EoT);
		}
		__FSM_I_JMP(Req_I_Subtype);
	}

	__FSM_STATE(Req_I_Type) {
		__FSM_I_MATCH_MOVE(token, Req_I_Type);
		c = *(p + __fsm_sz);
		if (c == '/')
			__FSM_I_MOVE_n(Req_I_Slash, __fsm_sz + 1);
		return CSTR_NEQ;
	}

	__FSM_STATE(Req_I_Slash) {
		if (c == '*')
			__FSM_I_MOVE(I_EoT);
		if (IS_TOKEN(c))
			__FSM_I_JMP(Req_I_Subtype);
		return CSTR_NEQ;
	}

	__FSM_STATE(Req_I_Subtype) {
		__FSM_I_MATCH_MOVE(token, Req_I_Subtype);
		__FSM_I_MOVE_n(I_EoT, __fsm_sz);
	}

	/*
	 * RFC 7231 5.3.1
	 *
	 * Parser doesn't follow the RFC for qvalue, because it
	 * would introduce new states here (hence slower parsing),
	 * but an attack doesn't look likely.
	 *
	 * But it can validate just the first char "for free"
	 * (anyway empty qvalue validation is required), so it's validated.
	 */
	__FSM_REQUIRE(Req_I_QValueBeg, Req_I_QValue,
		      (c == '0' || c == '1'));


	__FSM_STATE(Req_I_QValue) {
		if (isdigit(c) || c == '.')
			__FSM_I_MOVE(Req_I_QValue);
		__FSM_I_JMP(I_EoT);
		return CSTR_NEQ;
	}

	__FSM_STATE(Req_I_WSAcceptOther) {
		if (IS_WS(c))
			__FSM_I_MOVE(Req_I_WSAcceptOther);
		if (IS_TOKEN(c))
			__FSM_I_JMP(Req_I_AcceptOther);
		return CSTR_NEQ;
	}

	__FSM_STATE(Req_I_AcceptOther) {
		TRY_STR("q=", Req_I_AcceptOther, Req_I_QValueBeg);
		TRY_STR_INIT();
		__FSM_I_MATCH_MOVE(token, Req_I_AcceptOther);
		c = *(p + __fsm_sz);
		if (c == '=')
			__FSM_I_MOVE_n(Req_I_ParamValueBeg, __fsm_sz + 1);
		return CSTR_NEQ;
	}

	__FSM_REQUIRE(Req_I_ParamValueBeg, Req_I_ParamValue,
		      (IS_TOKEN(c) || c == '\"'));

	__FSM_STATE(Req_I_ParamValue) {
		if (c == '\"')
			__FSM_I_MOVE(Req_I_QuotedString);
		__FSM_I_MATCH_MOVE(token, Req_I_ParamValue);
		__FSM_I_MOVE_n(I_EoT, __fsm_sz);
	}

	__FSM_STATE(Req_I_QuotedString) {
		__FSM_I_MATCH_MOVE(token, Req_I_QuotedString);
		if (c != '"')
			__FSM_I_MOVE(Req_I_QuotedString);
		__FSM_I_MOVE(I_EoT);
	}

	/* End of term. */
	__FSM_STATE(I_EoT) {
		if (IS_WS(c))
			__FSM_I_MOVE(I_EoT);
		if (c == ',')
			__FSM_I_MOVE(Req_I_WSAccept);
		if (c == ';')
			/* Skip weight parameter. */
			__FSM_I_MOVE(Req_I_WSAcceptOther);
		if (IS_CRLF(c))
			return __data_off(p);
		return CSTR_NEQ;
	}

done:
	return r;
}
STACK_FRAME_NON_STANDARD(__req_parse_accept);

static int
__req_parse_authorization(TfwHttpReq *req, unsigned char *data, size_t len)
{
	int r = CSTR_NEQ;
	__FSM_DECLARE_VARS(req);

	__FSM_START(parser->_i_st);

	__FSM_STATE(Req_I_Auth) {
		/*
		 * RFC 7235 requires handling quoted-string in auth-param,
		 * so almost any character can appear in the field.
		 */
		__FSM_I_MATCH_MOVE(ctext_vchar, Req_I_Auth);
		if (IS_CRLF(*(p + __fsm_sz))) {
			req->cache_ctl.flags |= TFW_HTTP_CC_HDR_AUTHORIZATION;
			return __data_off(p + __fsm_sz);
		}
		return CSTR_NEQ;
	}

done:
	return r;
}

/**
 * Parse request Cache-Control, RFC 2616 14.9.
 *
 * RFC 7234 1.2.1:
 *
 * If a cache receives a delta-seconds
 * value greater than the greatest integer it can represent, or if any
 * of its subsequent calculations overflows, the cache MUST consider the
 * value to be either 2147483648 (2^31) or the greatest positive integer
 * it can conveniently represent.
 * ...
 * What matters here is that an overflow
 * be detected and not treated as a negative value in later
 * calculations.
 *
 * Parser detects overflow when parsing delta-seconds,
 * but blocks such messages because it's a rare case.
 */
static int
__req_parse_cache_control(TfwHttpReq *req, unsigned char *data, size_t len)
{
	/* Very similar to __resp_parse_cache_control */
	int r = TFW_BLOCK;
	__FSM_DECLARE_VARS(req);

	__FSM_START(parser->_i_st);

	/*
	 * We cannot immediately modify req->cache_ctl.flags on smallest
	 * string match e.g. "Cache-Control: no-cache-me" should not lead to
	 * TFW_HTTP_CC_NO_CACHE being set, the whole directive should be matched
	 * exactly. That's why we remember the matched prefix with cc_dir_flag
	 * and set the flag after ensuring there's no suffix.
	 */
	parser->cc_dir_flag = 0;

	__FSM_STATE(Req_I_CC_start) {
		/* Spaces already skipped by RGen_LWS */
		/* Leading comma allowed per RFC 7230 Section 7 */
		if (c == ',')
			__FSM_I_MOVE(Req_I_CC_start_Comma);
		if (IS_TOKEN(c))
			__FSM_I_JMP(Req_I_CC);
		/* Forbid empty header value */
		__FSM_EXIT(TFW_BLOCK);
	}

	__FSM_STATE(Req_I_CC_start_Comma) {
		if (IS_WS(c))
			__FSM_I_MOVE(Req_I_CC_start_Comma);
		if (IS_TOKEN(c))
			__FSM_I_JMP(Req_I_CC);
		/* Forbid empty header value and double commas */
		__FSM_EXIT(TFW_BLOCK);
	}

	__FSM_STATE(Req_I_CC) {
		switch (TFW_LC(c)) {
		case 'm':
			__FSM_I_JMP(Req_I_CC_m);
		case 'n':
			__FSM_I_JMP(Req_I_CC_n);
		case 'o':
			__FSM_I_JMP(Req_I_CC_o);
		}
		__FSM_I_JMP(Req_I_CC_Ext);
	}

	__FSM_STATE(Req_I_CC_m) {
		TRY_STR("max-age=", Req_I_CC_m, Req_I_CC_MaxAgeVBeg);
		TRY_STR("min-fresh=", Req_I_CC_m, Req_I_CC_MinFreshVBeg);
		TRY_STR("max-stale", Req_I_CC_m, Req_I_CC_MaxStale);
		TRY_STR_INIT();
		__FSM_I_JMP(Req_I_CC_Ext);
	}

	__FSM_STATE(Req_I_CC_n) {
		TRY_STR_LAMBDA("no-cache", {
			parser->cc_dir_flag = TFW_HTTP_CC_NO_CACHE;
		}, Req_I_CC_n, Req_I_CC_Flag);
		TRY_STR_LAMBDA("no-store", {
			parser->cc_dir_flag = TFW_HTTP_CC_NO_STORE;
		}, Req_I_CC_n, Req_I_CC_Flag);
		TRY_STR_LAMBDA("no-transform", {
			parser->cc_dir_flag = TFW_HTTP_CC_NO_TRANSFORM;
		}, Req_I_CC_n, Req_I_CC_Flag);
		TRY_STR_INIT();
		__FSM_I_JMP(Req_I_CC_Ext);
	}

	__FSM_STATE(Req_I_CC_o) {
		TRY_STR_LAMBDA("only-if-cached", {
			parser->cc_dir_flag = TFW_HTTP_CC_OIFCACHED;
		}, Req_I_CC_o, Req_I_CC_Flag);
		TRY_STR_INIT();
		__FSM_I_JMP(Req_I_CC_Ext);
	}

	__FSM_STATE(Req_I_CC_Flag) {
		/* A start of a standard directive successfully detected */
		if (IS_WS(c) || c == ',' || IS_CRLF(c)) {
			req->cache_ctl.flags |= parser->cc_dir_flag;
			__FSM_I_JMP(Req_I_EoT);
		}
		/* ...but the directive appears to have an unknown suffix */
		__FSM_I_JMP(Req_I_CC_Ext);
	}

	__FSM_REQUIRE_FIRST_DIGIT(Req_I_CC_MaxAgeVBeg, Req_I_CC_MaxAgeV);

	__FSM_STATE(Req_I_CC_MaxAgeV) {
		__fsm_sz = __data_remain(p);
		__fsm_n = parse_uint_list(p, __fsm_sz, &parser->_acc);
		if (__fsm_n == CSTR_POSTPONE)
			__msg_hdr_chunk_fixup(data, len);
		if (__fsm_n < 0)
			__FSM_EXIT(__fsm_n);
		req->cache_ctl.max_age = parser->_acc;
		req->cache_ctl.flags |= TFW_HTTP_CC_MAX_AGE;
		__FSM_I_MOVE_n(Req_I_EoT, __fsm_n);
	}

	__FSM_REQUIRE_FIRST_DIGIT(Req_I_CC_MinFreshVBeg, Req_I_CC_MinFreshV);

	__FSM_STATE(Req_I_CC_MinFreshV) {
		__fsm_sz = __data_remain(p);
		__fsm_n = parse_uint_list(p, __fsm_sz, &parser->_acc);
		if (__fsm_n == CSTR_POSTPONE)
			__msg_hdr_chunk_fixup(data, len);
		if (__fsm_n < 0)
			__FSM_EXIT(__fsm_n);
		req->cache_ctl.min_fresh = parser->_acc;
		req->cache_ctl.flags |= TFW_HTTP_CC_MIN_FRESH;
		__FSM_I_MOVE_n(Req_I_EoT, __fsm_n);
	}

	__FSM_STATE(Req_I_CC_MaxStale) {
		if (c == '=')
			__FSM_I_MOVE(Req_I_CC_MaxStaleVBeg);
		if (IS_WS(c) || c == ',' || IS_CRLF(c)) {
			req->cache_ctl.max_stale = UINT_MAX;
			req->cache_ctl.flags |= TFW_HTTP_CC_MAX_STALE;
			__FSM_I_JMP(Req_I_EoT);
		}
		/* something like "max-staledfgh$!dgh" */
		__FSM_I_JMP(Req_I_CC_Ext);
	}

	__FSM_REQUIRE_FIRST_DIGIT(Req_I_CC_MaxStaleVBeg, Req_I_CC_MaxStaleV);

	__FSM_STATE(Req_I_CC_MaxStaleV) {
		__fsm_sz = __data_remain(p);
		__fsm_n = parse_uint_list(p, __fsm_sz, &parser->_acc);
		if (__fsm_n == CSTR_POSTPONE)
			__msg_hdr_chunk_fixup(data, len);
		if (__fsm_n < 0)
			__FSM_EXIT(__fsm_n);
		req->cache_ctl.max_stale = parser->_acc;
		req->cache_ctl.flags |= TFW_HTTP_CC_MAX_STALE;
		__FSM_I_MOVE_n(Req_I_EoT, __fsm_n);
	}

	__FSM_STATE(Req_I_CC_Ext) {
		/* Any directive we don't understand.
		 * Here we just skip all the tokens, double quotes and equal signs.
		 */
		__FSM_I_MATCH_MOVE(qetoken, Req_I_CC_Ext);

		__FSM_I_MOVE_n(Req_I_EoT, __fsm_sz);
	}

	/* End of term. */
	__FSM_STATE(Req_I_EoT) {
		/*
		 * RFC 7234 uses RFC 7230 for token list definition.
		 * Per RFC 7230 Section 7 sender is required to send
		 * non-empty tokens i.e. no two consequtive commas allowed.
		 * However, this section also mentiones compatibility with
		 * older implementations that might send a limited amount of
		 * empty directives/consecutive commas as allowed, for example,
		 * by RFC 2616 HTTP/1.1 specification.
		 * Here we forbid consecutive commas completely.
		 */
		if (IS_WS(c))
			__FSM_I_MOVE(Req_I_EoT);
		if (c == ',')
			__FSM_I_MOVE(Req_I_After_Comma);
		if (IS_CRLF(c))
			__FSM_EXIT(__data_processed(p));
		__FSM_EXIT(TFW_BLOCK);
	}

	__FSM_STATE(Req_I_After_Comma) {
		if (IS_WS(c))
			__FSM_I_MOVE(Req_I_After_Comma);

		parser->_acc = 0;
		if (IS_TOKEN(c)) {
			/* reinit for next token */
			parser->cc_dir_flag = 0;
			__FSM_I_JMP(Req_I_CC);
		}
		/* Trailing comma allowed per RFC 7230 Section 7. */
		if (IS_CRLF(c))
			__FSM_EXIT(__data_processed(p));

		__FSM_EXIT(TFW_BLOCK);
	}

done:
	return r;
}
STACK_FRAME_NON_STANDARD(__req_parse_cache_control);

/*
 * Nested FSM with explicit fine-grained fixups, should employ
 * __FSM_I_MOVE_fixup()/__FSM_I_MATCH_fixup()/TRY_STR_fixup()
 * everywhere.
 */
static int
__req_parse_cookie(TfwHttpMsg *hm, unsigned char *data, size_t len)
{
	int r = CSTR_NEQ;
	__FSM_DECLARE_VARS(hm);

	/*
	 * Cookie header is parsed according to RFC 6265 4.2.1.
	 *
	 * Here we build a header value string manually to split it in chunks:
	 * chunk bounds are at least at name start, value start and value end.
	 * This simplifies the cookie search, http_sticky uses it.
	 */
	__FSM_START(parser->_i_st);

	__FSM_STATE(Req_I_CookieStart) {
		__FSM_I_MATCH_MOVE_fixup(token, Req_I_CookieName, TFW_STR_NAME);
		/*
		 * Name should contain at least 1 character.
		 * Store "=" with cookie parameter name.
		 */
		if (likely(__fsm_sz && *(p + __fsm_sz) == '='))
			__FSM_I_MOVE_fixup(Req_I_CookieVal, __fsm_sz + 1,
					   TFW_STR_NAME);
		return CSTR_NEQ;
	}

	/*
	 * At this state we know that we saw at least one character as
	 * cookie-name and now we can pass zero length token.
	 */
	__FSM_STATE(Req_I_CookieName) {
		__FSM_I_MATCH_MOVE_fixup(token, Req_I_CookieName, TFW_STR_NAME);
		if (*(p + __fsm_sz) != '=')
			return CSTR_NEQ;
		/* Store "=" with cookie parameter name. */
		__FSM_I_MOVE_fixup(Req_I_CookieVal, __fsm_sz + 1, TFW_STR_NAME);
	}

	/*
	 * Cookie-value can have zero length, but we still have to store it
	 * in a separate TfwStr chunk.
	 */
	__FSM_STATE(Req_I_CookieVal) {
		__FSM_I_MATCH_MOVE_fixup(cookie, Req_I_CookieVal, TFW_STR_VALUE);
		c = *(p + __fsm_sz);
		if (c == ';') {
			if (likely(__fsm_sz)) {
				/* Save cookie-value w/o ';'. */
				__msg_hdr_chunk_fixup(p, __fsm_sz);
				__FSM_I_chunk_flags(TFW_STR_VALUE);
			}
			/*
			 * No-fixup function with additional fixups above.
			 * This macro will never fixup the chunk, because
			 * we won't reach this branch with
			 * p + __fsm_sz == data + len.
			 */
			__FSM_I_MOVE_n(Req_I_CookieSemicolon, __fsm_sz);
		}
		if (unlikely(IS_CRLFWS(c))) {
			/* End of cookie header. Do not save OWS. */
			if (likely(__fsm_sz)) {
				__msg_hdr_chunk_fixup(p, __fsm_sz);
				__FSM_I_chunk_flags(TFW_STR_VALUE);
			}
			return __data_off(p + __fsm_sz);
		}
		return CSTR_NEQ;
	}

	/* ';' was already matched. */
	__FSM_STATE(Req_I_CookieSemicolon) {
		/*
		 * Fixup current delimiters chunk and move to next parameter
		 * if we can eat ';' and SP at once.
		 */
		if (likely(__data_available(p, 2))) {
			if (likely(*(p + 1) == ' '))
				__FSM_I_MOVE_fixup(Req_I_CookieStart, 2, 0);
			return CSTR_NEQ;
		}
		/*
		 * Only ';' is available now: fixup ';' as independent chunk,
		 * SP will be fixed up at next enter to the FSM.
		 */
		__FSM_I_MOVE_fixup(Req_I_CookieSP, 1, 0);
	}

	__FSM_STATE(Req_I_CookieSP) {
		if (unlikely(c != ' '))
			return CSTR_NEQ;
		/* Fixup current delimiters chunk and move to next parameter. */
		__FSM_I_MOVE_fixup(Req_I_CookieStart, 1, 0);
	}

done:
	return r;
}
STACK_FRAME_NON_STANDARD(__req_parse_cookie);

#define __FSM_TX_ETAG(st, ch, st_next)					\
__FSM_STATE(st) {							\
	if (likely(c == (ch)))						\
		__FSM_I_MOVE_fixup(st_next, 1, 0);			\
	return CSTR_NEQ;						\
}

/**
 * Parse ETag if message is a response or If-None-Match if it's a request.
 *
 * Function have extended behaviour when processing client connection.
 *
 * RFC 7232 2.3.
 *
 * Nested FSM with explicit fine-grained fixups, should employ
 * __FSM_I_MOVE_fixup()/__FSM_I_MATCH_fixup()/TRY_STR_fixup() everywhere.
 */
static int
__parse_etag_or_if_nmatch(TfwHttpMsg *hm, unsigned char *data, size_t len)
{
	int weak, r = CSTR_NEQ;
	bool if_nmatch = TFW_CONN_TYPE(hm->conn) & Conn_Clnt;
	__FSM_DECLARE_VARS(hm);

	/*
	 * ETag value and closing DQUOTE is placed into separate chunks marked
	 * with flags TFW_STR_VALUE and TFW_STR_ETAG_WEAK (optionally).
	 * Closing DQUOTE is used to support empty Etags. Opening is not added
	 * to simplify usage of tfw_stricmpspn()
	 *
	 * Note: Weak indicator is case-sensitive!
	 */

	__FSM_START(parser->_i_st);

	__FSM_STATE(I_Etag) {
		TfwHttpReq *req = (TfwHttpReq *)hm; /* for If-None-Match. */

		/*
		* RFC 7232 3.3:
		*
		* A recipient MUST ignore If-Modified-Since if the request contains an
		* If-None-Match header field.
		*/
		if (if_nmatch
		    && req->cond.flags & TFW_HTTP_COND_IF_MSINCE) {
			req->cond.m_date = 0;
			req->cond.flags &= ~TFW_HTTP_COND_IF_MSINCE;
		}

		if (likely(c == '"')) {
			if (if_nmatch)
				req->cond.flags |= TFW_HTTP_COND_ETAG_LIST;
			__FSM_I_MOVE_fixup(I_Etag_Val, 1, 0);
		}

		if (likely(__data_available(p, 3))
		    && (*p == 'W') && (*(p + 1) == '/') && (*(p + 2) == '"'))
		{
			__FSM_I_MOVE_fixup(I_Etag_Weak, 3, 0);
		}
		if (c == 'W')
			__FSM_I_MOVE_fixup(I_Etag_W, 1, 0);

		if (if_nmatch && c == '*') {
			if (req->cond.flags & TFW_HTTP_COND_ETAG_LIST)
				return CSTR_NEQ;

			req->cond.flags |= TFW_HTTP_COND_ETAG_ANY;
			__FSM_I_MOVE_fixup(I_EoL, 1, 0);
		}

		if (IS_WS(c))
			__FSM_I_MOVE_fixup(I_Etag, 1, 0);
		return CSTR_NEQ;
	}

	__FSM_TX_ETAG(I_Etag_W, '/', I_Etag_We);
	__FSM_TX_ETAG(I_Etag_We, '"', I_Etag_Weak);

	/*
	 * Need to store WEAK flag, it is safe to store the flag in parser->hdr,
	 * but only after first fixup in this function: header must became
	 * compound string.
	 */
	__FSM_STATE(I_Etag_Weak) {
		parser->hdr.flags |= TFW_STR_ETAG_WEAK;
		__FSM_JMP(I_Etag_Val);
	}

	/*
	 * ETag-value can have zero length, but we still have to store it
	 * in separate TfwStr chunk.
	 */
	__FSM_STATE(I_Etag_Val) {
		weak = parser->hdr.flags & TFW_STR_ETAG_WEAK;
		__FSM_I_MATCH_MOVE_fixup(etag, I_Etag_Val,
					 (TFW_STR_VALUE | weak));
		c = *(p + __fsm_sz);
		if (likely(c == '"')) {
			parser->hdr.flags &= ~TFW_STR_ETAG_WEAK;
			__FSM_I_MOVE_fixup(I_EoT, __fsm_sz + 1,
					   TFW_STR_VALUE | weak);
		}
		return CSTR_NEQ;
	}

	/* End of ETag */
	__FSM_STATE(I_EoT) {
		if (IS_WS(c))
			__FSM_I_MOVE_fixup(I_EoT, 1, TFW_STR_OWS);
		if (IS_CRLF(c))
			return __data_off(p);
		if (if_nmatch && c == ',')
			__FSM_I_MOVE_fixup(I_Etag, 1, 0);
		return CSTR_NEQ;
	}

	__FSM_STATE(I_EoL) {
		if (IS_WS(c))
			__FSM_I_MOVE_fixup(I_EoL, 1, TFW_STR_OWS);
		if (IS_CRLF(c))
			return __data_off(p);
		return CSTR_NEQ;
	}

done:
	return r;
}
STACK_FRAME_NON_STANDARD(__parse_etag_or_if_nmatch);

/**
 * Parse request Host header, RFC 7230 5.4.
 *
 * TODO Per RFC 1035, 2181, max length of FQDN is 255.
 * What if it's UTF-8 encoded?
 */
static int
__req_parse_host(TfwHttpReq *req, unsigned char *data, size_t len)
{
	int r = CSTR_NEQ;
	__FSM_DECLARE_VARS(req);

	__FSM_START(parser->_i_st);

	__FSM_STATE(Req_I_H_Start) {
		if (likely(isalnum(c) || c == '.' || c == '-'))
			__FSM_I_JMP(Req_I_H);
		if (likely(c == '['))
			__FSM_I_MOVE_flag(Req_I_H_v6, TFW_STR_VALUE);
		if (unlikely(IS_CRLFWS(c)))
			return 0; /* empty Host header */
		return CSTR_NEQ;
	}

	__FSM_STATE(Req_I_H) {
		/* See Req_UriAuthority processing. */
		if (likely(isalnum(c) || c == '.' || c == '-'))
			__FSM_I_MOVE_flag(Req_I_H, TFW_STR_VALUE);
		if (p - data) {
			__msg_hdr_chunk_fixup(data, (p - data));
			__msg_chunk_flags(TFW_STR_VALUE);
		}
		parser->_i_st = &&Req_I_H_End;
		goto Req_I_H_End;
	}

	__FSM_STATE(Req_I_H_End) {
		if (c == ':') {
			parser->_acc = 0;
			__FSM_I_MOVE_fixup(Req_I_H_Port, 1, 0);
		}
		if (IS_CRLFWS(c))
			return __data_off(p);
		return CSTR_NEQ;
	}

	__FSM_STATE(Req_I_H_v6) {
		/* See Req_UriAuthorityIPv6 processing. */
		if (likely(isxdigit(c) || c == ':'))
			__FSM_I_MOVE_flag(Req_I_H_v6, TFW_STR_VALUE);
		if (likely(c == ']')) {
			__msg_hdr_chunk_fixup(data, (p - data + 1));
			__msg_chunk_flags(TFW_STR_VALUE);
			parser->_i_st = &&Req_I_H_End;
			p += 1;
			if (unlikely(__data_off(p) >= len))
				__FSM_EXIT(TFW_POSTPONE);
			goto Req_I_H_End;
		}
		return CSTR_NEQ;
	}

	__FSM_STATE(Req_I_H_Port) {
		/* See Req_UriPort processing. */
		if (unlikely(IS_CRLFWS(c))) {
			if (!req->host_port)
				/* Header ended before port was parsed. */
				return CSTR_NEQ;
			return __data_off(p);
		}
		__fsm_sz = __data_remain(p);
		__fsm_n = __parse_ulong_ws(p, __data_remain(p), &parser->_acc,
					   USHRT_MAX);
		switch (__fsm_n) {
		case CSTR_BADLEN:
		case CSTR_NEQ:
			return CSTR_NEQ;
		case CSTR_POSTPONE:
			req->host_port = parser->_acc;
			__FSM_I_MOVE_fixup(Req_I_H_Port, __fsm_sz, TFW_STR_VALUE);
		default:
			req->host_port = parser->_acc;
			if (!req->host_port)
				return CSTR_NEQ;
			parser->_acc = 0;
			__FSM_I_MOVE_fixup(Req_I_H_Port, __fsm_n, TFW_STR_VALUE);
		}
		return CSTR_NEQ;
	}

done:
	return r;
}
STACK_FRAME_NON_STANDARD(__req_parse_host);

static int
__req_parse_referer(TfwHttpMsg *hm, unsigned char *data, size_t len)
{
	int r = CSTR_NEQ;
	__FSM_DECLARE_VARS(hm);

	__FSM_START(parser->_i_st);

	__FSM_STATE(Req_I_Referer) {
		__FSM_I_MATCH_MOVE(uri, Req_I_Referer);
		if (IS_WS(*(p + __fsm_sz)))
			__FSM_I_MOVE_n(Req_I_EoT, __fsm_sz + 1);
		if (IS_CRLF(*(p + __fsm_sz)))
			return __data_off(p + __fsm_sz);
		return CSTR_NEQ;
	}
	__FSM_STATE(Req_I_EoT) {
		if (IS_WS(c))
			__FSM_I_MOVE(Req_I_EoT);
		if (IS_CRLF(c))
			return __data_off(p);
		return CSTR_NEQ;
	}

done:
	return r;
}
STACK_FRAME_NON_STANDARD(__req_parse_referer);

static int
__check_date(unsigned int year, unsigned int month, unsigned int day,
             unsigned int hour, unsigned int min, unsigned int sec)
{
	static const unsigned mday[] = { 31, 28, 31, 30, 31, 30,
	                                 31, 31, 30, 31, 30, 31 };

	if (hour > 23 || min > 59 || sec > 59)
		return CSTR_NEQ;

	if (day == 29 && month == 2) {
		if ((year & 3) || ((year % 100 == 0) && (year % 400) != 0))
			return CSTR_NEQ;
	} else if (day > mday[month - 1]) {
		return CSTR_NEQ;
	}

	/*
	 * There is no such restriction in the RFC, but it's Nginx behaviour
	 * (we take it as standard de facto).
	 */
	if (year < 1970)
		return CSTR_NEQ;

	return 0;
}

#define SEC24H		(24 * 3600)
/* Number of days between March 1, 1 BC and March 1, 1970 */
#define EPOCH_DAYS	(1970 * 365 + 1970 / 4 - 1970 / 100 + 1970 / 400)

/*
 * Returns number of seconds since 1970-01-01.
 *
 * These algorithms internally assume that March 1 is the first day of the year.
 *
 * @return number of seconds since epoch in GMT.
 */
static long
__date_secs(unsigned int year, unsigned int month, unsigned int day,
            unsigned int hour, unsigned int min, unsigned int sec)
{
	long days;

	if (__check_date(year, month, day, hour, min, sec) < 0)
		return CSTR_NEQ;

	year -= month <= 2;
	/* Days in the current year since March 1 */
	days = (153 * (month + (month > 2 ? -3 : 9)) + 2) / 5 + day - 1;
	/* Days from March 1, 1 BC till March 1 of the current year */
	days += year * 365 + year / 4 - year / 100 + year / 400;
	/* 31 and 28 days were in January and February 1970 */
	return (days - EPOCH_DAYS + 31 + 28) * SEC24H +
	       hour * 3600 + min * 60 + sec;
}

static int
__parse_month(unsigned int month_int)
{
	switch (month_int) {
	case TFW_CHAR4_INT(' ', 'J', 'a', 'n'):
		return 1;
	case TFW_CHAR4_INT(' ', 'F', 'e', 'b'):
		return 2;
	case TFW_CHAR4_INT(' ', 'M', 'a', 'r'):
		return 3;
	case TFW_CHAR4_INT(' ', 'A', 'p', 'r'):
		return 4;
	case TFW_CHAR4_INT(' ', 'M', 'a', 'y'):
		return 5;
	case TFW_CHAR4_INT(' ', 'J', 'u', 'n'):
		return 6;
	case TFW_CHAR4_INT(' ', 'J', 'u', 'l'):
		return 7;
	case TFW_CHAR4_INT(' ', 'A', 'u', 'g'):
		return 8;
	case TFW_CHAR4_INT(' ', 'S', 'e', 'p'):
		return 9;
	case TFW_CHAR4_INT(' ', 'O', 'c', 't'):
		return 10;
	case TFW_CHAR4_INT(' ', 'N', 'o', 'v'):
		return 11;
	case TFW_CHAR4_INT(' ', 'D', 'e', 'c'):
		return 12;
	default:
		return CSTR_NEQ;
	}
}

typedef enum {
	RFC_822,
	RFC_850,
	ISOC,
} date_type_t;

static int
__parse_http_date(TfwHttpMsg *hm, unsigned char *data, size_t len)
{
	static const void * const st[][23] __annotate_jump_table = {
		[RFC_822] = {
			&&I_Day, &&I_Day, &&I_SP,
			&&I_MonthBeg, &&I_Month, &&I_Month, &&I_SP,
			&&I_Year, &&I_Year, &&I_Year, &&I_Year, &&I_SP,
			&&I_Hour, &&I_Hour, &&I_SC,
			&&I_Min, &&I_Min, &&I_SC,
			&&I_Sec, &&I_Sec, &&I_SP,
			&&I_GMT, &&I_Res
		},
		[RFC_850] = {
			&&I_Day, &&I_Day, &&I_Minus,
			&&I_MonthBeg, &&I_Month, &&I_Month, &&I_Minus,
			&&I_Year, &&I_Year, &&I_SP,
			&&I_Hour, &&I_Hour, &&I_SC,
			&&I_Min, &&I_Min, &&I_SC,
			&&I_Sec, &&I_Sec, &&I_SP,
			&&I_GMT, &&I_Res
		},
		[ISOC] = {
			&&I_MonthBeg, &&I_Month, &&I_Month, &&I_SP,
			&&I_SpaceOrDay, &&I_Day, &&I_SP,
			&&I_Hour, &&I_Hour, &&I_SC,
			&&I_Min, &&I_Min, &&I_SC,
			&&I_Sec, &&I_Sec, &&I_SP,
			&&I_Year, &&I_Year, &&I_Year, &&I_Year,
			&&I_Res
		}
	};
	int r = CSTR_NEQ;
	__FSM_DECLARE_VARS(hm);

	__FSM_START_ALT(parser->_i_st);

	/*
	 * Skip a weekday with comma (e.g. "Sun,") as redundant
	 * information.
	 */
	__FSM_STATE(I_WDate1) {
		if (likely('A' <= c && c <= 'Z'))
			__FSM_I_MOVE(I_WDate2);
		return CSTR_NEQ;
	}

	__FSM_STATE(I_WDate2) {
		if (likely('a' <= c && c <= 'z'))
			__FSM_I_MOVE(I_WDate3);
		return CSTR_NEQ;
	}

	__FSM_STATE(I_WDate3) {
		if (likely('a' <= c && c <= 'z'))
			__FSM_I_MOVE(I_WDate4);
		return CSTR_NEQ;
	}

	__FSM_STATE(I_WDate4) {
		parser->_acc = 0;
		parser->month_int = ((size_t)' ') << 24;
		if (likely(c == ',')) {
			parser->date.type = RFC_822;
			__FSM_I_MOVE(I_WDaySP);
		}
		if ('a' <= c && c <= 'z') {
			parser->date.type = RFC_850;
			__FSM_I_MOVE(I_WDate5);
		}
		if (c == ' ') {
			parser->date.type = ISOC;
			__FSM_I_MOVE_BY_REF(
				st[parser->date.type][parser->date.pos]);
		}
		return CSTR_NEQ;
	}

	__FSM_STATE(I_WDate5) {
		if ('a' <= c && c <= 'z')
			__FSM_I_MOVE(I_WDate5);
		if (c == ',')
			__FSM_I_MOVE(I_WDaySP);
		return CSTR_NEQ;
	}

	__FSM_STATE(I_WDaySP) {
		if (likely(c == ' '))
			__FSM_I_MOVE_BY_REF(
				st[parser->date.type][parser->date.pos]);
		return CSTR_NEQ;
	}

#define __NEXT_TEMPL_STATE()						\
do {									\
	++parser->date.pos;						\
	__FSM_I_MOVE_BY_REF(st[parser->date.type][parser->date.pos]);	\
} while (0)

	__FSM_STATE(I_SP) {
		if (likely(c == ' '))
			__NEXT_TEMPL_STATE();
		return CSTR_NEQ;
	}

	__FSM_STATE(I_Minus) {
		if (likely(c == '-'))
			__NEXT_TEMPL_STATE();
		return CSTR_NEQ;
	}

	__FSM_STATE(I_SC) {
		if (likely(c == ':'))
			__NEXT_TEMPL_STATE();
		return CSTR_NEQ;
	}

	__FSM_STATE(I_SpaceOrDay) {
		if (c == ' ')
			__NEXT_TEMPL_STATE();
		if (isdigit(c)) {
			parser->date.day = parser->date.day * 10 + (c - '0');
			__NEXT_TEMPL_STATE();
		}
		return CSTR_NEQ;
	}

	__FSM_STATE(I_Day) {
		if (isdigit(c)) {
			parser->date.day = parser->date.day * 10 + (c - '0');
			__NEXT_TEMPL_STATE();
		}
		return CSTR_NEQ;
	}

	__FSM_STATE(I_MonthBeg) {
		if ('A' <= c && c <= 'Z') {
			parser->month_int =
				((size_t)c) << 24 | (parser->month_int >> 8);
			__NEXT_TEMPL_STATE();
		}
		return CSTR_NEQ;
	}

	__FSM_STATE(I_Month) {
		if ('a' <= c && c <= 'z') {
			parser->month_int =
				((size_t)c) << 24 | (parser->month_int >> 8);
			__NEXT_TEMPL_STATE();
		}
		return CSTR_NEQ;
	}

	__FSM_STATE(I_Year) {
		if (isdigit(c)) {
			parser->date.year = parser->date.year * 10 + (c - '0');
			__NEXT_TEMPL_STATE();
		}
		return CSTR_NEQ;
	}

	__FSM_STATE(I_Hour) {
		if (isdigit(c)) {
			parser->date.hour = parser->date.hour * 10 + (c - '0');
			__NEXT_TEMPL_STATE();
		}
		return CSTR_NEQ;
	}

	__FSM_STATE(I_Min) {
		if (isdigit(c)) {
			parser->date.min = parser->date.min * 10 + (c - '0');
			__NEXT_TEMPL_STATE();
		}
		return CSTR_NEQ;
	}

	__FSM_STATE(I_Sec) {
		if (isdigit(c)) {
			parser->date.sec = parser->date.sec * 10 + (c - '0');
			__NEXT_TEMPL_STATE();
		}
		return CSTR_NEQ;
	}
#undef __NEXT_TEMPL_STATE

	__FSM_STATE(I_GMT) {
		TRY_STR_BY_REF("gmt", &&I_GMT,
		               st[parser->date.type][parser->date.pos + 1]);
		TRY_STR_INIT();
		return CSTR_NEQ;
	}

	__FSM_STATE(I_Res) {
		int month;
		long date;

		if (parser->date.day == 0)
			return CSTR_NEQ;

		month = __parse_month(parser->month_int);
		if (month < 0)
			return CSTR_NEQ;

		/*
		 * RFC 7231 7.1.1.1:
		 *
		 * Recipients of a timestamp value in rfc850-date format,
		 * which uses a two-digit year, MUST interpret a timestamp
		 * that appears to be more than 50 years in the future as
		 * representing the most recent year in the past that had
		 * the same last two digits.
		 *
		 * Parser follows here to the simplified Nginx behaviour
		 * and doesn't satisfy the RFC.
		 */
		if (parser->date.year < 100 && parser->date.type == RFC_850)
			parser->date.year += (parser->date.year < 70) ? 2000
			                                              : 1900;

		date = __date_secs(parser->date.year, month,
		                   parser->date.day, parser->date.hour,
		                   parser->date.min, parser->date.sec);
		if (date < 0)
			return CSTR_NEQ;
		parser->_date = date;
		__FSM_JMP(I_EoL);
	}

	__FSM_STATE(I_EoL) {
		parser->_acc = 0;
		/* Skip the rest of the line. */
		__FSM_I_MATCH_MOVE(nctl, I_EoL);
		if (!IS_CRLF(*(p + __fsm_sz)))
			return CSTR_NEQ;
		T_DBG3("%s: parsed date %lu", __func__, parser->_date);
		return __data_off(p + __fsm_sz);
	}

done:
	return r;
}
STACK_FRAME_NON_STANDARD(__parse_http_date);

/**
 * Parse If-modified-since.
 * RFC 7232 Section-3.3: A recipient MUST ignore the If-Modified-Since header
 * field if the received field-value is not a valid HTTP-date.
 */
static int
__req_parse_if_msince(TfwHttpMsg *msg, unsigned char *data, size_t len)
{
	int r = CSTR_NEQ;
	TfwHttpReq *req = (TfwHttpReq *)msg;
	TfwHttpParser *parser = &msg->stream->parser;

	/*
	 * RFC 7230 3.2.2:
	 *
	 * A sender MUST NOT generate multiple header fields with the same field
	 * name in a message unless either the entire field value for that
	 * header field is defined as a comma-separated list [i.e., #(values)]
	 * or the header field is a well-known exception.
	 */
	if (unlikely(req->cond.flags & TFW_HTTP_COND_IF_MSINCE))
		return r;

	/*
	 * RFC 7232 3.3:
	 *
	 * A recipient MUST ignore If-Modified-Since if the request contains an
	 * If-None-Match header field.
	 *
	 * A recipient MUST ignore the If-Modified-Since header field if the
	 * received field-value is not a valid HTTP-date, or if the request
	 * method is neither GET nor HEAD.
	 */
	if (unlikely(TFW_STR_EMPTY(&req->h_tbl->tbl[TFW_HTTP_HDR_IF_NONE_MATCH])
		    && (req->method == TFW_HTTP_METH_HEAD
	                || req->method == TFW_HTTP_METH_GET))) {
		r = __parse_http_date(msg, data, len);
	}

	if (r < 0 && r != CSTR_POSTPONE) {
		/* On error just swallow the rest of the line. */
		parser->_date = 0;
		parser->_acc = 0;
		parser->_i_st = __I_EoL;
		/* Use __parse_http_date just to go to the EoL. */
		r = __parse_http_date(msg, data, len);
	}

	if (r >= 0) {
		req->cond.m_date = parser->_date;
		req->cond.flags |= TFW_HTTP_COND_IF_MSINCE;
	}

	return r;
}

/**
 * Parse Pragma header field. Request semantics is described in RFC 7234 5.4.
 * The meaning of "Pragma: no-cache" in responses is not specified. However,
 * some applications may expect it to prevent caching being in responses as
 * well.
 *
 * Nested FSM with explicit fine-grained fixups, should employ
 * __FSM_I_MOVE_fixup()/__FSM_I_MATCH_fixup()/TRY_STR_fixup() everywhere.
 */
static int
__parse_pragma(TfwHttpMsg *hm, unsigned char *data, size_t len)
{
	int r = CSTR_NEQ;
	__FSM_DECLARE_VARS(hm);

	__FSM_START(parser->_i_st);

	__FSM_STATE(I_Pragma) {
		TRY_STR_fixup(&TFW_STR_STRING("no-cache"), I_Pragma,
			      I_Pragma_NoCache);
		TRY_STR_INIT();
		__FSM_I_JMP(I_Pragma_Ext);
	}

	__FSM_STATE(I_Pragma_NoCache) {
		if (IS_WS(c) || c == ',' || IS_CRLF(c))
			msg->cache_ctl.flags |= TFW_HTTP_CC_PRAGMA_NO_CACHE;
		/* Fall through. */
	}

	__FSM_STATE(I_Pragma_Ext) {
		/* Verify and just skip the extensions. */
		__FSM_I_MATCH_MOVE_fixup(qetoken, I_Pragma_Ext, 0);
		c = *(p + __fsm_sz);
		if (IS_WS(c) || c == ',') {
			__msg_hdr_chunk_fixup(p, __fsm_sz);
			p += __fsm_sz;
			__FSM_I_JMP(I_EoT);
		}
		if (IS_CRLF(c)) {
			__msg_hdr_chunk_fixup(p, __fsm_sz);
			return __data_off(p + __fsm_sz);
		}

		return CSTR_NEQ;
	}

	/* End of term. */
	__FSM_STATE(I_EoT) {
		if (IS_WS(c))
			__FSM_I_MOVE_fixup(I_EoT, 1, TFW_STR_OWS);
		if (c == ',')
			__FSM_I_MOVE_fixup(I_EoT, 1, 0);
		if (IS_CRLF(c))
			return __data_off(p);
		__FSM_I_JMP(I_Pragma_Ext);
	}

done:
	return r;
}
STACK_FRAME_NON_STANDARD(__parse_pragma);

/**
 * Parse Upgrade header field. Its semantics is described in RFC 7230 6.1.
 * For now only websocket protocol supported.
 *
 * Nested FSM with explicit fine-grained fixups, should employ
 * __FSM_I_MOVE_fixup()/__FSM_I_MATCH_fixup()/TRY_STR_fixup() everywhere.
 */
static int
__parse_upgrade(TfwHttpMsg *hm, unsigned char *data, size_t len)
{
	int r = CSTR_NEQ;
	__FSM_DECLARE_VARS(hm);

	__FSM_START(parser->_i_st);

	/*
	 * Here we build a header value string manually to split it in chunks:
	 * next chunk starts after ',' or ' ' list delimiter and '/' delimiter.
	 * Optional protocol version chunk separate from protocol name chunk.
	 */
	__FSM_STATE(I_UpgradeProtocolStart) {
		static const TfwStr s_websocket = TFW_STR_STRING("websocket");
		TRY_STR_LAMBDA_fixup_flag(&s_websocket, &parser->hdr, {
			__set_bit(TFW_HTTP_B_UPGRADE_WEBSOCKET, &parser->_acc);
		}, I_UpgradeProtocolStart, I_UpgradeProtocol, TFW_STR_NAME);

		__FSM_I_MATCH_MOVE_fixup(token, I_UpgradeProtocol,
					 TFW_STR_NAME);
		if (__fsm_sz == 0) {
			if (test_bit(TFW_HTTP_B_UPGRADE_WEBSOCKET,
				     &parser->_acc))
			{
				__set_bit(TFW_HTTP_B_UPGRADE_WEBSOCKET,
					  msg->flags);
				__FSM_I_JMP(I_UpgradeProtocolEnd);
			}

			/*
			 * Protocol name should contain at least 1 character.
			 */
			return CSTR_NEQ;
		}

		__set_bit(TFW_HTTP_B_UPGRADE_EXTRA, msg->flags);
		__FSM_I_JMP(I_UpgradeProtocolEnd);
	}

	/*
	 * At this state we know that we saw at least one character in
	 * protocol name and now we can pass zero length token.
	 */
	__FSM_STATE(I_UpgradeProtocol) {
		__FSM_I_MATCH_MOVE_fixup(token, I_UpgradeProtocol, TFW_STR_NAME);
		if (__fsm_sz == 0) {
			if (test_bit(TFW_HTTP_B_UPGRADE_WEBSOCKET,
				     &parser->_acc))
			{
				__set_bit(TFW_HTTP_B_UPGRADE_WEBSOCKET,
					  msg->flags);
			}
		} else {
			__set_bit(TFW_HTTP_B_UPGRADE_EXTRA, msg->flags);
		}

		__FSM_I_JMP(I_UpgradeProtocolEnd);
	}

	__FSM_STATE(I_UpgradeProtocolEnd) {
		if (__fsm_sz) {
			/* Save protocol name */
			__msg_hdr_chunk_fixup(p, __fsm_sz);
			__FSM_I_chunk_flags(TFW_STR_NAME);
		}

		p += __fsm_sz;
		if (likely(IS_CRLF(*(p)))) {
			__FSM_EXIT(__data_processed(p));
		}
		if (IS_WS(*p) || *p == ',')
			__FSM_I_MOVE_fixup(I_EoLE, 1, 0);
		if (*p == '/')
			__FSM_I_MOVE_fixup(I_UpgradeVersionStart, 1, 0);
		return CSTR_NEQ;
	}

	/*
	 * Protocol version stored in a separate value TfwStr chunk.
	 * May not be empty. '/' already matched.
	 */
	__FSM_STATE(I_UpgradeVersionStart) {
		__FSM_I_MATCH_MOVE_fixup(token, I_UpgradeVersion,
					 TFW_STR_VALUE);
		if (likely(__fsm_sz))
			__FSM_I_JMP(I_UpgradeVersionEnd);
		return CSTR_NEQ;
	}

	/*
	 * At this state we know that we saw at least one character in
	 * protocol version and now we can pass zero length token.
	 */
	__FSM_STATE(I_UpgradeVersion) {
		__FSM_I_MATCH_MOVE_fixup(token, I_UpgradeVersion,
					 TFW_STR_VALUE);
		__FSM_I_JMP(I_UpgradeVersionEnd);
	}

	__FSM_STATE(I_UpgradeVersionEnd) {
		if (likely(__fsm_sz)) {
			/* Save protocol version */
			__msg_hdr_chunk_fixup(p, __fsm_sz);
			__FSM_I_chunk_flags(TFW_STR_VALUE);
		}

		p += __fsm_sz;
		if (likely(IS_CRLF(*(p)))) {
			__FSM_EXIT(__data_processed(p));
		}
		if (IS_WS(*p) || *p == ',')
			__FSM_I_MOVE_fixup(I_EoLE, 1, 0);
		return CSTR_NEQ;
	}

	/* End of list entry */
	__FSM_STATE(I_EoLE) {
		if (IS_WS(*p) || *p == ',')
			__FSM_I_MOVE_fixup(I_EoLE, 1, 0);

		if (IS_TOKEN(*p)) {
			parser->_acc = 0; /* reinit for next list entry */
			__FSM_I_JMP(I_UpgradeProtocolStart);
		}
		if (IS_CRLF(*p))
			__FSM_EXIT(__data_processed(p));
		return CSTR_NEQ;
	}

done:
	return r;
}
STACK_FRAME_NON_STANDARD(__parse_upgrade);

static int
__req_parse_user_agent(TfwHttpMsg *hm, unsigned char *data, size_t len)
{
	int r = CSTR_NEQ;
	__FSM_DECLARE_VARS(hm);

	__FSM_START(parser->_i_st);

	__FSM_STATE(Req_I_UserAgent) {
		/*
		 * RFC 7231 5.5.3 and RFC 7230 3.2:
		 *
		 * 	User-Agent = product *( RWS ( product / comment ) )
		 * 	product = token ["/" product-version]
		 * 	product-version = token
		 * 	comment = "(" *( ctext / quoted-pair / comment ) ")"
		 */
		__FSM_I_MATCH_MOVE(ctext_vchar, Req_I_UserAgent);
		if (IS_CRLF(*(p + __fsm_sz)))
			return __data_off(p + __fsm_sz);
		return CSTR_NEQ;
	}

done:
	return r;
}

/**
 * Parse X-Forwarded-For header, RFC 7239.
 *
 * Nested FSM with explicit fine-grained fixups, should employ
 * __FSM_I_MOVE_fixup()/__FSM_I_MATCH_fixup()/TRY_STR_fixup() everywhere.
 */
static int
__req_parse_x_forwarded_for(TfwHttpMsg *hm, unsigned char *data, size_t len)
{
	int r = CSTR_NEQ;
	__FSM_DECLARE_VARS(hm);

	__FSM_START(parser->_i_st);

	__FSM_STATE(Req_I_XFF) {
		/* Eat OWS before the node ID. */
		if (unlikely(IS_WS(c)))
			__FSM_I_MOVE_fixup(Req_I_XFF, 1, 0);
		/*
		 * Eat IP address or host name.
		 *
		 * TODO: parse/validate IP addresses and textual IDs.
		 * Currently we just validate separate characters, but the
		 * whole value may be invalid (e.g. "---[_..[[").
		 */
		__FSM_I_MATCH_MOVE_fixup(xff, Req_I_XFF_Node_Id, TFW_STR_VALUE);
		if (unlikely(!__fsm_sz))
			return CSTR_NEQ;
		__FSM_I_MOVE_fixup(Req_I_XFF_Sep, __fsm_sz, TFW_STR_VALUE);
	}

	/*
	 * At this state we know that we saw at least one character as
	 * a host address and now we can pass zero length token.
	 */
	__FSM_STATE(Req_I_XFF_Node_Id) {
		__FSM_I_MATCH_MOVE_fixup(xff, Req_I_XFF_Node_Id, TFW_STR_VALUE);
		__FSM_I_MOVE_fixup(Req_I_XFF_Sep, __fsm_sz, TFW_STR_VALUE);
	}

	__FSM_STATE(Req_I_XFF_Sep) {
		/*
		 * Proxy chains are rare, so we expect that the list will end
		 * after the first node and we get EOL here.
		 */
		if (likely(IS_CRLF(c)))
			return __data_off(p);

		/* OWS before comma or before EOL (is unusual). */
		if (unlikely(IS_WS(c)))
			__FSM_I_MOVE_fixup(Req_I_XFF_Sep, 1, 0);

		/*
		 * Multiple subsequent commas look suspicious, so we don't
		 * stay in this state after the first comma is met.
		 */
		if (likely(c == ','))
			__FSM_I_MOVE_fixup(Req_I_XFF, 1, 0);

		return CSTR_NEQ;
	}

done:
	return r;
}
STACK_FRAME_NON_STANDARD(__req_parse_x_forwarded_for);

/*
 * Parse a non-standard "X-Tempesta-Cache" header which may be used in a PURGE
 * request.
 */
static int
__req_parse_x_tempesta_cache(TfwHttpMsg *hm, unsigned char *data, size_t len)
{
	int r = CSTR_NEQ;
	__FSM_DECLARE_VARS(hm);

	__FSM_START(parser->_i_st);

	__FSM_STATE(Req_I_X_Tempesta_Cache) {
		/* "X-Tempesta-Cache" ":" method */
		TRY_STR_fixup(&TFW_STR_STRING("get"), Req_I_X_Tempesta_Cache,
			      I_Tempesta_Cache_get);
		/* If the method is not "GET" just ignore the rest of the
		 * header line. */
		__FSM_I_JMP(I_Tempesta_Cache_skip);
	}

	__FSM_STATE(I_Tempesta_Cache_get) {
		if (likely(IS_CRLF(c) || IS_WS(c))) {
			__set_bit(TFW_HTTP_B_PURGE_GET, hm->flags);
			if (IS_CRLF(c))
				return __data_off(p);
		}
		__FSM_I_JMP(I_Tempesta_Cache_skip);
	}

	__FSM_STATE(I_Tempesta_Cache_skip) {
		/* Skip the rest of the line. */
		__FSM_I_MATCH_MOVE(nctl, I_Tempesta_Cache_skip);
		if (!IS_CRLF(*(p + __fsm_sz)))
			return CSTR_NEQ;
		return __data_off(p + __fsm_sz);
	}
done:
	return r;
}
STACK_FRAME_NON_STANDARD(__req_parse_x_tempesta_cache);

static int
__parse_keep_alive(TfwHttpMsg *hm, unsigned char *data, size_t len)
{
	int r = CSTR_NEQ;
	__FSM_DECLARE_VARS(hm);

	__FSM_START(parser->_i_st);

	__FSM_STATE(I_KeepAlive) {
		TRY_STR_fixup(&TFW_STR_STRING("timeout="), I_KeepAlive,
			      I_KeepAliveTO);
		TRY_STR_INIT();
		__FSM_I_JMP(I_KeepAliveExt);
	}

	__FSM_STATE(I_KeepAliveTO) {
		__fsm_sz = __data_remain(p);
		__fsm_n = parse_uint_list(p, __fsm_sz, &parser->_acc);
		if (__fsm_n == CSTR_POSTPONE)
			__msg_hdr_chunk_fixup(p, __fsm_sz);
		if (__fsm_n < 0)
			return __fsm_n;
		hm->keep_alive = parser->_acc;
		parser->_acc = 0;
		__msg_hdr_chunk_fixup(p, __fsm_n);
		p += __fsm_n;
		__FSM_I_JMP(I_EoT);
	}

	/*
	 * Just ignore Keep-Alive extensions. Known extensions:
	 *	max=N
	 */
	__FSM_STATE(I_KeepAliveExt) {
		__FSM_I_MATCH_MOVE_fixup(qetoken, I_KeepAliveExt, 0);
		c = *(p + __fsm_sz);
		if (IS_WS(c) || c == ',') {
			__msg_hdr_chunk_fixup(p, __fsm_sz);
			p += __fsm_sz;
			__FSM_I_JMP(I_EoT);
		}
		if (IS_CRLF(c)) {
			__msg_hdr_chunk_fixup(p, __fsm_sz);
			return __data_off(p + __fsm_sz);
		}
		return CSTR_NEQ;
	}

	/* End of term. */
	__FSM_STATE(I_EoT) {
		if (c == ',')
			__FSM_I_MOVE_fixup(I_EoT, 1, 0);
		if (IS_WS(c))
			__FSM_I_MOVE_fixup(I_EoT, 1, TFW_STR_OWS);
		if (c == '=')
			__FSM_I_MOVE_fixup(I_KeepAliveExt, 1, 0);
		if (IS_TOKEN(c))
			__FSM_I_JMP(I_KeepAlive);
		if (IS_CRLF(c))
			return __data_off(p);
		return CSTR_NEQ;
	}

done:
	return r;
}
STACK_FRAME_NON_STANDARD(__parse_keep_alive);

static int
__parse_uri_mark(TfwHttpReq *req, unsigned char *data, size_t len)
{
	const TfwStr *str;
	int r = CSTR_NEQ;
	__FSM_DECLARE_VARS(req);

	__FSM_START(parser->_i_st);

	__FSM_STATE(Req_I_UriMarkStart) {
		if (likely(c == '/')) {
			__msg_field_open(&req->mark, p);
			/* Place initial slash into separate chunk. */
			__FSM_I_MOVE_fixup_f(Req_I_UriMarkName, 1,
					     &req->mark, 0);
		}
		return CSTR_NEQ;
	}

	__FSM_STATE(Req_I_UriMarkName) {
		str = tfw_http_sess_mark_name();
		TRY_STR_LAMBDA_fixup(str, &req->mark, {
			parser->to_read = tfw_http_sess_mark_size();
		}, Req_I_UriMarkName, Req_I_UriMarkValue);
		/*
		 * Since mark isn't matched, copy accumulated
		 * TfwStr values to 'req->uri_path' - it will
		 * be finished in 'Req_UriAbsPath' state.
		 */
		req->uri_path = req->mark;
		TFW_STR_INIT(&req->mark);
		return __data_off(p);
	}

	__FSM_STATE(Req_I_UriMarkValue) {
		__fsm_n = min_t(long, parser->to_read, __data_remain(p));
		parser->to_read -= __fsm_n;
		if (parser->to_read)
			__FSM_I_MOVE_fixup_f(Req_I_UriMarkValue, __fsm_n,
					     &req->mark, TFW_STR_VALUE);
		parser->to_read = -1;
		__msg_field_finish_pos(&req->mark, p, __fsm_n);
		__FSM_I_field_chunk_flags(&req->mark, TFW_STR_VALUE);
		return __data_off(p + __fsm_n);
	}

done:
	return r;
}
STACK_FRAME_NON_STANDARD(__parse_uri_mark);

/* Parse method override request headers. */
static int
__parse_m_override(TfwHttpReq *req, unsigned char *data, size_t len)
{
	int r = CSTR_NEQ;
	__FSM_DECLARE_VARS(req);

	__FSM_START(parser->_i_st);

	__FSM_STATE(I_Meth_Start) {
		switch (TFW_LC(c)) {
		case 'c':
			__FSM_I_JMP(I_Meth_C);
		case 'd':
			__FSM_I_JMP(I_Meth_D);
		case 'g':
			__FSM_I_JMP(I_Meth_G);
		case 'h':
			__FSM_I_JMP(I_Meth_H);
		case 'l':
			__FSM_I_JMP(I_Meth_L);
		case 'm':
			__FSM_I_JMP(I_Meth_M);
		case 'o':
			__FSM_I_JMP(I_Meth_O);
		case 'p':
			__FSM_I_JMP(I_Meth_P);
		case 't':
			__FSM_I_JMP(I_Meth_T);
		case 'u':
			__FSM_I_JMP(I_Meth_U);
		}
		__FSM_I_MOVE(I_Meth_Unknown);
	}

	__FSM_STATE(I_Meth_C) {
		TRY_STR_LAMBDA("copy", {
			req->method_override = TFW_HTTP_METH_COPY;
		} , I_Meth_C, I_EoT);
		TRY_STR_INIT();
		__FSM_I_JMP(I_Meth_Unknown);
	}

	__FSM_STATE(I_Meth_D) {
		TRY_STR_LAMBDA("delete", {
			req->method_override = TFW_HTTP_METH_DELETE;
		} , I_Meth_D, I_EoT);
		TRY_STR_INIT();
		__FSM_I_JMP(I_Meth_Unknown);
	}

	__FSM_STATE(I_Meth_G) {
		TRY_STR_LAMBDA("get", {
			req->method_override = TFW_HTTP_METH_GET;
		} , I_Meth_G, I_EoT);
		TRY_STR_INIT();
		__FSM_I_JMP(I_Meth_Unknown);
	}

	__FSM_STATE(I_Meth_H) {
		TRY_STR_LAMBDA("head", {
			req->method_override = TFW_HTTP_METH_HEAD;
		} , I_Meth_H, I_EoT);
		TRY_STR_INIT();
		__FSM_I_JMP(I_Meth_Unknown);
	}

	__FSM_STATE(I_Meth_L) {
		TRY_STR_LAMBDA("lock", {
			req->method_override = TFW_HTTP_METH_LOCK;
		} , I_Meth_L, I_EoT);
		TRY_STR_INIT();
		__FSM_I_JMP(I_Meth_Unknown);
	}

	__FSM_STATE(I_Meth_M) {
		TRY_STR_LAMBDA("mkcol", {
			req->method_override = TFW_HTTP_METH_MKCOL;
		} , I_Meth_M, I_EoT);
		TRY_STR_LAMBDA("move", {
			req->method_override = TFW_HTTP_METH_MOVE;
		} , I_Meth_M, I_EoT);
		TRY_STR_INIT();
		__FSM_I_JMP(I_Meth_Unknown);
	}

	__FSM_STATE(I_Meth_O) {
		TRY_STR_LAMBDA("options", {
			req->method_override = TFW_HTTP_METH_OPTIONS;
		} , I_Meth_O, I_EoT);
		TRY_STR_INIT();
		__FSM_I_JMP(I_Meth_Unknown);
	}

	__FSM_STATE(I_Meth_P) {
		TRY_STR_LAMBDA("patch", {
			req->method_override = TFW_HTTP_METH_PATCH;
		} , I_Meth_P, I_EoT);
		TRY_STR_LAMBDA("post", {
			req->method_override = TFW_HTTP_METH_POST;
		} , I_Meth_P, I_EoT);
		TRY_STR_LAMBDA("propfind", {
			req->method_override = TFW_HTTP_METH_PROPFIND;
		} , I_Meth_P, I_EoT);
		TRY_STR_LAMBDA("proppatch", {
			req->method_override = TFW_HTTP_METH_PROPPATCH;
		} , I_Meth_P, I_EoT);
		TRY_STR_LAMBDA("put", {
			req->method_override = TFW_HTTP_METH_PUT;
		} , I_Meth_P, I_EoT);
		TRY_STR_INIT();
		__FSM_I_JMP(I_Meth_Unknown);
	}

	__FSM_STATE(I_Meth_T) {
		TRY_STR_LAMBDA("trace", {
			req->method_override = TFW_HTTP_METH_TRACE;
		} , I_Meth_T, I_EoT);
		TRY_STR_INIT();
	}

	__FSM_STATE(I_Meth_U) {
		TRY_STR_LAMBDA("unlock", {
			req->method_override = TFW_HTTP_METH_UNLOCK;
		} , I_Meth_U, I_EoT);
		TRY_STR_INIT();
		__FSM_I_JMP(I_Meth_Unknown);
	}

	__FSM_STATE(I_Meth_Unknown) {
		__FSM_I_MATCH_MOVE(token, I_Meth_Unknown);
		req->method_override = _TFW_HTTP_METH_UNKNOWN;
		__FSM_I_MOVE_n(I_EoT, __fsm_sz);
	}

	__FSM_STATE(I_EoT) {
		if (IS_TOKEN(c))
			__FSM_I_MOVE(I_Meth_Unknown);
		if (IS_WS(c))
			__FSM_I_MOVE(I_EoT);
		if (IS_CRLF(c))
			return __data_off(p);
		return CSTR_NEQ;
	}

done:
	return r;
}
STACK_FRAME_NON_STANDARD(__parse_m_override);

/**
 * Init parser fields common for both response and request.
 */
static inline void
__parser_init(TfwHttpParser *parser)
{
	bzero_fast(parser, sizeof(TfwHttpParser));
	parser->to_read = -1; /* unknown body size */
}

void
tfw_http_init_parser_req(TfwHttpReq *req)
{
	TfwHttpHbhHdrs *hbh_hdrs = &req->stream->parser.hbh_parser;

	__parser_init(&req->stream->parser);
	req->stream->parser.state = NULL;

	/*
	 * Expected hop-by-hop headers:
	 * - spec:
	 *     none;
	 * - raw:
	 *     Connection: RFC 7230 6.1.
	 */
	hbh_hdrs->spec = 0x1 << TFW_HTTP_HDR_CONNECTION;
}


/**
 * Check h1/h2 request after all headers was parsed.
 *
 * According to RFC 7231 4.3.* a payload within GET, HEAD,
 * DELETE, TRACE and CONNECT requests has no defined semantics
 * and implementations can reject it. We do this respecting overrides.
 *
 * Return T_DROP if request contains Content-Length or Content-Type field
 * for bodyless method.
 */
int
tfw_http_parse_check_bodyless_meth(TfwHttpReq *req)
{
	TfwStr *tbl = req->h_tbl->tbl;

	if (!TFW_STR_EMPTY(&tbl[TFW_HTTP_HDR_CONTENT_LENGTH])
	    || !TFW_STR_EMPTY(&tbl[TFW_HTTP_HDR_CONTENT_TYPE]))
	{
		/* Method override either honored or request message
		 * with method override header dropped later in processing */
		if ((req->method_override
			&& TFW_HTTP_IS_METH_BODYLESS(req->method_override))
		    || TFW_HTTP_IS_METH_BODYLESS(req->method))
		{
			T_WARN("%s: Content-Length or Content-Type"
			       " not allowed to be used with such"
			       " (overridden) method\n", __func__);
			return T_DROP;
		}
	}

	return T_OK;
}

int
tfw_http_parse_req(void *req_data, unsigned char *data, size_t len,
		   unsigned int *parsed)
{
	int r = TFW_BLOCK;
	TfwHttpReq *req = (TfwHttpReq *)req_data;
	__FSM_DECLARE_VARS(req);
	*parsed = 0;

	T_DBG("parse %lu client data bytes (%.*s%s) on req=%p\n",
	      len, min(500, (int)len), data, len > 500 ? "..." : "", req);

	__FSM_START(parser->state);

	/* - Skipping and stripping leading CRLFs - */

	/* The parser accepts 1 optional CRLF or LF before the request line.
	 * The parser stores the fact of presense of it for subsequent
	 * stripping. The parser blocks the request if it contains additional
	 * CRLFs before the request line.
	 */
	__FSM_STATE(Req_0, hot) {
		if (unlikely(c == '\r')) {
			__set_bit(TFW_HTTP_B_NEED_STRIP_LEADING_CR,
				  req->flags);
			__FSM_MOVE_nofixup(Req_0_Wait_LF);
		}
		if (unlikely(c == '\n')) {
			__set_bit(TFW_HTTP_B_NEED_STRIP_LEADING_LF,
				  req->flags);
			__FSM_MOVE_nofixup(Req_Method);
		}
		__FSM_JMP(Req_Method);
	}
	__FSM_STATE(Req_0_Wait_LF) {
		if (likely(c == '\n')) 	{
			__set_bit(TFW_HTTP_B_NEED_STRIP_LEADING_LF,
				  req->flags);
			__FSM_MOVE_nofixup(Req_Method);
		}
		TFW_PARSER_BLOCK(Req_0_Wait_LF);
	}

	/* ----------------    Request Line    ---------------- */

	/* HTTP method. */
	__FSM_STATE(Req_Method, hot) {
		if (likely(__data_available(p, 9))) {
			/*
			 * Move most frequent methods forward and do not use
			 * switch to make compiler not to merge it with the
			 * switch at the below.
			 *
			 * Usually we have enough data (smallest HTTP/1.1
			 * request is "GET / HTTP/1.1\n\n"), so handle the case
			 * for fast path and fail to 1-character FSM for slow
			 * path.
			 */
			if (PI(p) == TFW_CHAR4_INT('G', 'E', 'T', ' ')) {
				req->method = TFW_HTTP_METH_GET;
				__FSM_MOVE_nofixup_n(Req_Uri, 4);
			}
			if (PI(p) == TFW_CHAR4_INT('P', 'O', 'S', 'T')) {
				req->method = TFW_HTTP_METH_POST;
				__FSM_MOVE_nofixup_n(Req_MUSpace, 4);
			}
			goto Req_Method_RareMethods;
		}
		goto Req_Method_1CharStep;
	}

	/*
	 * Eat SP before URI and HTTP (only) scheme.
	 * RFC 7230 3.1.1 requires only one SP.
	 */
	__FSM_STATE(Req_MUSpace) {
		if (unlikely(c != ' '))
			TFW_PARSER_BLOCK(Req_MUSpace);
		__FSM_MOVE_nofixup(Req_Uri);
	}

	__FSM_STATE(Req_Uri, hot) {
		if (likely(c == '/'))
			__FSM_JMP(Req_UriMark);
		__FSM_JMP(Req_UriRareForms);
	}

	__FSM_STATE(Req_UriMark, hot) {
		if (!tfw_http_sess_max_misses()) {
			/*
			 * Skip redirection mark processing and move to
			 * URI path parsing, if 'max_misses' for redirected
			 * requests is not enabled.
			 */
			__msg_field_open(&req->uri_path, p);
			__FSM_MOVE_f(Req_UriAbsPath, &req->uri_path);
		}

		if (!parser->_i_st)
			TRY_STR_INIT();
		__fsm_sz = __data_remain(p);
		__fsm_n = __parse_uri_mark(req, p, __fsm_sz);
		if (__fsm_n == CSTR_POSTPONE) {
			p += __fsm_sz;
			parser->state = &&Req_UriMark;
			__FSM_EXIT(TFW_POSTPONE);
		}
		if (__fsm_n < 0)
			TFW_PARSER_BLOCK(Req_UriMark);

		parser->_i_st = NULL;
		if (TFW_STR_EMPTY(&req->mark)) {
			/*
			 * If 'req->mark' is empty - the mark isn't matched,
			 * and we can move to 'Req_UriAbsPath' (because if
			 * we here, the initial '/' is already found).
			 */
			__FSM_MOVE_nf(Req_UriAbsPath, __fsm_n, &req->uri_path);
		}
		BUG_ON(!__fsm_n);
		__FSM_MOVE_nofixup_n(Req_UriMarkEnd, __fsm_n);
	}

	__FSM_STATE(Req_UriMarkEnd, hot) {
		if (likely(c == '/')) {
			__msg_field_open(&req->uri_path, p);
			__FSM_MOVE_f(Req_UriAbsPath, &req->uri_path);
		}
		else if (c == ' ') {
			__FSM_MOVE_nofixup(Req_HttpVer);
		}
		TFW_PARSER_BLOCK(Req_UriMarkEnd);
	}

	/*
	 * URI abs_path.
	 *
	 * TODO: the code parses abs_path as well as query string.
	 * E.g., we get "/foo/bar/baz?query#fragment" instead of "/foo/bar/baz"
	 * as we should according to RFC 2616 (3.2.2) and RFC 7230 (2.7):
	 *
	 * http_URL = "http:" "//" host [ ":" port ] [ abs_path [ "?" query ]]
	 *
	 * So the alphabet contains characters valid for query but invalid for
	 * abs_path. In a similar way, that violates RFC 7230 that distinguishes
	 * "absolute-path" from "query" and "fragment" components.
	 *
	 * Meantime it's unclear whether we really need to distinguish these two
	 * string types, probably this work is for application layer...
	 */
	__FSM_STATE(Req_UriAbsPath) {
		/* Optimize single '/' case. */
		if (c == ' ') {
			__msg_field_finish_pos(&req->uri_path, p, 0);
			__FSM_MOVE_nofixup(Req_HttpVer);
		}
		__FSM_MATCH_MOVE_pos_f(uri, Req_UriAbsPath, &req->uri_path, 0);
		if (unlikely(*(p + __fsm_sz) != ' '))
			TFW_PARSER_BLOCK(Req_UriAbsPath);
		__msg_field_finish_pos(&req->uri_path, p, __fsm_sz);
		__FSM_MOVE_nofixup_n(Req_HttpVer, __fsm_sz + 1);
	}

	/* HTTP version */
	__FSM_STATE(Req_HttpVer, hot) {
		if (unlikely(!__data_available(p, 8))) {
			/* Slow path. */
			if (c == 'H')
				__FSM_MOVE_nofixup(Req_HttpVerT1);
			TFW_PARSER_BLOCK(Req_HttpVer);
		}
		/* Fast path. */
		switch (*(unsigned long *)p) {
		case TFW_CHAR8_INT('H', 'T', 'T', 'P', '/', '1', '.', '1'):
			req->version = TFW_HTTP_VER_11;
			__FSM_MOVE_nofixup_n(RGen_EoL, 8);
		case TFW_CHAR8_INT('H', 'T', 'T', 'P', '/', '1', '.', '0'):
			req->version = TFW_HTTP_VER_10;
			__FSM_MOVE_nofixup_n(RGen_EoL, 8);
		default:
			TFW_PARSER_BLOCK(Req_HttpVer);
		}
	}

	/* ----------------    Header Lines    ---------------- */

	/*
	 * The start of an HTTP header or the end of the header part
	 * of the request. There is a switch for the first character
	 * of a header field name.
	 */
	__FSM_STATE(RGen_Hdr, hot) {
		TFW_HTTP_PARSE_CRLF();

		tfw_http_msg_hdr_open(msg, p);

		switch (TFW_LC(c)) {
		case 'a':
			if (likely(__data_available(p, 7)
				   && C4_INT_LCM(p + 1, 'c', 'c', 'e', 'p')
				   && TFW_LC(*(p + 5)) == 't'
				   && *(p + 6) == ':'))
			{
				__msg_hdr_chunk_fixup(data, __data_off(p + 6));
				parser->_i_st = &&Req_HdrAcceptV;
				p += 6;
				__FSM_MOVE_hdr_fixup(RGen_LWS, 1);
			}
			if (likely(__data_available(p, 14)
				   && C8_INT_LCM(p + 1, 'u', 't', 'h', 'o',
							'r', 'i', 'z', 'a')
				   && C4_INT_LCM(p + 9, 't', 'i', 'o', 'n')
				   && *(p + 13) == ':'))
			{
				__msg_hdr_chunk_fixup(data, __data_off(p + 13));
				parser->_i_st = &&Req_HdrAuthorizationV;
				p += 13;
				__FSM_MOVE_hdr_fixup(RGen_LWS, 1);
			}
			__FSM_MOVE(Req_HdrA);
		case 'c':
			/* Ensure we have enough data for largest match. */
			if (unlikely(!__data_available(p, 14)))
				__FSM_MOVE(Req_HdrC);
			/* Quick switch for HTTP headers with the same prefix. */
			switch (TFW_P2LCINT(p + 1)) {
			case TFW_CHAR4_INT('a', 'c', 'h', 'e'):
				if (likely(*(p + 5) == '-'
					   && C8_INT7_LCM(p + 6, 'c', 'o', 'n',
							  't', 'r', 'o', 'l',
							  ':')))
				{
					__msg_hdr_chunk_fixup(data,
							      __data_off(p + 13));
					parser->_i_st = &&Req_HdrCache_ControlV;
					p += 13;
					__FSM_MOVE_hdr_fixup(RGen_LWS, 1);
				}
				__FSM_MOVE_n(RGen_HdrOtherN, 5);
			case TFW_CHAR4_INT('o', 'n', 'n', 'e'):
				if (likely(C4_INT_LCM(p + 5, 'c', 't', 'i', 'o')
					   && TFW_LC(*(p + 9)) == 'n'
					   && *(p + 10) == ':'))
				{
					__msg_hdr_chunk_fixup(data,
							      __data_off(p + 10));
					parser->_i_st = &&Req_HdrConnectionV;
					p += 10;
					__FSM_MOVE_hdr_fixup(RGen_LWS, 1);
				}
				__FSM_MOVE_n(RGen_HdrOtherN, 5);
			case TFW_CHAR4_INT('o', 'n', 't', 'e'):
				if (likely(TFW_LC(*(p + 5)) == 'n'
					   && TFW_LC(*(p + 6)) == 't'
					   && *(p + 7) == '-'))
				{
					__FSM_MOVE_n(Req_HdrContent_, 8);
				}
				__FSM_MOVE_n(RGen_HdrOtherN, 5);
			case TFW_CHAR4_INT('o', 'o', 'k', 'i'):
				if (likely(TFW_LC(*(p + 5)) == 'e'
					   && *(p + 6) == ':'))
				{
					__msg_hdr_chunk_fixup(data,
							      __data_off(p + 6));
					parser->_i_st = &&Req_HdrCookieV;
					p += 6;
					__FSM_MOVE_hdr_fixup(RGen_LWS, 1);
				}
				__FSM_MOVE_n(RGen_HdrOtherN, 5);
			default:
				__FSM_MOVE(RGen_HdrOtherN);
			}
		case 'h':
			if (likely(__data_available(p, 5)
				   && C4_INT3_LCM(p + 1, 'o', 's', 't', ':')))
			{
				__msg_hdr_chunk_fixup(data, __data_off(p + 4));
				parser->_i_st = &&Req_HdrHostV;
				parser->_hdr_tag = TFW_HTTP_HDR_HOST;
				p += 4;
				__FSM_MOVE_hdr_fixup(RGen_LWS, 1);
			}
			__FSM_MOVE(Req_HdrH);
		case 'i':
			if (likely(__data_available(p, 18)
				   && TFW_LC(*(p + 1)) == 'f'
				   && *(p + 2) == '-'
				   && C8_INT_LCM(p + 3, 'm', 'o', 'd', 'i',
							'f', 'i', 'e', 'd')
				   && *(p + 11) == '-'
				   && C4_INT_LCM(p + 12, 's', 'i', 'n', 'c')
				   && TFW_LC(*(p + 16)) == 'e'
				   && *(p + 17) == ':'))
			{
				__msg_hdr_chunk_fixup(data, __data_off(p + 17));
				parser->_i_st = &&Req_HdrIf_Modified_SinceV;
				p += 17;
				__FSM_MOVE_hdr_fixup(RGen_LWS, 1);
			}
			if (likely(__data_available(p, 14)
				   && TFW_LC(*(p + 1)) == 'f'
				   && *(p + 2) == '-'
				   && C4_INT_LCM(p + 3, 'n', 'o', 'n', 'e')
				   && *(p + 7) == '-'
				   && C4_INT_LCM(p + 8, 'm', 'a', 't', 'c')
				   && TFW_LC(*(p + 12)) == 'h'
				   && *(p + 13) == ':'))
			{
				__msg_hdr_chunk_fixup(data, __data_off(p + 13));
				parser->_i_st = &&Req_HdrIf_None_MatchV;
				p += 13;
				__FSM_MOVE_hdr_fixup(RGen_LWS, 1);
			}
			__FSM_MOVE(Req_HdrI);
		case 'k':
			if (likely(__data_available(p, 11)
				   && C4_INT_LCM(p, 'k', 'e', 'e', 'p')
				   && *(p + 4) == '-'
				   && C4_INT_LCM(p + 5, 'a', 'l', 'i', 'v')
				   && TFW_LC(*(p + 9)) == 'e'
				   && *(p + 10) == ':'))
			{
				__msg_hdr_chunk_fixup(data, __data_off(p + 10));
				parser->_i_st = &&Req_HdrKeep_AliveV;
				p += 10;
				__FSM_MOVE_hdr_fixup(RGen_LWS, 1);
			}
			__FSM_MOVE(Req_HdrK);
		case 'p':
			if (likely(__data_available(p, 7)
				   && C4_INT_LCM(p + 1, 'r', 'a', 'g', 'm')
				   && TFW_LC(*(p + 5)) == 'a'
				   && *(p + 6) == ':'))
			{
				__msg_hdr_chunk_fixup(data, __data_off(p + 6));
				parser->_i_st = &&Req_HdrPragmaV;
				p += 6;
				__FSM_MOVE_hdr_fixup(RGen_LWS, 1);
			}
			__FSM_MOVE(Req_HdrP);
		case 'r':
			if (likely(__data_available(p, 8)
				   && C4_INT_LCM(p + 1, 'e', 'f', 'e', 'r')
				   && TFW_LC(*(p + 5)) == 'e'
				   && TFW_LC(*(p + 6)) == 'r'
				   && *(p + 7) == ':'))
			{
				__msg_hdr_chunk_fixup(data, __data_off(p + 7));
				parser->_i_st = &&Req_HdrRefererV;
				p += 7;
				__FSM_MOVE_hdr_fixup(RGen_LWS, 1);
			}
			__FSM_MOVE(Req_HdrR);
		case 't':
			if (likely(__data_available(p, 18)
				   && C8_INT_LCM(p, 't', 'r', 'a', 'n',
						    's', 'f', 'e', 'r')
				   && *(p + 8) == '-'
				   && C8_INT_LCM(p + 9, 'e', 'n', 'c', 'o',
							'd', 'i', 'n', 'g')
				   && *(p + 17) == ':'))
			{
				__msg_hdr_chunk_fixup(data, __data_off(p + 17));
				parser->_i_st = &&Req_HdrTransfer_EncodingV;
				p += 17;
				__FSM_MOVE_hdr_fixup(RGen_LWS, 1);
			}
			__FSM_MOVE(Req_HdrT);
		case 'x':
			if (likely(__data_available(p, 16)
				   && *(p + 1) == '-'
				   && *(p + 11) == '-'
				   /* Safe match: '-' is checked above. */
				   && C8_INT_LCM(p, 'x', '-', 'f', 'o',
						 'r', 'w', 'a', 'r')
				   && C8_INT7_LCM(p + 8, 'd', 'e', 'd', '-',
						  'f', 'o', 'r', ':')))
			{
				__msg_hdr_chunk_fixup(data, __data_off(p + 15));
				parser->_i_st = &&Req_HdrX_Forwarded_ForV;
				p += 15;
				__FSM_MOVE_hdr_fixup(RGen_LWS, 1);
			}
			if (likely(__data_available(p, 14)
				   && *(p + 1) == '-'
				   && *(p + 7) == '-'
				   /* Safe match: '-' is checked above. */
				   && C8_INT_LCM(p, 'x', '-', 'h', 't',
						 't', 'p', '-', 'm')
				   && C4_INT_LCM(p + 8, 'e', 't', 'h', 'o')
				   && TFW_LC(*(p + 12) == 'd')
				   && *(p + 10) == ':'))
			{
				__msg_hdr_chunk_fixup(data, __data_off(p + 13));
				parser->_i_st = &&Req_HdrX_Method_OverrideV;
				p += 13;
				__FSM_MOVE_hdr_fixup(RGen_LWS, 1);
			}
			if (likely(__data_available(p, 23)
				   && *(p + 1) == '-'
				   && *(p + 7) == '-'
				   && *(p + 14) == '-'
				   /* Safe match: '-' is checked above. */
				   && C8_INT_LCM(p, 'x', '-', 'h', 't',
						 't', 'p', '-', 'm')
				   && C8_INT_LCM(p + 8, 'e', 't', 'h', 'o',
						 'd', '-', 'o', 'v')
				   && C8_INT7_LCM(p + 16, 'v', 'e', 'r', 'r',
						  'i', 'd', 'e', ':')))
			{
				__msg_hdr_chunk_fixup(data, __data_off(p + 22));
				parser->_i_st = &&Req_HdrX_Method_OverrideV;
				p += 22;
				__FSM_MOVE_hdr_fixup(RGen_LWS, 1);
			}
			if (likely(__data_available(p, 18)
				   && *(p + 1) == '-'
				   && *(p + 9) == '-'
				   /* Safe match: '-' is checked above. */
				   && C8_INT_LCM(p + 2, 'm', 'e', 't', 'h',
						 'o', 'd', '-', 'o')
				   && C8_INT7_LCM(p + 10, 'v', 'e', 'r', 'r',
						 'i', 'd', 'e', ':')))
			{
				__msg_hdr_chunk_fixup(data, __data_off(p + 17));
				parser->_i_st = &&Req_HdrX_Method_OverrideV;
				p += 17;
				__FSM_MOVE_hdr_fixup(RGen_LWS, 1);
			}
			/* match X-Tempesta-Cache */
			if (likely(__data_available(p, 17)
				   && *(p + 1) == '-'
				   && *(p + 10) == '-'
				   && C8_INT_LCM(p + 2, 't', 'e', 'm', 'p',
						 'e', 's', 't', 'a')
				   && C8_INT7_LCM(p + 9, 'a', '-', 'c', 'a',
						 'c', 'h', 'e', ':')))
			{
				__msg_hdr_chunk_fixup(data, __data_off(p + 16));
				parser->_i_st = &&Req_HdrX_Tempesta_CacheV;
				p += 16;
				__FSM_MOVE_hdr_fixup(RGen_LWS, 1);
			}
			__FSM_MOVE(Req_HdrX);
		case 'u':
			if (likely(__data_available(p, 11)
				   && C4_INT_LCM(p, 'u', 's', 'e', 'r')
				   && *(p + 4) == '-'
				   && C4_INT_LCM(p + 5, 'a', 'g', 'e', 'n')
				   && TFW_LC(*(p + 9)) == 't'
				   && *(p + 10) == ':'))
			{
				__msg_hdr_chunk_fixup(data, __data_off(p + 10));
				parser->_i_st = &&Req_HdrUser_AgentV;
				p += 10;
				__FSM_MOVE_hdr_fixup(RGen_LWS, 1);
			}
			if (likely(__data_available(p, 8)
				   && C4_INT_LCM(p, 'u', 'p', 'g', 'r')
				   && C4_INT3_LCM(p + 4, 'a', 'd', 'e', ':')))
			{
				__msg_hdr_chunk_fixup(data, __data_off(p + 7));
				parser->_i_st = &&Req_HdrUpgradeV;
				p += 7;
				__FSM_MOVE_hdr_fixup(RGen_LWS, 1);
			}
			__FSM_MOVE(Req_HdrU);
		default:
			__FSM_JMP(RGen_HdrOtherN);
		}
	}

	/* Content-* headers. */
	__FSM_STATE(Req_HdrContent_) {
		switch (TFW_LC(c)) {
		case 'l':
			if (likely(__data_available(p, 7)
				   && C4_INT_LCM(p + 1, 'e', 'n', 'g', 't')
				   && TFW_LC(*(p + 5)) == 'h'
				   && *(p + 6) == ':'))
			{
				__msg_hdr_chunk_fixup(data, __data_off(p + 6));
				parser->_i_st = &&Req_HdrContent_LengthV;
				p += 6;
				__FSM_MOVE_hdr_fixup(RGen_LWS, 1);
			}
			__FSM_MOVE(Req_HdrContent_L);
		case 't':
			if (likely(__data_available(p, 5)
				   && C4_INT3_LCM(p + 1, 'y', 'p', 'e', ':')))
			{
				__msg_hdr_chunk_fixup(data, __data_off(p + 4));
				parser->_i_st = &&Req_HdrContent_TypeV;
				p += 4;
				__FSM_MOVE_hdr_fixup(RGen_LWS, 1);
			}
			__FSM_MOVE(Req_HdrContent_T);
		default:
			__FSM_JMP(RGen_HdrOtherN);
		}
	}

	/* 'Accept:*OWS' is read, process field-value. */
	TFW_HTTP_PARSE_RAWHDR_VAL(Req_HdrAcceptV, req, __req_parse_accept);

	/* 'Authorization:*OWS' is read, process field-value. */
	TFW_HTTP_PARSE_RAWHDR_VAL(Req_HdrAuthorizationV, req,
				  __req_parse_authorization);

	/* 'Cache-Control:*OWS' is read, process field-value. */
	TFW_HTTP_PARSE_RAWHDR_VAL(Req_HdrCache_ControlV, req,
				  __req_parse_cache_control);

	/* 'Connection:*OWS' is read, process field-value. */
	TFW_HTTP_PARSE_SPECHDR_VAL(Req_HdrConnectionV, msg, __parse_connection,
				   TFW_HTTP_HDR_CONNECTION);

	/* 'Content-Length:*OWS' is read, process field-value. */
	TFW_HTTP_PARSE_SPECHDR_VAL(Req_HdrContent_LengthV, msg,
				   __parse_content_length,
				   TFW_HTTP_HDR_CONTENT_LENGTH);

	/* 'Content-Type:*OWS' is read, process field-value. */
	__TFW_HTTP_PARSE_SPECHDR_VAL(Req_HdrContent_TypeV, msg,
				     __req_parse_content_type,
				     TFW_HTTP_HDR_CONTENT_TYPE, 0);

	/* 'Host:*OWS' is read, process field-value. */
	__TFW_HTTP_PARSE_SPECHDR_VAL(Req_HdrHostV, req, __req_parse_host,
				     TFW_HTTP_HDR_HOST, 0);

	/* 'If-None-Match:*OWS' is read, process field-value. */
	__TFW_HTTP_PARSE_SPECHDR_VAL(Req_HdrIf_None_MatchV, msg, __parse_etag_or_if_nmatch,
				     TFW_HTTP_HDR_IF_NONE_MATCH, 0);

	/* 'If-Modified-Since:*OWS' is read, process field-value. */
	TFW_HTTP_PARSE_RAWHDR_VAL(Req_HdrIf_Modified_SinceV, msg,
				  __req_parse_if_msince);

	/* 'Keep-Alive:*OWS' is read, process field-value. */
	__TFW_HTTP_PARSE_SPECHDR_VAL(Req_HdrKeep_AliveV, msg, __parse_keep_alive,
				     TFW_HTTP_HDR_KEEP_ALIVE, 0);

	/* 'Pragma:*OWS' is read, process field-value. */
	__TFW_HTTP_PARSE_RAWHDR_VAL(Req_HdrPragmaV, msg, __parse_pragma, 0);

	/* 'Referer:*OWS' is read, process field-value. */
	TFW_HTTP_PARSE_SPECHDR_VAL(Req_HdrRefererV, msg, __req_parse_referer,
				   TFW_HTTP_HDR_REFERER);

	/* 'Transfer-Encoding:*OWS' is read, process field-value. */
	__TFW_HTTP_PARSE_SPECHDR_VAL(Req_HdrTransfer_EncodingV, msg,
				     __req_parse_transfer_encoding,
				     TFW_HTTP_HDR_TRANSFER_ENCODING, 0);

	/* 'X-Forwarded-For:*OWS' is read, process field-value. */
	__TFW_HTTP_PARSE_SPECHDR_VAL(Req_HdrX_Forwarded_ForV, msg,
				     __req_parse_x_forwarded_for,
				     TFW_HTTP_HDR_X_FORWARDED_FOR, 0);

	/* 'User-Agent:*OWS' is read, process field-value. */
	TFW_HTTP_PARSE_SPECHDR_VAL(Req_HdrUser_AgentV, msg,
				   __req_parse_user_agent,
				   TFW_HTTP_HDR_USER_AGENT);

	/* 'Upgrade:*OWS' is read, process field-value. */
	__TFW_HTTP_PARSE_SPECHDR_VAL(Req_HdrUpgradeV, msg, __parse_upgrade,
				     TFW_HTTP_HDR_UPGRADE, 0);

	/* 'Cookie:*OWS' is read, process field-value. */
	__TFW_HTTP_PARSE_SPECHDR_VAL(Req_HdrCookieV, msg, __req_parse_cookie,
				     TFW_HTTP_HDR_COOKIE, 0);

	/*
	 * 'X-HTTP-Method:*OWS' OR 'X-HTTP-Method-Override:*OWS' OR
	 * 'X-Method-Override:*OWS' is read, process field-value.
	*/
	TFW_HTTP_PARSE_RAWHDR_VAL(Req_HdrX_Method_OverrideV, req,
				  __parse_m_override);

	/* 'X-Tempesta-Cache:*OWS' is read, process field-value. */
	__TFW_HTTP_PARSE_SPECHDR_VAL(Req_HdrX_Tempesta_CacheV, msg,
				     __req_parse_x_tempesta_cache,
				     TFW_HTTP_HDR_X_TEMPESTA_CACHE, 0);


	RGEN_HDR_OTHER();
	RGEN_OWS();
	RGEN_EOL();
	RGEN_CRLF();

	/* Normal end of the FSM. */
	__FSM_FINISH(req);
	return r;

	/*
	 * ----------------    Request body    ----------------
	 *
	 * Most requests do not have body, so move body parser after the end.
	 */
	TFW_HTTP_INIT_REQ_BODY_PARSING();
	TFW_HTTP_PARSE_BODY(cold);

	/*
	 * ----------------    Slow path    ----------------
	 *
	 * The code at the below is the slow path,
	 * so this is why it's at the end of the function.
	 */
	barrier();

	/*
	 * Process other (improbable) states here, on slow path.
	 * We're on state Req_Method.
	 *
	 * For most (or at least most frequent) methods @step_inc should be
	 * optimized out. The macro is used to reduce the FSM size, so there is
	 * no sense to use it's specific versions for the few states,
	 * e.g. for 'GET '.
	 *
	 * We already sure that there is enough data available from fast path
	 * of Req_Method.
	 */
Req_Method_RareMethods: __attribute__((cold))
#define __MATCH_METH(meth, step_inc)					\
do {									\
	req->method = TFW_HTTP_METH_##meth;				\
	__fsm_n += step_inc;						\
	goto match_meth;						\
} while (0)
#define __MK_METH_UNKNOWN()						\
do { req->method = _TFW_HTTP_METH_UNKNOWN; } while (0)

	__fsm_n = 4;
	switch (PI(p)) {
	case TFW_CHAR4_INT('H', 'E', 'A', 'D'):
		__MATCH_METH(HEAD, 0);
	/* PURGE Method for Tempesta Configuration: PURGE. */
	case TFW_CHAR4_INT('P', 'U', 'R', 'G'):
		if (likely(*(p + 4) == 'E'))
			__MATCH_METH(PURGE, 1);
		__MK_METH_UNKNOWN();
		__FSM_MOVE_nofixup_n(Req_MethPurg, 4);
	case TFW_CHAR4_INT('C', 'O', 'P', 'Y'):
		__MATCH_METH(COPY, 0);
	case TFW_CHAR4_INT('D', 'E', 'L', 'E'):
		if (likely(*(p + 4) == 'T' && *(p + 5) == 'E'))
			__MATCH_METH(DELETE, 2);
		__MK_METH_UNKNOWN();
		__FSM_MOVE_nofixup_n(Req_MethDele, 4);
	case TFW_CHAR4_INT('L', 'O', 'C', 'K'):
		__MATCH_METH(LOCK, 0);
	case TFW_CHAR4_INT('M', 'K', 'C', 'O'):
		if (likely(*(p + 4) == 'L'))
			__MATCH_METH(MKCOL, 1);
		__MK_METH_UNKNOWN();
		__FSM_MOVE_nofixup_n(Req_MethMkco, 4);
	case TFW_CHAR4_INT('M', 'O', 'V', 'E'):
		__MATCH_METH(MOVE, 0);
	case TFW_CHAR4_INT('O', 'P', 'T', 'I'):
		if (likely(*((unsigned int *)p + 1)
			 == TFW_CHAR4_INT('O', 'N', 'S', ' ')))
		{
			req->method = TFW_HTTP_METH_OPTIONS;
			__FSM_MOVE_nofixup_n(Req_Uri, 8);
		}
		__MK_METH_UNKNOWN();
		__FSM_MOVE_nofixup_n(Req_MethOpti, 4);
	case TFW_CHAR4_INT('P', 'A', 'T', 'C'):
		if (likely(*(p + 4) == 'H'))
			__MATCH_METH(PATCH, 1);
		__MK_METH_UNKNOWN();
		__FSM_MOVE_nofixup_n(Req_MethPatc, 4);
	case TFW_CHAR4_INT('P', 'R', 'O', 'P'):
		if (likely(*((unsigned int *)p + 1)
			  == TFW_CHAR4_INT('F', 'I', 'N', 'D')))
		{
			__MATCH_METH(PROPFIND, 4);
		}
		if (likely(*((unsigned int *)p + 1)
			   == TFW_CHAR4_INT('P', 'A', 'T', 'C'))
				&& (*(p + 8) == 'H'))
		{
			__MATCH_METH(PROPPATCH, 5);
		}
		__MK_METH_UNKNOWN();
		__FSM_MOVE_nofixup_n(Req_MethProp, 4);
	case TFW_CHAR4_INT('P', 'U', 'T', ' '):
		req->method = TFW_HTTP_METH_PUT;
		__FSM_MOVE_nofixup_n(Req_Uri, 4);
	case TFW_CHAR4_INT('T', 'R', 'A', 'C'):
		if (likely(*(p + 4) == 'E'))
			__MATCH_METH(TRACE, 1);
		__MK_METH_UNKNOWN();
		__FSM_MOVE_nofixup_n(Req_MethTrac, 4);
	case TFW_CHAR4_INT('U', 'N', 'L', 'O'):
		if (likely(*(p + 4) == 'C' && *(p + 5) == 'K'))
			__MATCH_METH(UNLOCK, 2);
		__MK_METH_UNKNOWN();
		__FSM_MOVE_nofixup_n(Req_MethUnlo, 4);
	default:
		__FSM_JMP(Req_MethodUnknown);
	}
match_meth:
	__FSM_MOVE_nofixup_n(Req_MUSpace, __fsm_n);
#undef __MATCH_METH

	/* Req_Method slow path: step char-by-char. */
Req_Method_1CharStep: __attribute__((cold))
	switch (c) {
	case 'G':
		__MK_METH_UNKNOWN();
		__FSM_MOVE_nofixup(Req_MethG);
	case 'H':
		__MK_METH_UNKNOWN();
		__FSM_MOVE_nofixup(Req_MethH);
	case 'P':
		__MK_METH_UNKNOWN();
		__FSM_MOVE_nofixup(Req_MethP);
	case 'C':
		__MK_METH_UNKNOWN();
		__FSM_MOVE_nofixup(Req_MethC);
	case 'D':
		__MK_METH_UNKNOWN();
		__FSM_MOVE_nofixup(Req_MethD);
	case 'L':
		__MK_METH_UNKNOWN();
		__FSM_MOVE_nofixup(Req_MethL);
	case 'M':
		__MK_METH_UNKNOWN();
		__FSM_MOVE_nofixup(Req_MethM);
	case 'O':
		__MK_METH_UNKNOWN();
		__FSM_MOVE_nofixup(Req_MethO);
	case 'T':
		__MK_METH_UNKNOWN();
		__FSM_MOVE_nofixup(Req_MethT);
	case 'U':
		__MK_METH_UNKNOWN();
		__FSM_MOVE_nofixup(Req_MethU);
	}
	__FSM_JMP(Req_MethodUnknown);
#undef __MK_METH_UNKNOWN						\

	/* ----------------    Improbable states    ---------------- */

	/* HTTP Method processing. */
	/* GET */
	__FSM_METH_MOVE(Req_MethG, 'E', Req_MethGe);
	__FSM_METH_MOVE_finish(Req_MethGe, 'T', TFW_HTTP_METH_GET);
	/* P* */
	__FSM_STATE(Req_MethP, cold) {
		switch (c) {
		case 'O':
			__FSM_MOVE_nofixup(Req_MethPo);
		case 'A':
			__FSM_MOVE_nofixup(Req_MethPa);
		case 'R':
			__FSM_MOVE_nofixup(Req_MethPr);
		case 'U':
			__FSM_MOVE_nofixup(Req_MethPu);
		}
		__FSM_JMP(Req_MethodUnknown);
	}
	/* POST */
	__FSM_METH_MOVE(Req_MethPo, 'S', Req_MethPos);
	__FSM_METH_MOVE_finish(Req_MethPos, 'T', TFW_HTTP_METH_POST);
	/* PATCH */
	__FSM_METH_MOVE(Req_MethPa, 'T', Req_MethPat);
	__FSM_METH_MOVE(Req_MethPat, 'C', Req_MethPatc);
	__FSM_METH_MOVE_finish(Req_MethPatc, 'H', TFW_HTTP_METH_PATCH);
	/* PROP* */
	__FSM_METH_MOVE(Req_MethPr, 'O', Req_MethPro);
	__FSM_METH_MOVE(Req_MethPro, 'P', Req_MethProp);
	__FSM_STATE(Req_MethProp, cold) {
		switch (c) {
		case 'F':
			__FSM_MOVE_nofixup(Req_MethPropf);
		case 'P':
			__FSM_MOVE_nofixup(Req_MethPropp);
		}
		__FSM_JMP(Req_MethodUnknown);
	}
	/* PROPFIND */
	__FSM_METH_MOVE(Req_MethPropf, 'I', Req_MethPropfi);
	__FSM_METH_MOVE(Req_MethPropfi, 'N', Req_MethPropfin);
	__FSM_METH_MOVE_finish(Req_MethPropfin, 'D', TFW_HTTP_METH_PROPFIND);
	/* PROPPATCH */
	__FSM_METH_MOVE(Req_MethPropp, 'A', Req_MethProppa);
	__FSM_METH_MOVE(Req_MethProppa, 'T', Req_MethProppat);
	__FSM_METH_MOVE(Req_MethProppat, 'C', Req_MethProppatc);
	__FSM_METH_MOVE_finish(Req_MethProppatc, 'H', TFW_HTTP_METH_PROPPATCH);
	/* PU* */
	__FSM_STATE(Req_MethPu, cold) {
		switch (c) {
		case 'R':
			__FSM_MOVE_nofixup(Req_MethPur);
		case 'T':
			/* PUT */
			req->method = TFW_HTTP_METH_PUT;
			__FSM_MOVE_nofixup(Req_MUSpace);
		}
		__FSM_JMP(Req_MethodUnknown);
	}
	/* PURGE */
	__FSM_METH_MOVE(Req_MethPur, 'G', Req_MethPurg);
	__FSM_METH_MOVE_finish(Req_MethPurg, 'E', TFW_HTTP_METH_PURGE);
	/* HEAD */
	__FSM_METH_MOVE(Req_MethH, 'E', Req_MethHe);
	__FSM_METH_MOVE(Req_MethHe, 'A', Req_MethHea);
	__FSM_METH_MOVE_finish(Req_MethHea, 'D', TFW_HTTP_METH_HEAD);
	/* COPY */
	__FSM_METH_MOVE(Req_MethC, 'O', Req_MethCo);
	__FSM_METH_MOVE(Req_MethCo, 'P', Req_MethCop);
	__FSM_METH_MOVE_finish(Req_MethCop, 'Y', TFW_HTTP_METH_COPY);
	/* DELETE */
	__FSM_METH_MOVE(Req_MethD, 'E', Req_MethDe);
	__FSM_METH_MOVE(Req_MethDe, 'L', Req_MethDel);
	__FSM_METH_MOVE(Req_MethDel, 'E', Req_MethDele);
	__FSM_METH_MOVE(Req_MethDele, 'T', Req_MethDelet);
	__FSM_METH_MOVE_finish(Req_MethDelet, 'E', TFW_HTTP_METH_DELETE);
	/* LOCK */
	__FSM_METH_MOVE(Req_MethL, 'O', Req_MethLo);
	__FSM_METH_MOVE(Req_MethLo, 'C', Req_MethLoc);
	__FSM_METH_MOVE_finish(Req_MethLoc, 'K', TFW_HTTP_METH_LOCK);
	/* M* */
	__FSM_STATE(Req_MethM, cold) {
		switch (c) {
		case 'K':
			__FSM_MOVE_nofixup(Req_MethMk);
		case 'O':
			__FSM_MOVE_nofixup(Req_MethMo);
		}
		__FSM_JMP(Req_MethodUnknown);
	}
	/* MKCOL */
	__FSM_METH_MOVE(Req_MethMk, 'C', Req_MethMkc);
	__FSM_METH_MOVE(Req_MethMkc, 'O', Req_MethMkco);
	__FSM_METH_MOVE_finish(Req_MethMkco, 'L', TFW_HTTP_METH_MKCOL);
	/* MOVE */
	__FSM_METH_MOVE(Req_MethMo, 'V', Req_MethMov);
	__FSM_METH_MOVE_finish(Req_MethMov, 'E', TFW_HTTP_METH_MOVE);
	/* OPTIONS */
	__FSM_METH_MOVE(Req_MethO, 'P', Req_MethOp);
	__FSM_METH_MOVE(Req_MethOp, 'T', Req_MethOpt);
	__FSM_METH_MOVE(Req_MethOpt, 'I', Req_MethOpti);
	__FSM_METH_MOVE(Req_MethOpti, 'O', Req_MethOptio);
	__FSM_METH_MOVE(Req_MethOptio, 'N', Req_MethOption);
	__FSM_METH_MOVE_finish(Req_MethOption, 'S', TFW_HTTP_METH_OPTIONS);
	/* TRACE */
	__FSM_METH_MOVE(Req_MethT, 'R', Req_MethTr);
	__FSM_METH_MOVE(Req_MethTr, 'A', Req_MethTra);
	__FSM_METH_MOVE(Req_MethTra, 'C', Req_MethTrac);
	__FSM_METH_MOVE_finish(Req_MethTrac, 'E', TFW_HTTP_METH_TRACE);
	/* UNLOCK */
	__FSM_METH_MOVE(Req_MethU, 'N', Req_MethUn);
	__FSM_METH_MOVE(Req_MethUn, 'L', Req_MethUnl);
	__FSM_METH_MOVE(Req_MethUnl, 'O', Req_MethUnlo);
	__FSM_METH_MOVE(Req_MethUnlo, 'C', Req_MethUnloc);
	__FSM_METH_MOVE_finish(Req_MethUnloc, 'K', TFW_HTTP_METH_UNLOCK);

	__FSM_STATE(Req_MethodUnknown, cold) {
		__fsm_n = __data_remain(p);
		__fsm_sz = tfw_match_token(p, __fsm_n);
		if (likely(__fsm_sz)) {
			req->method = _TFW_HTTP_METH_UNKNOWN;
			p += __fsm_sz;
		}
		if (unlikely(__fsm_sz == __fsm_n)) {
			parser->state = &&Req_MethodUnknown;
			__FSM_EXIT(TFW_POSTPONE);
		}
		if (unlikely(req->method != _TFW_HTTP_METH_UNKNOWN))
			TFW_PARSER_BLOCK(Req_MethodUnknown);
			/* if neither here nor earlier we did not
			 * assign the _TFW_HTTP_METH_UNKNOWN
			 * then there is zero-length method name
			 * and the request must be blocked.
			 */
		__FSM_MOVE_nofixup_n(Req_MUSpace, 0);
	}

	__FSM_STATE(Req_UriRareForms, cold) {
		/* There is also authority form as in RFC7230#section-5.3.3,
		 * but it only used with CONNECT that is not supported */
		/* Asterisk form as in RFC7230#section-5.3.4 */
		if (req->method == TFW_HTTP_METH_OPTIONS && c == '*')
			__FSM_MOVE_nofixup(Req_UriMarkEnd);
		/* Absolute form as in RFC7230#section-5.3.2 */
		__FSM_JMP(Req_UriAbsoluteForm);
	}

	__FSM_STATE(Req_UriAbsoluteForm, cold) {
		/* Rare form so there is no need to speed-up matching with
		 * fast path prefixing */
		if (likely(TFW_LC(c) == 'h'))
			__FSM_MOVE_nofixup(Req_UriSchH);
		else if (TFW_LC(c) == 'w')
			__FSM_MOVE_nofixup(Req_UriSchW);

		TFW_PARSER_BLOCK(Req_UriAbsoluteForm);
	}

	/* process URI scheme */
	/* path for 'http://' and 'https://' */
	__FSM_TX_LC_nofixup(Req_UriSchH, 't', Req_UriSchHt, cold);
	__FSM_TX_LC_nofixup(Req_UriSchHt, 't', Req_UriSchHtt, cold);
	__FSM_TX_LC_nofixup(Req_UriSchHtt, 'p', Req_UriSchHttp, cold);
	__FSM_STATE(Req_UriSchHttp, cold) {
		switch (TFW_LC(c)) {
		case ':':
			__FSM_MOVE_nofixup(Req_UriSchHttpColon);
		case 's':
			__FSM_MOVE_nofixup(Req_UriSchHttps);
		}
		TFW_PARSER_BLOCK(Req_UriSchHttp);
	}
	/* http */
	__FSM_TX_nofixup(Req_UriSchHttpColon, '/', Req_UriSchHttpColonSlash,
			 cold);
	__FSM_TX_nofixup(Req_UriSchHttpColonSlash, '/', Req_UriAuthorityStart,
			 cold);
	/* https */
	__FSM_TX_nofixup(Req_UriSchHttps, ':', Req_UriSchHttpsColon, cold);
	__FSM_TX_nofixup(Req_UriSchHttpsColon, '/', Req_UriSchHttpsColonSlash,
			 cold);
	__FSM_TX_nofixup(Req_UriSchHttpsColonSlash, '/', Req_UriAuthorityStart,
			 cold);
	/* path for 'ws://' and 'wss://' */
	__FSM_TX_LC_nofixup(Req_UriSchW, 's', Req_UriSchWs, cold);
	__FSM_STATE(Req_UriSchWs, cold) {
		switch (TFW_LC(c)) {
		case ':':
			__FSM_MOVE_nofixup(Req_UriSchWsColon);
		case 's':
			__FSM_MOVE_nofixup(Req_UriSchWss);
		}
		TFW_PARSER_BLOCK(Req_UriSchWs);
	}
	/* ws */
	__FSM_TX_nofixup(Req_UriSchWsColon, '/', Req_UriSchWsColonSlash, cold);
	__FSM_TX_nofixup(Req_UriSchWsColonSlash, '/', Req_UriAuthorityStart,
			 cold);
	/* wss */
	__FSM_TX_nofixup(Req_UriSchWss, ':', Req_UriSchWssColon, cold);
	__FSM_TX_nofixup(Req_UriSchWssColon, '/', Req_UriSchWssColonSlash,
			 cold);
	__FSM_TX_nofixup(Req_UriSchWssColonSlash, '/', Req_UriAuthorityStart,
			 cold);

	/*
	 * URI host part.
	 * RFC 3986 chapter 3.2: authority = [userinfo@]host[:port]
	 *
	 * Authority parsing: it can be "host" or "userinfo@host" (port is
	 * parsed later). At the beginning we don't know, which of variants we
	 * have. So we fill req->host, and if we get '@', we copy host to
	 * req->userinfo, reset req->host and fill it.
	 */
	__FSM_STATE(Req_UriAuthorityStart, cold) {
		if (likely(isalnum(c) || c == '.' || c == '-')) {
			__msg_field_open(&req->host, p);
			__FSM_MOVE_f(Req_UriAuthority, &req->host);
		} else if (likely(c == '/')) {
			/*
			 * The case where "Host:" header value is empty.
			 * A special TfwStr{} string is created that has
			 * a valid pointer and the length of zero.
			 */
			T_DBG3("Handling http:///path\n");
			tfw_http_msg_set_str_data(msg, &req->host, p);
			req->host.flags |= TFW_STR_COMPLETE;
			__FSM_JMP(Req_UriMark);
		} else if (c == '[') {
			__msg_field_open(&req->host, p);
			__FSM_MOVE_f(Req_UriAuthorityIPv6, &req->host);
		}
		TFW_PARSER_BLOCK(Req_UriAuthorityStart);
	}

	__FSM_STATE(Req_UriAuthority, cold) {
		if (likely(isalnum(c) || c == '.' || c == '-' || c == '@')) {
			if (unlikely(c == '@')) {
				if (!TFW_STR_EMPTY(&req->userinfo)) {
					T_DBG("Second '@' in authority\n");
					TFW_PARSER_BLOCK(Req_UriAuthority);
				}
				T_DBG3("Authority contains userinfo\n");
				/* copy current host to userinfo */
				req->userinfo = req->host;
				__msg_field_finish(&req->userinfo, p);
				TFW_STR_INIT(&req->host);

				__FSM_MOVE_nofixup(Req_UriAuthorityResetHost);
			}

			__FSM_MOVE_f(Req_UriAuthority, &req->host);
		}
		__FSM_JMP(Req_UriAuthorityEnd);
	}

	__FSM_STATE(Req_UriAuthorityIPv6, cold) {
		if (likely(isxdigit(c) || c == ':')) {
			__FSM_MOVE_f(Req_UriAuthorityIPv6, &req->host);
		} else if(c == ']') {
			__FSM_MOVE_f(Req_UriAuthorityEnd, &req->host);
		}
		TFW_PARSER_BLOCK(Req_UriAuthorityIPv6);
	}

	__FSM_STATE(Req_UriAuthorityResetHost, cold) {
		if (likely(isalnum(c) || c == '.' || c == '-')) {
			__msg_field_open(&req->host, p);
			__FSM_MOVE_f(Req_UriAuthority, &req->host);
		} else if (c == '[') {
			__msg_field_open(&req->host, p);
			__FSM_MOVE_f(Req_UriAuthorityIPv6, &req->host);
		}
		__FSM_JMP(Req_UriAuthorityEnd);
	}

	__FSM_STATE(Req_UriAuthorityEnd, cold) {
		if (c == ':')
			__FSM_MOVE_f(Req_UriPort, &req->host);
		/* Authority End */
		__msg_field_finish(&req->host, p);
		T_DBG3("Userinfo len = %i, host len = %i\n",
		       (int)req->userinfo.len, (int)req->host.len);
		if (likely(c == '/')) {
			__FSM_JMP(Req_UriMark);
		}
		else if (c == ' ') {
			__FSM_MOVE_nofixup(Req_HttpVer);
		}
		TFW_PARSER_BLOCK(Req_UriAuthorityEnd);
	}

	/* Host port in URI */
	__FSM_STATE(Req_UriPort, cold) {
		if (likely(isdigit(c)))
			__FSM_MOVE_f(Req_UriPort, &req->host);
		__msg_field_finish(&req->host, p);
		if (likely(c == '/')) {
			__FSM_JMP(Req_UriMark);
		}
		else if (c == ' ') {
			__FSM_MOVE_nofixup(Req_HttpVer);
		}
		TFW_PARSER_BLOCK(Req_UriPort);
	}

	/* Parse HTTP version (1.1 and 1.0 are supported). */
	__FSM_TX_nofixup(Req_HttpVerT1, 'T', Req_HttpVerT2);
	__FSM_TX_nofixup(Req_HttpVerT2, 'T', Req_HttpVerP);
	__FSM_TX_nofixup(Req_HttpVerP, 'P', Req_HttpVerSlash);
	__FSM_TX_nofixup(Req_HttpVerSlash, '/', Req_HttpVer11);
	__FSM_TX_nofixup(Req_HttpVer11, '1', Req_HttpVerDot);
	__FSM_TX_nofixup(Req_HttpVerDot, '.', Req_HttpVer12);
	__FSM_STATE(Req_HttpVer12, cold) {
		switch(c) {
		case '1':
			req->version = TFW_HTTP_VER_11;
			__FSM_MOVE_nofixup(RGen_EoL);
		case '0':
			req->version = TFW_HTTP_VER_10;
			__FSM_MOVE_nofixup(RGen_EoL);
		default:
			TFW_PARSER_BLOCK(Req_HttpVer12);
		}
	}

	__FSM_STATE(Req_HdrA, cold) {
		switch (TFW_LC(c)) {
		case 'c':
			__FSM_MOVE(Req_HdrAc);
		case 'u':
			__FSM_MOVE(Req_HdrAu);
		default:
			__FSM_JMP(RGen_HdrOtherN);
		}
	}

	/* Accept header processing. */
	__FSM_TX_AF(Req_HdrAc, 'c', Req_HdrAcc);
	__FSM_TX_AF(Req_HdrAcc, 'e', Req_HdrAcce);
	__FSM_TX_AF(Req_HdrAcce, 'p', Req_HdrAccep);
	__FSM_TX_AF(Req_HdrAccep, 't', Req_HdrAccept);
	__FSM_TX_AF_OWS(Req_HdrAccept, Req_HdrAcceptV);

	/* Authorization header processing. */
	__FSM_TX_AF(Req_HdrAu, 't', Req_HdrAut);
	__FSM_TX_AF(Req_HdrAut, 'h', Req_HdrAuth);
	__FSM_TX_AF(Req_HdrAuth, 'o', Req_HdrAutho);
	__FSM_TX_AF(Req_HdrAutho, 'r', Req_HdrAuthor);
	__FSM_TX_AF(Req_HdrAuthor, 'i', Req_HdrAuthori);
	__FSM_TX_AF(Req_HdrAuthori, 'z', Req_HdrAuthoriz);
	__FSM_TX_AF(Req_HdrAuthoriz, 'a', Req_HdrAuthoriza);
	__FSM_TX_AF(Req_HdrAuthoriza, 't', Req_HdrAuthorizat);
	__FSM_TX_AF(Req_HdrAuthorizat, 'i', Req_HdrAuthorizati);
	__FSM_TX_AF(Req_HdrAuthorizati, 'o', Req_HdrAuthorizatio);
	__FSM_TX_AF(Req_HdrAuthorizatio, 'n', Req_HdrAuthorization);
	__FSM_TX_AF_OWS(Req_HdrAuthorization, Req_HdrAuthorizationV);

	__FSM_STATE(Req_HdrC, cold) {
		switch (TFW_LC(c)) {
		case 'a':
			__FSM_MOVE(Req_HdrCa);
		case 'o':
			__FSM_MOVE(Req_HdrCo);
		default:
			__FSM_JMP(RGen_HdrOtherN);
		}
	}

	/* Cache-Control header processing. */
	__FSM_TX_AF(Req_HdrCa, 'c', Req_HdrCac);
	__FSM_TX_AF(Req_HdrCac, 'h', Req_HdrCach);
	__FSM_TX_AF(Req_HdrCach, 'e', Req_HdrCache);
	__FSM_TX_AF(Req_HdrCache, '-', Req_HdrCache_);
	__FSM_TX_AF(Req_HdrCache_, 'c', Req_HdrCache_C);
	__FSM_TX_AF(Req_HdrCache_C, 'o', Req_HdrCache_Co);
	__FSM_TX_AF(Req_HdrCache_Co, 'n', Req_HdrCache_Con);
	__FSM_TX_AF(Req_HdrCache_Con, 't', Req_HdrCache_Cont);
	__FSM_TX_AF(Req_HdrCache_Cont, 'r', Req_HdrCache_Contr);
	__FSM_TX_AF(Req_HdrCache_Contr, 'o', Req_HdrCache_Contro);
	__FSM_TX_AF(Req_HdrCache_Contro, 'l', Req_HdrCache_Control);
	__FSM_TX_AF_OWS(Req_HdrCache_Control, Req_HdrCache_ControlV);

	__FSM_STATE(Req_HdrCo, cold) {
		switch (TFW_LC(c)) {
		case 'n':
			__FSM_MOVE(Req_HdrCon);
		case 'o':
			__FSM_MOVE(Req_HdrCoo);
		default:
			__FSM_JMP(RGen_HdrOtherN);
		}
	}

	/* Connection header processing. */
	__FSM_STATE(Req_HdrCon, cold) {
		switch (TFW_LC(c)) {
		case 'n':
			__FSM_MOVE(Req_HdrConn);
		case 't':
			__FSM_MOVE(Req_HdrCont);
		default:
			__FSM_JMP(RGen_HdrOtherN);
		}
	}
	__FSM_TX_AF(Req_HdrConn, 'e', Req_HdrConne);
	__FSM_TX_AF(Req_HdrConne, 'c', Req_HdrConnec);
	__FSM_TX_AF(Req_HdrConnec, 't', Req_HdrConnect);
	__FSM_TX_AF(Req_HdrConnect, 'i', Req_HdrConnecti);
	__FSM_TX_AF(Req_HdrConnecti, 'o', Req_HdrConnectio);
	__FSM_TX_AF(Req_HdrConnectio, 'n', Req_HdrConnection);
	__FSM_TX_AF_OWS(Req_HdrConnection, Req_HdrConnectionV);

	/* Content-* headers processing. */
	__FSM_TX_AF(Req_HdrCont, 'e', Req_HdrConte);
	__FSM_TX_AF(Req_HdrConte, 'n', Req_HdrConten);
	__FSM_TX_AF(Req_HdrConten, 't', Req_HdrContent);
	__FSM_TX_AF(Req_HdrContent, '-', Req_HdrContent_);

	/* Content-Length header processing. */
	__FSM_TX_AF(Req_HdrContent_L, 'e', Req_HdrContent_Le);
	__FSM_TX_AF(Req_HdrContent_Le, 'n', Req_HdrContent_Len);
	__FSM_TX_AF(Req_HdrContent_Len, 'g', Req_HdrContent_Leng);
	__FSM_TX_AF(Req_HdrContent_Leng, 't', Req_HdrContent_Lengt);
	__FSM_TX_AF(Req_HdrContent_Lengt, 'h', Req_HdrContent_Length);
	__FSM_TX_AF_OWS(Req_HdrContent_Length, Req_HdrContent_LengthV);

	/* Content-Type header processing. */
	__FSM_TX_AF(Req_HdrContent_T, 'y', Req_HdrContent_Ty);
	__FSM_TX_AF(Req_HdrContent_Ty, 'p', Req_HdrContent_Typ);
	__FSM_TX_AF(Req_HdrContent_Typ, 'e', Req_HdrContent_Type);
	__FSM_TX_AF_OWS(Req_HdrContent_Type, Req_HdrContent_TypeV);

	/* Host header processing. */
	__FSM_TX_AF(Req_HdrH, 'o', Req_HdrHo);
	__FSM_TX_AF(Req_HdrHo, 's', Req_HdrHos);
	__FSM_TX_AF(Req_HdrHos, 't', Req_HdrHost);
	__FSM_TX_AF_OWS(Req_HdrHost, Req_HdrHostV);

	/* If-* header processing. */
	__FSM_TX_AF(Req_HdrI, 'f', Req_HdrIf);
	__FSM_TX_AF(Req_HdrIf, '-', Req_HdrIf_);
	__FSM_STATE(Req_HdrIf_, cold) {
		switch (TFW_LC(c)) {
		case 'm':
			__FSM_MOVE(Req_HdrIf_M);
		case 'n':
			__FSM_MOVE(Req_HdrIf_N);
		default:
			__FSM_JMP(RGen_HdrOtherN);
		}
	}

	/* If-Modified-Since header processing. */
	__FSM_TX_AF(Req_HdrIf_M, 'o', Req_HdrIf_Mo);
	__FSM_TX_AF(Req_HdrIf_Mo, 'd', Req_HdrIf_Mod);
	__FSM_TX_AF(Req_HdrIf_Mod, 'i', Req_HdrIf_Modi);
	__FSM_TX_AF(Req_HdrIf_Modi, 'f', Req_HdrIf_Modif);
	__FSM_TX_AF(Req_HdrIf_Modif, 'i', Req_HdrIf_Modifi);
	__FSM_TX_AF(Req_HdrIf_Modifi, 'e', Req_HdrIf_Modifie);
	__FSM_TX_AF(Req_HdrIf_Modifie, 'd', Req_HdrIf_Modified);
	__FSM_TX_AF(Req_HdrIf_Modified, '-', Req_HdrIf_Modified_);
	__FSM_TX_AF(Req_HdrIf_Modified_, 's', Req_HdrIf_Modified_S);
	__FSM_TX_AF(Req_HdrIf_Modified_S, 'i', Req_HdrIf_Modified_Si);
	__FSM_TX_AF(Req_HdrIf_Modified_Si, 'n', Req_HdrIf_Modified_Sin);
	__FSM_TX_AF(Req_HdrIf_Modified_Sin, 'c', Req_HdrIf_Modified_Sinc);
	__FSM_TX_AF(Req_HdrIf_Modified_Sinc, 'e', Req_HdrIf_Modified_Since);
	__FSM_TX_AF_OWS(Req_HdrIf_Modified_Since, Req_HdrIf_Modified_SinceV);

	/* If-None-Match header processing. */
	__FSM_TX_AF(Req_HdrIf_N, 'o', Req_HdrIf_No);
	__FSM_TX_AF(Req_HdrIf_No, 'n', Req_HdrIf_Non);
	__FSM_TX_AF(Req_HdrIf_Non, 'e', Req_HdrIf_None);
	__FSM_TX_AF(Req_HdrIf_None, '-', Req_HdrIf_None_);
	__FSM_TX_AF(Req_HdrIf_None_, 'm', Req_HdrIf_None_M);
	__FSM_TX_AF(Req_HdrIf_None_M, 'a', Req_HdrIf_None_Ma);
	__FSM_TX_AF(Req_HdrIf_None_Ma, 't', Req_HdrIf_None_Mat);
	__FSM_TX_AF(Req_HdrIf_None_Mat, 'c', Req_HdrIf_None_Matc);
	__FSM_TX_AF(Req_HdrIf_None_Matc, 'h', Req_HdrIf_None_Match);
	__FSM_TX_AF_OWS(Req_HdrIf_None_Match, Req_HdrIf_None_MatchV);

	/* Keep-Alive header processing. */
	__FSM_TX_AF(Req_HdrK, 'e', Req_HdrKe);
	__FSM_TX_AF(Req_HdrKe, 'e', Req_HdrKee);
	__FSM_TX_AF(Req_HdrKee, 'p', Req_HdrKeep);
	__FSM_TX_AF(Req_HdrKeep, '-', Req_HdrKeep_);
	__FSM_TX_AF(Req_HdrKeep_, 'a', Req_HdrKeep_A);
	__FSM_TX_AF(Req_HdrKeep_A, 'l', Req_HdrKeep_Al);
	__FSM_TX_AF(Req_HdrKeep_Al, 'i', Req_HdrKeep_Ali);
	__FSM_TX_AF(Req_HdrKeep_Ali, 'v', Req_HdrKeep_Aliv);
	__FSM_TX_AF(Req_HdrKeep_Aliv, 'e', Req_HdrKeep_Alive);
	__FSM_TX_AF_OWS(Req_HdrKeep_Alive, Req_HdrKeep_AliveV);

	/* Pragma header processing. */
	__FSM_TX_AF(Req_HdrP, 'r', Req_HdrPr);
	__FSM_TX_AF(Req_HdrPr, 'a', Req_HdrPra);
	__FSM_TX_AF(Req_HdrPra, 'g', Req_HdrPrag);
	__FSM_TX_AF(Req_HdrPrag, 'm', Req_HdrPragm);
	__FSM_TX_AF(Req_HdrPragm, 'a', Req_HdrPragma);
	__FSM_TX_AF_OWS(Req_HdrPragma, Req_HdrPragmaV);

	/* Referer header processing. */
	__FSM_TX_AF(Req_HdrR, 'e', Req_HdrRe);
	__FSM_TX_AF(Req_HdrRe, 'f', Req_HdrRef);
	__FSM_TX_AF(Req_HdrRef, 'e', Req_HdrRefe);
	__FSM_TX_AF(Req_HdrRefe, 'r', Req_HdrRefer);
	__FSM_TX_AF(Req_HdrRefer, 'e', Req_HdrRefere);
	__FSM_TX_AF(Req_HdrRefere, 'r', Req_HdrReferer);
	__FSM_TX_AF_OWS(Req_HdrReferer, Req_HdrRefererV);

	/* Transfer-Encoding header processing. */
	__FSM_TX_AF(Req_HdrT, 'r', Req_HdrTr);
	__FSM_TX_AF(Req_HdrTr, 'a', Req_HdrTra);
	__FSM_TX_AF(Req_HdrTra, 'n', Req_HdrTran);
	__FSM_TX_AF(Req_HdrTran, 's', Req_HdrTrans);
	__FSM_TX_AF(Req_HdrTrans, 'f', Req_HdrTransf);
	__FSM_TX_AF(Req_HdrTransf, 'e', Req_HdrTransfe);
	__FSM_TX_AF(Req_HdrTransfe, 'r', Req_HdrTransfer);
	__FSM_TX_AF(Req_HdrTransfer, '-', Req_HdrTransfer_);
	__FSM_TX_AF(Req_HdrTransfer_, 'e', Req_HdrTransfer_E);
	__FSM_TX_AF(Req_HdrTransfer_E, 'n', Req_HdrTransfer_En);
	__FSM_TX_AF(Req_HdrTransfer_En, 'c', Req_HdrTransfer_Enc);
	__FSM_TX_AF(Req_HdrTransfer_Enc, 'o', Req_HdrTransfer_Enco);
	__FSM_TX_AF(Req_HdrTransfer_Enco, 'd', Req_HdrTransfer_Encod);
	__FSM_TX_AF(Req_HdrTransfer_Encod, 'i', Req_HdrTransfer_Encodi);
	__FSM_TX_AF(Req_HdrTransfer_Encodi, 'n', Req_HdrTransfer_Encodin);
	__FSM_TX_AF(Req_HdrTransfer_Encodin, 'g', Req_HdrTransfer_Encoding);
	__FSM_TX_AF_OWS(Req_HdrTransfer_Encoding, Req_HdrTransfer_EncodingV);

	__FSM_TX_AF(Req_HdrX, '-', Req_HdrX_);
	__FSM_STATE(Req_HdrX_, cold) {
		switch (TFW_LC(c)) {
		case 'f':
			__FSM_MOVE(Req_HdrX_F);
		case 'h':
			__FSM_MOVE(Req_HdrX_H);
		case 'm':
			__FSM_MOVE(Req_HdrX_M);
		case 't':
			__FSM_MOVE(Req_HdrX_T);
		default:
			__FSM_JMP(RGen_HdrOtherN);
		}
	}

	/* X-Forwarded-For header processing. */
	__FSM_TX_AF(Req_HdrX_F, 'o', Req_HdrX_Fo);
	__FSM_TX_AF(Req_HdrX_Fo, 'r', Req_HdrX_For);
	__FSM_TX_AF(Req_HdrX_For, 'w', Req_HdrX_Forw);
	__FSM_TX_AF(Req_HdrX_Forw, 'a', Req_HdrX_Forwa);
	__FSM_TX_AF(Req_HdrX_Forwa, 'r', Req_HdrX_Forwar);
	__FSM_TX_AF(Req_HdrX_Forwar, 'd', Req_HdrX_Forward);
	__FSM_TX_AF(Req_HdrX_Forward, 'e', Req_HdrX_Forwarde);
	__FSM_TX_AF(Req_HdrX_Forwarde, 'd', Req_HdrX_Forwarded);
	__FSM_TX_AF(Req_HdrX_Forwarded, '-', Req_HdrX_Forwarded_);
	__FSM_TX_AF(Req_HdrX_Forwarded_, 'f', Req_HdrX_Forwarded_F);
	__FSM_TX_AF(Req_HdrX_Forwarded_F, 'o', Req_HdrX_Forwarded_Fo);
	__FSM_TX_AF(Req_HdrX_Forwarded_Fo, 'r', Req_HdrX_Forwarded_For);
	/*
	 * NOTE: we don't eat OWS here because RGEN_OWS() doesn't allow
	 * '[' after OWS.
	 */
	__FSM_TX_AF_OWS(Req_HdrX_Forwarded_For,  Req_HdrX_Forwarded_ForV);

	/* X-Method-Override header processing. */
	__FSM_TX_AF(Req_HdrX_M, 'e', Req_HdrX_Me);
	__FSM_TX_AF(Req_HdrX_Me, 't', Req_HdrX_Met);
	__FSM_TX_AF(Req_HdrX_Met, 'h', Req_HdrX_Meth);
	__FSM_TX_AF(Req_HdrX_Meth, 'o', Req_HdrX_Metho);
	__FSM_TX_AF(Req_HdrX_Metho, 'd', Req_HdrX_Method);
	__FSM_TX_AF(Req_HdrX_Method, '-', Req_HdrX_Method_);
	__FSM_TX_AF(Req_HdrX_Method_, 'o', Req_HdrX_Method_O);
	__FSM_TX_AF(Req_HdrX_Method_O, 'v', Req_HdrX_Method_Ov);
	__FSM_TX_AF(Req_HdrX_Method_Ov, 'e', Req_HdrX_Method_Ove);
	__FSM_TX_AF(Req_HdrX_Method_Ove, 'r', Req_HdrX_Method_Over);
	__FSM_TX_AF(Req_HdrX_Method_Over, 'r', Req_HdrX_Method_Overr);
	__FSM_TX_AF(Req_HdrX_Method_Overr, 'i', Req_HdrX_Method_Overri);
	__FSM_TX_AF(Req_HdrX_Method_Overri, 'd', Req_HdrX_Method_Overrid);
	__FSM_TX_AF(Req_HdrX_Method_Overrid, 'e', Req_HdrX_Method_Override);
	__FSM_TX_AF_OWS(Req_HdrX_Method_Override, Req_HdrX_Method_OverrideV);

	/* X-Tempesta-Cache header processing */
	__FSM_TX_AF(Req_HdrX_T, 'e', Req_HdrX_Te);
	__FSM_TX_AF(Req_HdrX_Te, 'm', Req_HdrX_Tem);
	__FSM_TX_AF(Req_HdrX_Tem, 'p', Req_HdrX_Temp);
	__FSM_TX_AF(Req_HdrX_Temp, 'e', Req_HdrX_Tempe);
	__FSM_TX_AF(Req_HdrX_Tempe, 's', Req_HdrX_Tempes);
	__FSM_TX_AF(Req_HdrX_Tempes, 't', Req_HdrX_Tempest);
	__FSM_TX_AF(Req_HdrX_Tempest, 'a', Req_HdrX_Tempesta);
	__FSM_TX_AF(Req_HdrX_Tempesta, '-', Req_HdrX_Tempesta_);
	__FSM_TX_AF(Req_HdrX_Tempesta_, 'c', Req_HdrX_Tempesta_C);
	__FSM_TX_AF(Req_HdrX_Tempesta_C, 'a', Req_HdrX_Tempesta_Ca);
	__FSM_TX_AF(Req_HdrX_Tempesta_Ca, 'c', Req_HdrX_Tempesta_Cac);
	__FSM_TX_AF(Req_HdrX_Tempesta_Cac, 'h', Req_HdrX_Tempesta_Cach);
	__FSM_TX_AF(Req_HdrX_Tempesta_Cach, 'e', Req_HdrX_Tempesta_Cache);
	__FSM_TX_AF_OWS(Req_HdrX_Tempesta_Cache, Req_HdrX_Tempesta_CacheV);

	/* X-HTTP-Method header processing. */
	__FSM_TX_AF(Req_HdrX_H, 't', Req_HdrX_Ht);
	__FSM_TX_AF(Req_HdrX_Ht, 't', Req_HdrX_Htt);
	__FSM_TX_AF(Req_HdrX_Htt, 'p', Req_HdrX_Http);
	__FSM_TX_AF(Req_HdrX_Http, '-', Req_HdrX_Http_);
	__FSM_TX_AF(Req_HdrX_Http_, 'm', Req_HdrX_Http_M);
	__FSM_TX_AF(Req_HdrX_Http_M, 'e', Req_HdrX_Http_Me);
	__FSM_TX_AF(Req_HdrX_Http_Me, 't', Req_HdrX_Http_Met);
	__FSM_TX_AF(Req_HdrX_Http_Met, 'h', Req_HdrX_Http_Meth);
	__FSM_TX_AF(Req_HdrX_Http_Meth, 'o', Req_HdrX_Http_Metho);
	__FSM_TX_AF(Req_HdrX_Http_Metho, 'd', Req_HdrX_Http_Method);
	__FSM_STATE(Req_HdrX_Http_Method, cold) {
		switch (c) {
		case '-':
			__FSM_MOVE(Req_HdrX_Http_Method_);
		case ':':
			parser->_i_st = &&Req_HdrX_Method_OverrideV;
			__FSM_MOVE(RGen_LWS);
		default:
			__FSM_JMP(RGen_HdrOtherN);
		}
	}

	/* X-HTTP-Method-Override processing. */
	__FSM_TX_AF(Req_HdrX_Http_Method_, 'o', Req_HdrX_Http_Method_O);
	__FSM_TX_AF(Req_HdrX_Http_Method_O, 'v', Req_HdrX_Http_Method_Ov);
	__FSM_TX_AF(Req_HdrX_Http_Method_Ov, 'e', Req_HdrX_Http_Method_Ove);
	__FSM_TX_AF(Req_HdrX_Http_Method_Ove, 'r', Req_HdrX_Http_Method_Over);
	__FSM_TX_AF(Req_HdrX_Http_Method_Over, 'r', Req_HdrX_Http_Method_Overr);
	__FSM_TX_AF(Req_HdrX_Http_Method_Overr, 'i', Req_HdrX_Http_Method_Overri);
	__FSM_TX_AF(Req_HdrX_Http_Method_Overri, 'd', Req_HdrX_Http_Method_Overrid);
	__FSM_TX_AF(Req_HdrX_Http_Method_Overrid, 'e', Req_HdrX_Http_Method_Override);
	__FSM_TX_AF_OWS(Req_HdrX_Http_Method_Override, Req_HdrX_Method_OverrideV);

	__FSM_STATE(Req_HdrU, cold) {
		switch (TFW_LC(c)) {
		case 's':
			__FSM_MOVE(Req_HdrUs);
		case 'p':
			__FSM_MOVE(Req_HdrUp);
		default:
			__FSM_JMP(RGen_HdrOtherN);
		}
	}

	/* User-Agent header processing. */
	__FSM_TX_AF(Req_HdrUs, 'e', Req_HdrUse);
	__FSM_TX_AF(Req_HdrUse, 'r', Req_HdrUser);
	__FSM_TX_AF(Req_HdrUser, '-', Req_HdrUser_);
	__FSM_TX_AF(Req_HdrUser_, 'a', Req_HdrUser_A);
	__FSM_TX_AF(Req_HdrUser_A, 'g', Req_HdrUser_Ag);
	__FSM_TX_AF(Req_HdrUser_Ag, 'e', Req_HdrUser_Age);
	__FSM_TX_AF(Req_HdrUser_Age, 'n', Req_HdrUser_Agen);
	__FSM_TX_AF(Req_HdrUser_Agen, 't', Req_HdrUser_Agent);
	__FSM_TX_AF_OWS(Req_HdrUser_Agent, Req_HdrUser_AgentV);

	/* Upgrade header processing. */
	__FSM_TX_AF(Req_HdrUp, 'g', Req_HdrUpg);
	__FSM_TX_AF(Req_HdrUpg, 'r', Req_HdrUpgr);
	__FSM_TX_AF(Req_HdrUpgr, 'a', Req_HdrUpgra);
	__FSM_TX_AF(Req_HdrUpgra, 'd', Req_HdrUpgrad);
	__FSM_TX_AF(Req_HdrUpgrad, 'e', Req_HdrUpgrade);
	__FSM_TX_AF_OWS(Req_HdrUpgrade, Req_HdrUpgradeV);

	/* Cookie header processing. */
	__FSM_TX_AF(Req_HdrCoo, 'k', Req_HdrCook);
	__FSM_TX_AF(Req_HdrCook, 'i', Req_HdrCooki);
	__FSM_TX_AF(Req_HdrCooki, 'e', Req_HdrCookie);
	__FSM_TX_AF_OWS(Req_HdrCookie, Req_HdrCookieV);
}
STACK_FRAME_NON_STANDARD(tfw_http_parse_req);

/*
 * ------------------------------------------------------------------------
 *	 Special stuff for HTTP/2 parsing
 * ------------------------------------------------------------------------
 */
#define __FSM_H2_OK(st_next)						\
do {									\
	T_DBG3("%s: parsed, st_next=" #st_next ", input=%#x('%.*s'),"	\
	       " len=%lu, off=%lu\n", __func__, (char)c,		\
	       min(16U, (unsigned int)(data + len - p)), p, len,	\
	       p - data);						\
	parser->state = &&st_next;					\
	goto out;							\
} while (0)

#define __FSM_H2_POSTPONE(st_next)					\
do {									\
	T_DBG3("%s: postponed, state=" #st_next ", input=%#x('%.*s'),"	\
	       " len=%lu, off=%lu\n", __func__, (char)c,		\
	       min(16U, (unsigned int)(data + len - p)), p, len,	\
	       p - data);						\
	parser->state = &&st_next;					\
	ret = T_POSTPONE;						\
	goto out;							\
} while (0)

#define __FSM_H2_DROP(st)						\
do {									\
	T_WARN("HTTP/2 request dropped: state=" #st " input=%#x('%.*s')," \
	       " len=%lu, off=%lu\n", (char)c,				\
	       min(16U, (unsigned int)(data + len - p)), p,		\
	       len, p - data);						\
	ret = T_DROP;							\
	goto out;							\
} while (0)

#define H2_MSG_VERIFY(hid)						\
({									\
	bool ret = true;						\
	TfwStr *tbl = msg->h_tbl->tbl;					\
	if (unlikely(hid < TFW_HTTP_HDR_NONSINGULAR			\
		     && hid != TFW_HTTP_HDR_COOKIE			\
		     && !TFW_STR_EMPTY(&tbl[hid])))			\
	{								\
		ret = false;						\
	}								\
	/*								\
	 * Pseudo-headers must appear in the header block before	\
	 * regular headers; also, exactly one instance of ':method',	\
	 * ':scheme' and ':path' pseudo-headers must be contained in	\
	 * the request (see RFC 7540 section 8.1.2.1 and section	\
	 * 8.1.2.3 for details).					\
	 */								\
	if (test_bit(TFW_HTTP_B_H2_HDRS_FULL, req->flags)		\
	    && hid == TFW_HTTP_HDR_H2_AUTHORITY)			\
	{								\
		ret = false;						\
	}								\
	if (!test_bit(TFW_HTTP_B_H2_HDRS_FULL, req->flags)		\
	    && hid >= TFW_HTTP_HDR_REGULAR)				\
	{								\
		if (TFW_STR_EMPTY(&tbl[TFW_HTTP_HDR_H2_METHOD])		\
		    || TFW_STR_EMPTY(&tbl[TFW_HTTP_HDR_H2_SCHEME])	\
		    || TFW_STR_EMPTY(&tbl[TFW_HTTP_HDR_H2_PATH]))	\
		{							\
			ret = false;					\
		}							\
		else							\
		{							\
			__set_bit(TFW_HTTP_B_H2_HDRS_FULL, req->flags);	\
		}							\
	}								\
	ret;								\
})

#define __FSM_H2_FIN(to, n, h_tag)					\
do {									\
	p += n;								\
	T_DBG3("%s: name fin, h_tag=%d, to=" #to " len=%lu, off=%lu\n",	\
	       __func__, h_tag, len, __data_off(p));			\
	if (unlikely(__data_off(p) < len))				\
		goto RGen_HdrOtherN;					\
	__msg_hdr_chunk_fixup(data, len);				\
	if (unlikely(!fin))						\
		__FSM_H2_POSTPONE(RGen_HdrOtherN);			\
	it->tag = h_tag;						\
	__FSM_H2_OK(to);						\
} while (0)

#define __FSM_H2_NEXT_n(to, n)						\
do {									\
	p += n;								\
	T_DBG3("%s: name next, to=" #to " len=%lu, off=%lu\n", __func__, \
	       len, __data_off(p));					\
	if (likely(__data_off(p) < len))				\
		goto to;						\
	__msg_hdr_chunk_fixup(data, len);				\
	if (unlikely(!fin))						\
		__FSM_H2_POSTPONE(to);					\
	it->tag = TFW_TAG_HDR_RAW;					\
	__FSM_H2_OK(RGen_HdrOtherV);					\
} while (0)

#define __FSM_H2_NEXT(to)						\
	__FSM_H2_NEXT_n(to, 1)

#define __FSM_H2_OTHER_n(n)						\
	__FSM_H2_NEXT_n(RGen_HdrOtherN, n)

#define __FSM_H2_OTHER()						\
	__FSM_H2_OTHER_n(1)

#define __FSM_H2_HDR_COMPLETE(st_curr)					\
do {									\
	T_DBG3("%s: complete header, state=" #st_curr ", _hdr_tag=%u,"	\
	      " c=%#x, p='%.*s', len=%lu, off=%lu\n",			\
	      __func__, parser->_hdr_tag, (char)c,			\
	      min(16U, (unsigned int)(data + len - p)),			\
	      p, len, p - data);					\
	parser->state = NULL;						\
	goto out;							\
} while (0)

#define __FSM_H2_PSHDR_CHECK_lambda(pos, lambda)			\
do {									\
	if (__data_off(pos) >= len) {					\
		lambda;							\
	}								\
} while (0)

#define __FSM_H2_PSHDR_MOVE_FIN(st_curr, n, st_next)			\
do {									\
	p += n;								\
	__FSM_H2_PSHDR_CHECK_lambda(p, {				\
		__msg_hdr_chunk_fixup(data, len);			\
		__FSM_I_chunk_flags(TFW_STR_HDR_VALUE);			\
		if (unlikely(!fin))					\
			__FSM_H2_POSTPONE(st_next);			\
		__FSM_H2_HDR_COMPLETE(st_curr);				\
	});								\
	goto st_next;							\
} while (0)

#define __FSM_H2_PSHDR_MOVE_FIN_fixup(st_curr, n, st_next)		\
do {									\
	__msg_hdr_chunk_fixup(p, n);					\
	__FSM_I_chunk_flags(TFW_STR_HDR_VALUE);				\
	p += n;								\
	__FSM_H2_PSHDR_CHECK_lambda(p, {				\
		if (unlikely(!fin))					\
			__FSM_H2_POSTPONE(st_next);			\
		__FSM_H2_HDR_COMPLETE(st_curr);				\
	});								\
	goto st_next;							\
} while (0)

#define __FSM_H2_PSHDR_MOVE_DROP(st_curr, n, st_next)			\
do {									\
	p += n;								\
	__FSM_H2_PSHDR_CHECK_lambda(p, {				\
		if (unlikely(!fin)) {					\
			__msg_hdr_chunk_fixup(data, len);		\
			__FSM_I_chunk_flags(TFW_STR_HDR_VALUE);		\
			__FSM_H2_POSTPONE(st_next);			\
		}							\
		__FSM_H2_DROP(st_curr);					\
	});								\
	goto st_next;							\
} while (0)

#define __FSM_H2_PSHDR_MOVE_DROP_nofixup(st_curr, n, st_next)		\
do {									\
	p += n;								\
	__FSM_H2_PSHDR_CHECK_lambda(p, {				\
		if (unlikely(!fin))					\
			__FSM_H2_POSTPONE(st_next);			\
		__FSM_H2_DROP(st_curr);					\
	});								\
	goto st_next;							\
} while (0)

#define __FSM_H2_PSHDR_COMPLETE(st, n)					\
do {									\
	p += n;								\
	__FSM_H2_PSHDR_CHECK_lambda(p, {				\
		if (unlikely(!fin))					\
			__FSM_H2_DROP(st);				\
		__msg_hdr_chunk_fixup(data, len);			\
		__FSM_I_chunk_flags(TFW_STR_HDR_VALUE);			\
		__FSM_H2_HDR_COMPLETE(st);				\
	});								\
	__FSM_H2_DROP(st);						\
} while (0)

#define __FSM_H2_METHOD_MOVE(st_curr, n, st_next)			\
do {									\
	p += n;								\
	__FSM_H2_PSHDR_CHECK_lambda(p, {				\
		__msg_hdr_chunk_fixup(data, len);			\
		__FSM_I_chunk_flags(TFW_STR_HDR_VALUE);			\
		if (unlikely(!fin))					\
			__FSM_H2_POSTPONE(st_next);			\
		req->method = _TFW_HTTP_METH_UNKNOWN;			\
		__FSM_H2_HDR_COMPLETE(st_curr);				\
	});								\
	goto st_next;							\
} while (0)

#define __FSM_H2_METHOD_COMPLETE(st_curr, n, mid)			\
do {									\
	p += n;								\
	__FSM_H2_PSHDR_CHECK_lambda(p, {				\
		__msg_hdr_chunk_fixup(data, len);			\
		__FSM_I_chunk_flags(TFW_STR_HDR_VALUE);			\
		if (unlikely(!fin))					\
			__FSM_H2_POSTPONE(Req_MethodUnknown);		\
		req->method = mid;					\
		__FSM_H2_HDR_COMPLETE(st_curr);				\
	});								\
	goto Req_MethodUnknown;						\
} while (0)

/*
 * Special set of macros for slow-path parsing of pseudo-headers value
 * (char-by-char).
 */
#define __FSM_H2_SCHEME_STATE_MOVE(st, ch, st_next)			\
	__FSM_STATE(st, cold) {						\
		if (likely(TFW_LC(c) == (ch)))				\
			__FSM_H2_PSHDR_MOVE_DROP(st, 1, st_next);	\
		__FSM_H2_DROP(st);					\
	}

#define __FSM_H2_SCHEME_STATE_COMPLETE(st, ch)				\
	__FSM_STATE(st, cold) {						\
		if (likely(TFW_LC(c) == (ch)))				\
			__FSM_H2_PSHDR_COMPLETE(st, 1);			\
		__FSM_H2_DROP(st);					\
	}

#define __FSM_H2_METH_STATE_MOVE(st, ch, st_next)			\
	__FSM_STATE(st, cold) {						\
		if (likely(c == (ch)))					\
			__FSM_H2_METHOD_MOVE(st, 1, st_next);		\
		__FSM_JMP(Req_MethodUnknown);				\
	}

#define __FSM_H2_METH_STATE_COMPLETE(st, ch, mid)			\
	__FSM_STATE(st, cold) {						\
		if (likely(c == (ch)))					\
			__FSM_H2_METHOD_COMPLETE(st, 1,	mid);		\
		__FSM_JMP(Req_MethodUnknown);				\
	}

/*
 * @saveval = false for function with explicit chunking i.e.functions that
 * cal __FSM_H2_I_MOVE_fixup(), __FSM_H2_I_MATCH_MOVE_fixup(),
 * H2_TRY_STR_LAMBDA_fixup().
 */
#define TFW_H2_PARSE_HDR_VAL(st_curr, hm, func, hid, saveval)		\
__FSM_STATE(st_curr) {							\
	BUG_ON(p != data);						\
	if (!H2_MSG_VERIFY(hid))					\
		__FSM_H2_DROP(st_curr);					\
	if (!parser->_i_st)						\
		TRY_STR_INIT();						\
	__fsm_n = func(hm, p, len, fin);				\
	T_DBG3("%s: parse header value, " #func ": ret=%d data_len=%lu"	\
	       " hid=%d\n", __func__, __fsm_n, len, hid);		\
	switch (__fsm_n) {						\
	case CSTR_EQ:							\
		if (saveval) {						\
			__msg_hdr_chunk_fixup(data, len);		\
			__FSM_I_chunk_flags(TFW_STR_HDR_VALUE);		\
		}							\
		parser->_i_st = NULL;					\
		parser->_hdr_tag = hid;					\
		__FSM_H2_HDR_COMPLETE(st_curr);				\
	case CSTR_POSTPONE:						\
		__FSM_H2_POSTPONE(st_curr);				\
	case CSTR_BADLEN:						\
	case CSTR_NEQ:							\
		__FSM_H2_DROP(st_curr);					\
	default:							\
		/* Unexpected values. */				\
		WARN_ON_ONCE(1);					\
		__FSM_H2_DROP(st_curr);					\
	}								\
}

/*
 * HTTP/2 automaton transition with alphabet checking for headers' name.
 * Improbable states only, so cold label.
 */
#define __FSM_H2_TX_AF(st, ch, st_next)					\
__FSM_STATE(st, cold) {							\
	if (likely(c == ch))						\
		__FSM_H2_NEXT(st_next);					\
	__FSM_JMP(RGen_HdrOtherN);					\
}

#define __FSM_H2_TX_AF_FIN(st, ch, st_next, tag)			\
__FSM_STATE(st, cold) {							\
	if (likely(c == ch))						\
		__FSM_H2_FIN(st_next, 1, tag);				\
	__FSM_JMP(RGen_HdrOtherN);					\
}

#define __FSM_H2_TX_AF_DROP(st, ch)					\
__FSM_STATE(st, cold) {							\
	if (likely(c == ch))						\
		__FSM_H2_DROP(st);					\
	__FSM_JMP(RGen_HdrOtherN);					\
}

/*
 * As above, but drops message if expected character is not matched;
 * applicable for HTTP/2 pseudo-header names, since only a limited
 * number of strictly defined pseudo-headers are allowed (see RFC 7540
 * section 8.1.2.3 and section 8.1.2.4 for details).
 */
#define __FSM_H2_TXD_AF(st, ch, st_next)				\
__FSM_STATE(st, cold) {							\
	if (likely(c == ch))						\
		__FSM_H2_NEXT(st_next);					\
	__FSM_H2_DROP(st);						\
}

#define __FSM_H2_TXD_AF_FIN(st, ch, st_next, tag)			\
__FSM_STATE(st, cold) {							\
	if (likely(c == ch))						\
		__FSM_H2_FIN(st_next, 1, tag);				\
	__FSM_H2_DROP(st);						\
}

#define	__FSM_H2_REQ_NEXT_STATE(v_stage)				\
	if (v_stage)							\
	{								\
		switch (it->tag) {					\
		case TFW_TAG_HDR_H2_METHOD:				\
			goto Req_HdrPsMethodV;				\
		case TFW_TAG_HDR_H2_SCHEME:				\
			goto Req_HdrPsSchemeV;				\
		case TFW_TAG_HDR_H2_AUTHORITY:				\
			goto Req_HdrPsAuthorityV;			\
		case TFW_TAG_HDR_H2_PATH:				\
			goto Req_HdrPsPathV;				\
		case TFW_TAG_HDR_ACCEPT:				\
			goto Req_HdrAcceptV;				\
		case TFW_TAG_HDR_AUTHORIZATION:				\
			goto Req_HdrAuthorizationV;			\
		case TFW_TAG_HDR_CACHE_CONTROL:				\
			goto Req_HdrCache_ControlV;			\
		case TFW_TAG_HDR_CONTENT_LENGTH:			\
			goto Req_HdrContent_LengthV;			\
		case TFW_TAG_HDR_CONTENT_TYPE:				\
			goto Req_HdrContent_TypeV;			\
		case TFW_TAG_HDR_COOKIE:				\
			goto Req_HdrCookieV;				\
		case TFW_TAG_HDR_HOST:					\
			goto Req_HdrHostV;				\
		case TFW_TAG_HDR_IF_MODIFIED_SINCE:			\
			goto Req_HdrIf_Modified_SinceV;			\
		case TFW_TAG_HDR_IF_NONE_MATCH:				\
			goto Req_HdrIf_None_MatchV;			\
		case TFW_TAG_HDR_PRAGMA:				\
			goto Req_HdrPragmaV;				\
		case TFW_TAG_HDR_REFERER:				\
			goto Req_HdrRefererV;				\
		case TFW_TAG_HDR_X_FORWARDED_FOR:			\
			goto Req_HdrX_Forwarded_ForV;			\
		case TFW_TAG_HDR_USER_AGENT:				\
			goto Req_HdrUser_AgentV;			\
		case TFW_TAG_HDR_RAW:					\
			goto RGen_HdrOtherV;				\
		default:						\
			__FSM_H2_DROP(Req_HdrForbidden);		\
		}							\
	}

/*
 * Auxiliary macros for parsing message header values (as @__FSM_I_*
 * macros, but intended for HTTP/2 messages parsing).
 */
#define __FSM_H2_I_MOVE_LAMBDA_n_flag(to, n, lambda, flag)		\
do {									\
	p += n;								\
	if (__data_off(p) < len)					\
		goto to;						\
	if (likely(fin)) {						\
		lambda;							\
		__FSM_EXIT(CSTR_EQ);					\
	}								\
	parser->_i_st = &&to;						\
	__msg_hdr_chunk_fixup(data, len);				\
	__FSM_I_chunk_flags(TFW_STR_HDR_VALUE | flag);			\
	__FSM_EXIT(CSTR_POSTPONE);					\
} while (0)

#define __FSM_H2_I_MOVE_NEQ_LAMBDA_n(to, n, lambda)			\
do {									\
	p += n;								\
	if (likely(__data_off(p) < len))				\
		goto to;						\
	if (likely(fin)) {						\
		lambda;							\
		__FSM_EXIT(CSTR_NEQ);					\
	}								\
	parser->_i_st = &&to;						\
	__msg_hdr_chunk_fixup(data, len);				\
	__FSM_I_chunk_flags(TFW_STR_HDR_VALUE);				\
	__FSM_EXIT(CSTR_POSTPONE);					\
} while (0)

#define __FSM_H2_I_MOVE_BY_REF_NEQ_LAMBDA_n(to, n, lambda)		\
do {									\
	parser->_i_st = to;						\
	p += n;								\
	if (__data_off(p) < len)					\
		goto *to;						\
	if (likely(fin)) {						\
		lambda;							\
		__FSM_EXIT(CSTR_NEQ);					\
	}								\
	__msg_hdr_chunk_fixup(data, len);				\
	__FSM_I_chunk_flags(TFW_STR_HDR_VALUE);				\
	__FSM_EXIT(CSTR_POSTPONE);					\
} while (0)

#define __FSM_H2_I_MOVE_LAMBDA_n(to, n, lambda)				\
	__FSM_H2_I_MOVE_LAMBDA_n_flag(to, n, lambda, 0)

#define __FSM_H2_I_MOVE_n(to, n)					\
	__FSM_H2_I_MOVE_LAMBDA_n(to, n, {})

#define __FSM_H2_I_MOVE(to)		__FSM_H2_I_MOVE_n(to, 1)

#define __FSM_H2_I_MOVE_NEQ(to, n)					\
	__FSM_H2_I_MOVE_NEQ_LAMBDA_n(to, n, {})

#define __FSM_H2_I_MOVE_BY_REF_NEQ(to, n)				\
	__FSM_H2_I_MOVE_BY_REF_NEQ_LAMBDA_n(to, n, {})

#define __FSM_H2_I_MATCH(alphabet)					\
do {									\
	__fsm_n = __data_remain(p);					\
	__fsm_sz = tfw_match_##alphabet(p, __fsm_n);			\
} while (0)

#define __FSM_H2_I_MATCH_MOVE_LAMBDA(alphabet, to, lambda)		\
do {									\
	__FSM_H2_I_MATCH(alphabet);					\
	if (__fsm_sz == __fsm_n) {					\
		if (likely(fin)) {					\
			lambda;						\
			__FSM_EXIT(CSTR_EQ);				\
		}							\
		__msg_hdr_chunk_fixup(data, len);			\
		__FSM_I_chunk_flags(TFW_STR_HDR_VALUE);			\
		parser->_i_st = &&to;					\
		__FSM_EXIT(CSTR_POSTPONE);				\
	}								\
} while (0)

#define __FSM_H2_I_MATCH_MOVE(alphabet, to)				\
	__FSM_H2_I_MATCH_MOVE_LAMBDA(alphabet, to, {})

/*
 * The macros below control chunks within a string for HTTP/2 parsing (see
 * description for @__FSM_I_MOVE_LAMBDA_fixup_f() and others for details).
 */
#define __FSM_H2_I_MOVE_LAMBDA_fixup_f(to, n, field, lambda, flag)	\
do {									\
	BUG_ON(!(field)->data);						\
	__msg_field_fixup_pos(field, p, n);				\
	__FSM_I_field_chunk_flags(field, TFW_STR_HDR_VALUE | flag);	\
	if (__data_off(p + n) < len) {					\
		p += n;							\
		goto to;						\
	}								\
	if (likely(fin))						\
		lambda;							\
	parser->_i_st = &&to;						\
	__FSM_EXIT(CSTR_POSTPONE);					\
} while (0)

#define __FSM_H2_I_MOVE_LAMBDA_fixup(to, n, lambda, flag)		\
	__FSM_H2_I_MOVE_LAMBDA_fixup_f(to, n, &parser->hdr, lambda, flag)

#define __FSM_H2_I_MOVE_fixup(to, n, flag)				\
	__FSM_H2_I_MOVE_LAMBDA_fixup(to, n, {				\
		__FSM_EXIT(CSTR_EQ);					\
	}, flag)

#define __FSM_H2_I_MOVE_NEQ_fixup_f(to, n, field, flag)			\
do {									\
	BUG_ON(!(field)->data);						\
	if (likely(__data_off(p + n) < len)) {				\
		__msg_field_fixup_pos(field, p, n);			\
		__FSM_I_field_chunk_flags(field, TFW_STR_HDR_VALUE | flag); \
		p += n;							\
		goto to;						\
	}								\
	if (likely(fin))						\
		__FSM_EXIT(CSTR_NEQ);					\
	__msg_field_fixup_pos(field, p, n);				\
	__FSM_I_field_chunk_flags(field, TFW_STR_HDR_VALUE | flag);	\
	parser->_i_st = &&to;						\
	__FSM_EXIT(CSTR_POSTPONE);					\
} while (0)

#define __FSM_H2_I_MOVE_NEQ_fixup(to, n, flag)				\
	__FSM_H2_I_MOVE_NEQ_fixup_f(to, n, &parser->hdr, flag)

#define __FSM_H2_I_MATCH_MOVE_LAMBDA_fixup(alphabet, to, lambda, flag)	\
do {									\
	__FSM_H2_I_MATCH(alphabet);					\
	if (likely(__fsm_sz == __fsm_n)) {				\
		__msg_hdr_chunk_fixup(p, __fsm_sz);			\
		__FSM_I_chunk_flags(TFW_STR_HDR_VALUE | flag);		\
		if (likely(fin))					\
			lambda;						\
		parser->_i_st = &&to;					\
		__FSM_EXIT(CSTR_POSTPONE);				\
	}								\
} while (0)

#define __FSM_H2_I_MATCH_MOVE_fixup(alphabet, to, flag)			\
	__FSM_H2_I_MATCH_MOVE_LAMBDA_fixup(alphabet, to, {		\
		__FSM_EXIT(CSTR_EQ);					\
	}, flag)

#define __FSM_H2_I_MATCH_MOVE_NEQ_fixup(alphabet, to, flag)		\
do {									\
	__FSM_H2_I_MATCH(alphabet);					\
	if (unlikely(__fsm_sz == __fsm_n)) {				\
		if (likely(fin))					\
			__FSM_EXIT(CSTR_NEQ);				\
		__msg_hdr_chunk_fixup(p, __fsm_sz);			\
		__FSM_I_chunk_flags(TFW_STR_HDR_VALUE | flag);		\
		parser->_i_st = &&to;					\
		__FSM_EXIT(CSTR_POSTPONE);				\
	}								\
} while (0)

/**
 * Parsing helpers for HTTP/2 messages (same as @TRY_STR_* macros but
 * optimized for HTTP/2 parsing).
 */
#define H2_TRY_STR_2LAMBDA(str, lambda1, lambda2, curr_st, next_st)	\
	if (!chunk->data)						\
		chunk->data = p;					\
	__fsm_n = __try_str(&parser->hdr, chunk, p, __data_remain(p),	\
			    str, sizeof(str) - 1);			\
	if (__fsm_n > 0) {						\
		if (likely(chunk->len == sizeof(str) - 1)) {		\
			lambda1;					\
			TRY_STR_INIT();					\
			p += __fsm_n;					\
			if (__data_off(p) < len)			\
				goto next_st;				\
			if (likely(fin))				\
				lambda2;				\
			parser->_i_st = &&next_st;			\
			__msg_hdr_chunk_fixup(data, len);		\
			__FSM_I_chunk_flags(TFW_STR_HDR_VALUE);		\
			__FSM_EXIT(CSTR_POSTPONE);			\
		}							\
		if (likely(fin))					\
			return CSTR_NEQ;				\
		parser->_i_st = &&curr_st;				\
		__msg_hdr_chunk_fixup(data, len);			\
		__FSM_I_chunk_flags(TFW_STR_HDR_VALUE);			\
		__FSM_EXIT(CSTR_POSTPONE);				\
	}

#define H2_TRY_STR_LAMBDA(str, lambda, curr_st, next_st)		\
	H2_TRY_STR_2LAMBDA(str, {}, lambda, curr_st, next_st)

#define H2_TRY_STR(str, curr_st, next_st)				\
	H2_TRY_STR_LAMBDA(str, {					\
		__FSM_EXIT(CSTR_EQ);					\
	}, curr_st, next_st)

#define H2_TRY_STR_LAMBDA_BY_REF_finish(str, lambda1, lambda2, finish, state)\
	if (!chunk->data)						\
		chunk->data = p;					\
	__fsm_n = __try_str(&parser->hdr, chunk, p, __data_remain(p),	\
			    str, sizeof(str) - 1);			\
	if (__fsm_n > 0) {						\
		if (chunk->len == sizeof(str) - 1) {			\
			lambda1;					\
			TRY_STR_INIT();					\
			__FSM_H2_I_MOVE_BY_REF_NEQ_LAMBDA_n(state, __fsm_n, lambda2);	\
		}							\
		if (likely(fin))					\
			return CSTR_NEQ;				\
		__msg_hdr_chunk_fixup(data, len);			\
		__FSM_I_chunk_flags(TFW_STR_HDR_VALUE);			\
		finish;							\
		__FSM_EXIT(CSTR_POSTPONE);				\
	}

#define H2_TRY_STR_BY_REF(str, curr_st, next_st)			\
	H2_TRY_STR_LAMBDA_BY_REF_finish(str, { }, {			\
		__FSM_EXIT(CSTR_NEQ);					\
	}, {								\
		parser->_i_st = curr_st;				\
	}, next_st)

/**
 * The same as @H2_TRY_STR_2LAMBDA(), but with explicit chunks control;
 * besides, @str must be of plain @TfwStr{} type and variable @fld is
 * used (instead of hard coded header field).
 */
#define H2_TRY_STR_2LAMBDA_fixup(str, fld, lambda1, lambda2, curr_st, next_st) \
	BUG_ON(!TFW_STR_PLAIN(str));					\
	if (!chunk->data)						\
		chunk->data = p;					\
	__fsm_n = __try_str(fld, chunk, p, __data_remain(p),		\
			    (str)->data, (str)->len);			\
	if (__fsm_n > 0) {						\
		if (likely(chunk->len == (str)->len)) {			\
			lambda1;					\
			TRY_STR_INIT();					\
			__msg_field_fixup_pos(fld, p, __fsm_n);		\
			__FSM_I_field_chunk_flags(fld, TFW_STR_HDR_VALUE); \
			if (__data_off(p + __fsm_n) < len) {		\
				p += __fsm_n;				\
				goto next_st;				\
			}						\
			if (likely(fin))				\
				lambda2;				\
			parser->_i_st = &&next_st;			\
			__FSM_EXIT(CSTR_POSTPONE);			\
		}							\
		if (likely(fin))					\
			__FSM_EXIT(CSTR_NEQ);				\
		parser->_i_st = &&curr_st;				\
		__msg_field_fixup_pos(fld, p, __fsm_n);			\
		__FSM_I_field_chunk_flags(fld, TFW_STR_HDR_VALUE);	\
		__FSM_EXIT(CSTR_POSTPONE);				\
	}

#define H2_TRY_STR_LAMBDA_fixup(str, fld, lambda, curr_st, next_st)	\
	H2_TRY_STR_2LAMBDA_fixup(str, fld, {}, lambda, curr_st, next_st)

/*
 * ------------------------------------------------------------------------
 *	HTTP/2 request parsing
 * ------------------------------------------------------------------------
 */
/*
 * Nested FSM with explicit fine-grained fixups, should employ
 * __FSM_H2_I_MOVE_fixup()/__FSM_H2_I_MATCH_MOVE_fixup()/
 * H2_TRY_STR_LAMBDA_fixup() everywhere.
 */
static int
__h2_req_parse_authority(TfwHttpReq *req, unsigned char *data, size_t len,
			 bool fin)
{
	int r = CSTR_NEQ;
	__FSM_DECLARE_VARS(req);

	__FSM_START(parser->_i_st);

	__FSM_STATE(Req_I_A_Start) {
		if (likely(isalnum(c) || c == '.' || c == '-'))
			__FSM_I_JMP(Req_I_A);
		if (likely(c == '['))
			__FSM_H2_I_MOVE_NEQ_fixup(Req_I_A_v6, 1, TFW_STR_VALUE);
		return CSTR_NEQ;
	}

	__FSM_STATE(Req_I_A) {
		/* See Req_UriAuthority processing. */
		if (likely(isalnum(c) || c == '.' || c == '-')) {
			/* non-fixup function mimicking explicit fixups */
			__FSM_H2_I_MOVE_LAMBDA_n_flag(Req_I_A, 1, {
				__msg_hdr_chunk_fixup(data, (p - data));
				__msg_chunk_flags(TFW_STR_HDR_VALUE | TFW_STR_VALUE);
			}, TFW_STR_VALUE);
		}
		if (p - data) {
			__msg_hdr_chunk_fixup(data, (p - data));
			__msg_chunk_flags(TFW_STR_HDR_VALUE | TFW_STR_VALUE);
		}
		parser->_i_st = &&Req_I_A_End;
		goto Req_I_A_End;
	}

	__FSM_STATE(Req_I_A_End) {
		if (c == ':') {
			parser->_acc = 0;
			__FSM_H2_I_MOVE_NEQ_fixup(Req_I_A_Port, 1, 0);
		}
		return CSTR_NEQ;
	}

	__FSM_STATE(Req_I_A_v6) {
		/* See Req_UriAuthorityIPv6 processing. */
		if (likely(isxdigit(c) || c == ':'))
			__FSM_H2_I_MOVE_fixup(Req_I_A_v6, 1, TFW_STR_VALUE);
		if (likely(c == ']')) {
			__msg_hdr_chunk_fixup(data, (p - data + 1));
			__msg_chunk_flags(TFW_STR_HDR_VALUE | TFW_STR_VALUE);
			parser->_i_st = &&Req_I_A_End;
			p += 1;
			if (unlikely(__data_off(p) >= len)) {
				if (fin)
					__FSM_EXIT(CSTR_EQ);
				__FSM_EXIT(TFW_POSTPONE);
			}
			goto Req_I_A_End;
		}
		return CSTR_NEQ;
	}

	__FSM_STATE(Req_I_A_Port) {
		__fsm_sz = __data_remain(p);
		__fsm_n = __parse_ulong_ws(p, __data_remain(p), &parser->_acc,
					   USHRT_MAX);
		switch (__fsm_n) {
		case CSTR_BADLEN:
		case CSTR_NEQ:
			return CSTR_NEQ;
		case CSTR_POSTPONE:
			req->host_port = parser->_acc;
			__FSM_H2_I_MOVE_LAMBDA_fixup(Req_I_A_Port, __fsm_sz, {
				if (req->host_port)
					__FSM_EXIT(CSTR_EQ);
				__FSM_EXIT(CSTR_NEQ);
			}, TFW_STR_VALUE);
		default:
			req->host_port = parser->_acc;
			parser->_acc = 0;
			if (!req->host_port)
				return CSTR_NEQ;
			__FSM_H2_I_MOVE_LAMBDA_fixup(Req_I_A_Port, __fsm_sz, {
				if (req->host_port)
					__FSM_EXIT(CSTR_EQ);
				__FSM_EXIT(CSTR_NEQ);
			}, TFW_STR_VALUE);
		}
		return CSTR_NEQ;
	}

done:
	return r;
}
STACK_FRAME_NON_STANDARD(__h2_req_parse_authority);

static int
__h2_req_parse_accept(TfwHttpReq *req, unsigned char *data, size_t len,
		      bool fin)
{
	int r = CSTR_NEQ;
	__FSM_DECLARE_VARS(req);

	__FSM_START(parser->_i_st);

	__FSM_STATE(Req_I_WSAccept) {
		if (IS_WS(c))
			__FSM_H2_I_MOVE(Req_I_WSAccept);
		/* Fall through. */
	}

	__FSM_STATE(Req_I_Accept) {
		H2_TRY_STR_LAMBDA("text", {
			__FSM_EXIT(CSTR_NEQ);
		}, Req_I_Accept, Req_I_AfterText);
		/*
		 * TRY_STR() compares the string with the substring at the
		 * beginning of the chunk sequence, but @c is the first
		 * non-matching character with the string of the previous
		 * TRY_STR(). If we will use @c to compare with "*", then we will
		 * catch matches not only with "*", but also with "t*", "te*",
		 * "tex*".
		 */
		H2_TRY_STR_LAMBDA("*", {
			__FSM_EXIT(CSTR_NEQ);
		}, Req_I_Accept, Req_I_AfterStar);
		TRY_STR_INIT();
		if (IS_TOKEN(c))
			__FSM_I_JMP(Req_I_Type);
		return CSTR_NEQ;
	}

	__FSM_STATE(Req_I_AfterText) {
		if (c == '/')
			__FSM_H2_I_MOVE(Req_I_AfterTextSlash);

		__FSM_H2_I_MOVE(Req_I_Type);
	}

	__FSM_STATE(Req_I_AfterTextSlash) {
		if (c == '*')
			__FSM_H2_I_MOVE(I_EoT);
		/* Fall through. */
	}

	__FSM_STATE(Req_I_AfterTextSlashToken) {
		H2_TRY_STR_LAMBDA("html", {
			__set_bit(TFW_HTTP_B_ACCEPT_HTML, req->flags);
			__FSM_EXIT(CSTR_EQ);
		},  Req_I_AfterTextSlashToken, Req_I_AcceptHtml);
		TRY_STR_INIT();
		__FSM_I_JMP(Req_I_Subtype);
	}

	__FSM_STATE(Req_I_AfterStar) {
		if (c == '/')
			__FSM_H2_I_MOVE(Req_I_StarSlashStar);
		return CSTR_NEQ;
	}

	__FSM_STATE(Req_I_StarSlashStar) {
		if (c == '*')
			__FSM_H2_I_MOVE(I_EoT);
		return CSTR_NEQ;
	}

	__FSM_STATE(Req_I_AcceptHtml) {
		if (IS_WS(c) || c == ',' || c == ';') {
			__set_bit(TFW_HTTP_B_ACCEPT_HTML, req->flags);
			__FSM_I_JMP(I_EoT);
		}
		__FSM_I_JMP(Req_I_Subtype);
	}

	__FSM_STATE(Req_I_Type) {
		__FSM_H2_I_MATCH_MOVE_LAMBDA(token, Req_I_Type, {
			__FSM_EXIT(CSTR_NEQ);
		});
		c = *(p + __fsm_sz);
		if (c == '/')
			__FSM_H2_I_MOVE_n(Req_I_Slash, __fsm_sz + 1);
		return CSTR_NEQ;
	}

	__FSM_STATE(Req_I_Slash) {
		if (c == '*')
			__FSM_H2_I_MOVE(I_EoT);
		if (IS_TOKEN(c))
			__FSM_I_JMP(Req_I_Subtype);
		return CSTR_NEQ;
	}

	__FSM_STATE(Req_I_Subtype) {
		__FSM_H2_I_MATCH_MOVE(token, Req_I_Subtype);
		__FSM_H2_I_MOVE_n(I_EoT, __fsm_sz);
	}

	__FSM_REQUIRE(Req_I_QValueBeg, Req_I_QValue,
		      (isdigit(c) || c == '.'));

	__FSM_STATE(Req_I_QValue) {
		if (isdigit(c) || c == '.')
			__FSM_H2_I_MOVE(Req_I_QValue);
		__FSM_I_JMP(I_EoT);
		return CSTR_NEQ;
	}

	__FSM_STATE(Req_I_WSAcceptOther) {
		if (IS_WS(c))
			__FSM_H2_I_MOVE(Req_I_WSAcceptOther);
		if (IS_TOKEN(c))
			__FSM_I_JMP(Req_I_AcceptOther);
		return CSTR_NEQ;
	}

	__FSM_STATE(Req_I_AcceptOther) {
		H2_TRY_STR_LAMBDA("q=", {
			__FSM_EXIT(CSTR_NEQ);
		}, Req_I_AcceptOther, Req_I_QValueBeg);
		TRY_STR_INIT();
		__FSM_H2_I_MATCH_MOVE(token, Req_I_AcceptOther);
		c = *(p + __fsm_sz);
		if (c == '=')
			__FSM_H2_I_MOVE_n(Req_I_ParamValueBeg, __fsm_sz + 1);
		return CSTR_NEQ;
	}

	__FSM_REQUIRE(Req_I_ParamValueBeg, Req_I_ParamValue,
		      (IS_TOKEN(c) || c == '\"'));

	__FSM_STATE(Req_I_ParamValue) {
		if (c == '\"')
			__FSM_H2_I_MOVE_NEQ(Req_I_QuotedString, 1);
		__FSM_H2_I_MATCH_MOVE(token, Req_I_ParamValue);
		__FSM_H2_I_MOVE_n(I_EoT, __fsm_sz);
	}

	__FSM_STATE(Req_I_QuotedString) {
		__FSM_H2_I_MATCH_MOVE_LAMBDA(token, Req_I_QuotedString, {
			__FSM_EXIT(CSTR_NEQ);
		});
		if (c != '"')
			__FSM_H2_I_MOVE_NEQ(Req_I_QuotedString, 1);
		__FSM_H2_I_MOVE(I_EoT);
	}

	/* End of term. */
	__FSM_STATE(I_EoT) {
		if (IS_WS(c))
			__FSM_H2_I_MOVE(I_EoT);
		if (c == ',')
			__FSM_H2_I_MOVE(Req_I_WSAccept);
		if (c == ';')
			/* Skip weight parameter. */
			__FSM_H2_I_MOVE(Req_I_WSAcceptOther);
		return CSTR_NEQ;
	}

done:
	return r;
}
STACK_FRAME_NON_STANDARD(__h2_req_parse_accept);

static int
__h2_req_parse_authorization(TfwHttpReq *req, unsigned char *data, size_t len,
			     bool fin)
{
	int r = CSTR_NEQ;
	__FSM_DECLARE_VARS(req);

	__FSM_START(parser->_i_st);

	__FSM_STATE(Req_I_Auth) {
		/*
		 * RFC 7235 requires handling quoted-string in auth-param,
		 * so almost any character can appear in the field.
		 */
		__FSM_H2_I_MATCH_MOVE_LAMBDA(ctext_vchar, Req_I_Auth, {
			req->cache_ctl.flags |=	TFW_HTTP_CC_HDR_AUTHORIZATION;
		});
		return CSTR_NEQ;
	}

done:
	return r;
}

static int
__h2_req_parse_cache_control(TfwHttpReq *req, unsigned char *data, size_t len,
			     bool fin)
{
	/* Mostly a copy of __req_parse_cache_control, see comments there */
	int r = CSTR_NEQ;
	__FSM_DECLARE_VARS(req);

#define __FSM_H2_I_MOVE_RESET_ACC(to, n)				\
	__FSM_H2_I_MOVE_LAMBDA_n(to, n, {				\
		parser->_acc = 0;					\
	})

	__FSM_START(parser->_i_st);

	parser->cc_dir_flag = 0;

	__FSM_STATE(Req_I_CC_start) {
		/* Spaces already skipped by RGen_LWS */
		if (c == ',')
			__FSM_H2_I_MOVE(Req_I_CC_start_Comma);
		if (IS_TOKEN(c))
			__FSM_I_JMP(Req_I_CC);

		__FSM_EXIT(TFW_BLOCK);
	}

	__FSM_STATE(Req_I_CC_start_Comma) {
		if (IS_WS(c))
			__FSM_H2_I_MOVE(Req_I_CC_start_Comma);
		if (IS_TOKEN(c))
			__FSM_I_JMP(Req_I_CC);
		/* Forbid empty header value and double commas */
		__FSM_EXIT(TFW_BLOCK);
	}

	__FSM_STATE(Req_I_CC) {
		switch (TFW_LC(c)) {
		case 'm':
			__FSM_I_JMP(Req_I_CC_m);
		case 'n':
			__FSM_I_JMP(Req_I_CC_n);
		case 'o':
			__FSM_I_JMP(Req_I_CC_o);
		}
		__FSM_I_JMP(Req_I_CC_Ext);
	}

	__FSM_STATE(Req_I_CC_m) {
		H2_TRY_STR_LAMBDA("max-age=", {
			req->cache_ctl.max_age = parser->_acc;
			req->cache_ctl.flags |= TFW_HTTP_CC_MAX_AGE;
			__FSM_EXIT(CSTR_EQ);
		}, Req_I_CC_m, Req_I_CC_MaxAgeVBeg);
		H2_TRY_STR_LAMBDA("min-fresh=", {
			req->cache_ctl.min_fresh = parser->_acc;
			req->cache_ctl.flags |= TFW_HTTP_CC_MIN_FRESH;
			__FSM_EXIT(CSTR_EQ);
		}, Req_I_CC_m, Req_I_CC_MinFreshVBeg);
		H2_TRY_STR_LAMBDA("max-stale", {
			req->cache_ctl.max_stale = UINT_MAX;
			req->cache_ctl.flags |= TFW_HTTP_CC_MAX_STALE;
			__FSM_EXIT(CSTR_EQ);
		}, Req_I_CC_m, Req_I_CC_MaxStale);
		TRY_STR_INIT();
		__FSM_I_JMP(Req_I_CC_Ext);
	}

	__FSM_STATE(Req_I_CC_n) {
		H2_TRY_STR_2LAMBDA("no-cache", {
			parser->cc_dir_flag = TFW_HTTP_CC_NO_CACHE;
		}, {
			req->cache_ctl.flags |= TFW_HTTP_CC_NO_CACHE;
			__FSM_EXIT(CSTR_EQ);
		}, Req_I_CC_n, Req_I_CC_Flag);
		H2_TRY_STR_2LAMBDA("no-store", {
			parser->cc_dir_flag = TFW_HTTP_CC_NO_STORE;
		}, {
			req->cache_ctl.flags |= TFW_HTTP_CC_NO_STORE;
			__FSM_EXIT(CSTR_EQ);
		}, Req_I_CC_n, Req_I_CC_Flag);
		H2_TRY_STR_2LAMBDA("no-transform", {
			parser->cc_dir_flag = TFW_HTTP_CC_NO_TRANSFORM;
		}, {
			req->cache_ctl.flags |= TFW_HTTP_CC_NO_TRANSFORM;
			__FSM_EXIT(CSTR_EQ);
		}, Req_I_CC_n, Req_I_CC_Flag);
		TRY_STR_INIT();
		__FSM_I_JMP(Req_I_CC_Ext);
	}

	__FSM_STATE(Req_I_CC_o) {
		H2_TRY_STR_2LAMBDA("only-if-cached", {
			parser->_acc = TFW_HTTP_CC_OIFCACHED;
		}, {
			req->cache_ctl.flags |= TFW_HTTP_CC_OIFCACHED;
			__FSM_EXIT(CSTR_EQ);
		}, Req_I_CC_o, Req_I_CC_Flag);
		TRY_STR_INIT();
		__FSM_I_JMP(Req_I_CC_Ext);
	}

	__FSM_STATE(Req_I_CC_Flag) {
		if (IS_WS(c) || c == ',') {
			req->cache_ctl.flags |= parser->cc_dir_flag;
			__FSM_I_JMP(Req_I_EoT);
		}
		__FSM_I_JMP(Req_I_CC_Ext);
	}

	__FSM_REQUIRE_FIRST_DIGIT(Req_I_CC_MaxAgeVBeg, Req_I_CC_MaxAgeV);

	__FSM_STATE(Req_I_CC_MaxAgeV) {
		__fsm_sz = __data_remain(p);
		__fsm_n = parse_uint_list(p, __fsm_sz, &parser->_acc);
		if (__fsm_n == CSTR_POSTPONE) {
			if (likely(fin)) {
				req->cache_ctl.max_age = parser->_acc;
				req->cache_ctl.flags |= TFW_HTTP_CC_MAX_AGE;
				parser->_acc = 0;
				return CSTR_EQ;
			}
			__msg_hdr_chunk_fixup(data, len);
			__FSM_I_chunk_flags(TFW_STR_HDR_VALUE);
		}
		if (__fsm_n < 0)
			return __fsm_n;
		req->cache_ctl.max_age = parser->_acc;
		req->cache_ctl.flags |= TFW_HTTP_CC_MAX_AGE;
		__FSM_H2_I_MOVE_RESET_ACC(Req_I_EoT, __fsm_n);
	}

	__FSM_REQUIRE_FIRST_DIGIT(Req_I_CC_MinFreshVBeg, Req_I_CC_MinFreshV);

	__FSM_STATE(Req_I_CC_MinFreshV) {
		__fsm_sz = __data_remain(p);
		__fsm_n = parse_uint_list(p, __fsm_sz, &parser->_acc);
		if (__fsm_n == CSTR_POSTPONE) {
			if (likely(fin)) {
				req->cache_ctl.min_fresh = parser->_acc;
				req->cache_ctl.flags |= TFW_HTTP_CC_MIN_FRESH;
				parser->_acc = 0;
				return CSTR_EQ;
			}
			__msg_hdr_chunk_fixup(data, len);
			__FSM_I_chunk_flags(TFW_STR_HDR_VALUE);
		}
		if (__fsm_n < 0)
			return __fsm_n;
		req->cache_ctl.min_fresh = parser->_acc;
		req->cache_ctl.flags |= TFW_HTTP_CC_MIN_FRESH;
		__FSM_H2_I_MOVE_RESET_ACC(Req_I_EoT, __fsm_n);
	}

	__FSM_STATE(Req_I_CC_MaxStale) {
		if (c == '=')
			__FSM_H2_I_MOVE_RESET_ACC(Req_I_CC_MaxStaleVBeg, 1);
		if (IS_WS(c) || c == ',') {
			req->cache_ctl.max_stale = UINT_MAX;
			req->cache_ctl.flags |= TFW_HTTP_CC_MAX_STALE;
			__FSM_I_JMP(Req_I_EoT);
		}
		__FSM_I_JMP(Req_I_CC_Ext);
	}

	__FSM_REQUIRE_FIRST_DIGIT(Req_I_CC_MaxStaleVBeg, Req_I_CC_MaxStaleV);

	__FSM_STATE(Req_I_CC_MaxStaleV) {
		__fsm_sz = __data_remain(p);
		__fsm_n = parse_uint_list(p, __fsm_sz, &parser->_acc);
		if (__fsm_n == CSTR_POSTPONE) {
			if (likely(fin)) {
				req->cache_ctl.max_stale = parser->_acc;
				req->cache_ctl.flags |= TFW_HTTP_CC_MAX_STALE;
				parser->_acc = 0;
				return CSTR_EQ;
			}
			__msg_hdr_chunk_fixup(data, len);
			__FSM_I_chunk_flags(TFW_STR_HDR_VALUE);
		}
		if (__fsm_n < 0)
			return __fsm_n;
		req->cache_ctl.max_stale = parser->_acc;
		req->cache_ctl.flags |= TFW_HTTP_CC_MAX_STALE;
		__FSM_H2_I_MOVE_RESET_ACC(Req_I_EoT, __fsm_n);
	}

	__FSM_STATE(Req_I_CC_Ext) {
		__FSM_H2_I_MATCH_MOVE_LAMBDA(qetoken, Req_I_CC_Ext, {
			parser->_acc = 0;
		});

		__FSM_H2_I_MOVE_RESET_ACC(Req_I_EoT, __fsm_sz);
	}

	__FSM_STATE(Req_I_EoT) {
		if (IS_WS(c))
			__FSM_H2_I_MOVE_RESET_ACC(Req_I_EoT, 1);
		if (c == ',')
			__FSM_H2_I_MOVE_RESET_ACC(Req_I_After_Comma, 1);

		__FSM_EXIT(TFW_BLOCK);
	}

	__FSM_STATE(Req_I_After_Comma) {
		if (IS_WS(c))
			__FSM_H2_I_MOVE(Req_I_After_Comma);

		parser->_acc = 0;
		if (IS_TOKEN(c)) {
			parser->cc_dir_flag = 0;
			__FSM_I_JMP(Req_I_CC);
		}
		__FSM_EXIT(TFW_BLOCK);
	}

done:
	return r;

#undef __FSM_H2_I_MOVE_RESET_ACC
}
STACK_FRAME_NON_STANDARD(__h2_req_parse_cache_control);

static int
__h2_req_parse_content_length(TfwHttpMsg *msg, unsigned char *data, size_t len,
			      bool fin)
{
	int ret;

	ret = parse_long_ws(data, len, &msg->content_length);

	T_DBG3("%s: content_length=%lu, ret=%d\n", __func__,
	       msg->content_length, ret);

	if (ret == CSTR_POSTPONE) {
		if (fin)
			return CSTR_EQ;
		__msg_hdr_chunk_fixup(data, len);
		__FSM_I_chunk_flags(TFW_STR_HDR_VALUE);
		return CSTR_POSTPONE;
	}

	return ret >= 0 ? CSTR_NEQ : ret;
}

/*
 * Nested FSM with explicit fine-grained fixups, should employ
 * __FSM_H2_I_MOVE_fixup()/__FSM_H2_I_MATCH_MOVE_fixup()/
 * H2_TRY_STR_LAMBDA_fixup() everywhere.
 */
static int
__h2_req_parse_content_type(TfwHttpMsg *hm, unsigned char *data, size_t len,
			    bool fin)
{
	int r = CSTR_NEQ;
	TfwHttpReq *req = (TfwHttpReq *)hm;
	__FSM_DECLARE_VARS(hm);

#define __FSM_H2_I_MOVE_FIN_fixup(to, n, flag)				\
	__FSM_H2_I_MOVE_LAMBDA_fixup(to, n, {				\
		goto finalize;						\
	}, flag)

#define __FSM_H2_I_MATCH_MOVE_FIN_fixup(alphabet, to, flag)		\
	__FSM_H2_I_MATCH_MOVE_LAMBDA_fixup(alphabet, to, {		\
		p += __fsm_sz;						\
		goto finalize;						\
	}, flag)

	__FSM_START(parser->_i_st);

	__FSM_STATE(I_ContType) {
		if (req->method != TFW_HTTP_METH_POST)
			__FSM_I_JMP(I_EoL);
		/* Fall through. */
	}

	__FSM_STATE(I_ContTypeMediaType) {
		static const TfwStr s_multipart_form_data =
			TFW_STR_STRING("multipart/form-data");
		H2_TRY_STR_LAMBDA_fixup(&s_multipart_form_data, &parser->hdr, {
			__set_bit(TFW_HTTP_B_CT_MULTIPART, req->flags);
			__FSM_EXIT(CSTR_EQ);
		}, I_ContTypeMediaType, I_ContTypeMaybeMultipart);
		if (chunk->len >= sizeof("multipart/") - 1) {
			TRY_STR_INIT();
			__FSM_I_JMP(I_ContTypeOtherSubtype);
		} else {
			TRY_STR_INIT();
			__FSM_I_JMP(I_ContTypeOtherType);
		}
	}

	__FSM_STATE(I_ContTypeMaybeMultipart) {
		if (c == ';') {
			__set_bit(TFW_HTTP_B_CT_MULTIPART, req->flags);
			__FSM_H2_I_MOVE_FIN_fixup(I_ContTypeParamOWS, 1, 0);
		}
		if (IS_WS(c))
			__FSM_H2_I_MOVE_FIN_fixup(I_ContTypeMultipartOWS, 1, 0);
		__FSM_I_JMP(I_ContTypeOtherSubtype);
	}

	__FSM_STATE(I_ContTypeMultipartOWS) {
		if (IS_WS(c))
			__FSM_H2_I_MOVE_FIN_fixup(I_ContTypeMultipartOWS, 1, 0);
		if (c == ';') {
			__set_bit(TFW_HTTP_B_CT_MULTIPART, req->flags);
			__FSM_H2_I_MOVE_FIN_fixup(I_ContTypeParamOWS, 1, 0);
		}
		return CSTR_NEQ;
	}

	__FSM_STATE(I_ContTypeParamOWS) {
		if (IS_WS(c))
			__FSM_H2_I_MOVE_FIN_fixup(I_ContTypeParamOWS, 1, 0);
		/* Fall through. */
	}

	__FSM_STATE(I_ContTypeParam) {
		static const TfwStr s_boundary = TFW_STR_STRING("boundary=");
		if (!test_bit(TFW_HTTP_B_CT_MULTIPART, req->flags))
			__FSM_I_JMP(I_ContTypeParamOther);

		H2_TRY_STR_2LAMBDA_fixup(&s_boundary, &parser->hdr, {
			/*
			 * Requests with multipart/form-data payload should have
			 * only one boundary parameter.
			 */
			if (__test_and_set_bit(
				    TFW_HTTP_B_CT_MULTIPART_HAS_BOUNDARY,
				    req->flags))
			{
				__FSM_EXIT(CSTR_NEQ);
			}
		}, {
			__FSM_EXIT(CSTR_EQ);
		}, I_ContTypeParam, I_ContTypeBoundaryValue);
		TRY_STR_INIT();
		/* Fall through. */
	}

	__FSM_STATE(I_ContTypeParamOther) {
		/*
		 * If the header value is finished here, that means that value
		 * is ended just after parameter name; thus, parameter value is
		 * missing, and the header is invalid.
		 */
		__FSM_H2_I_MATCH_MOVE_NEQ_fixup(token, I_ContTypeParamOther, 0);
		if (*(p + __fsm_sz) != '=')
			return CSTR_NEQ;
		__FSM_H2_I_MOVE_FIN_fixup(I_ContTypeParamValue, __fsm_sz + 1, 0);
	}

	__FSM_STATE(I_ContTypeBoundaryValue) {
		req->multipart_boundary_raw.len = 0;
		req->multipart_boundary.len = 0;
		/*
		 * msg->parser.hdr.data can't be used as a base here, since its
		 * value can change due to reallocation during msg->parser.hdr
		 * growth. Let's store chunk number instead for now.
		 */
		req->multipart_boundary_raw.data =
			(char *)(size_t)parser->hdr.nchunks;
		if (*p == '"') {
			req->multipart_boundary_raw.len += 1;
			__FSM_H2_I_MOVE_NEQ_fixup(I_ContTypeBoundaryValueQuoted,
						  1, 0);
		}
		/* Fall through. */
	}

	__FSM_STATE(I_ContTypeBoundaryValueUnquoted) {
		__fsm_n = __data_remain(p);
		__fsm_sz = tfw_match_token(p, __fsm_n);
		if (__fsm_sz > 0) {
			__msg_hdr_chunk_fixup(p, __fsm_sz);
			__FSM_I_chunk_flags(TFW_STR_HDR_VALUE | TFW_STR_VALUE);
			req->multipart_boundary_raw.len += __fsm_sz;
			req->multipart_boundary.len += __fsm_sz;
		}
		if (__fsm_sz == __fsm_n) {
			if (likely(fin)) {
				req->multipart_boundary_raw.nchunks =
					parser->hdr.nchunks -
					(size_t)req->multipart_boundary_raw.data;
				p += __fsm_sz;
				goto finalize;
			}
			parser->_i_st = &&I_ContTypeBoundaryValueUnquoted;
			return CSTR_POSTPONE;
		}

		p += __fsm_sz;
		req->multipart_boundary_raw.nchunks = parser->hdr.nchunks -
			(size_t)req->multipart_boundary_raw.data;
		/* __fsm_sz != __fsm_n, therefore __data_remain(p) > 0 */
		__FSM_I_JMP(I_ContTypeParamValueOWS);
	}

	__FSM_STATE(I_ContTypeBoundaryValueQuoted) {
		__fsm_n = __data_remain(p);
		__fsm_sz = tfw_match_token(p, __fsm_n);
		if (__fsm_sz > 0) {
			__msg_hdr_chunk_fixup(p, __fsm_sz);
			__FSM_I_chunk_flags(TFW_STR_HDR_VALUE | TFW_STR_VALUE);
			req->multipart_boundary_raw.len += __fsm_sz;
			req->multipart_boundary.len += __fsm_sz;
		}
		if (unlikely(__fsm_sz == __fsm_n)) {
			if (likely(fin)) {
				/* Missing closing '"'. */
				return CSTR_NEQ;
			}
			parser->_i_st = &&I_ContTypeBoundaryValueQuoted;
			return CSTR_POSTPONE;
		}
		p += __fsm_sz;
		if (*p == '\\') {
			req->multipart_boundary_raw.len += 1;
			__FSM_H2_I_MOVE_NEQ_fixup(
				I_ContTypeBoundaryValueEscapedChar,
				1, 0);
		}
		if (IS_CRLF(*p)) {
			/* Missing closing '"'. */
			return CSTR_NEQ;
		}
		if (*p != '"') {
			/* TODO: faster qdtext/quoted-pair matcher. */
			req->multipart_boundary_raw.len += 1;
			req->multipart_boundary.len += 1;
			__FSM_H2_I_MOVE_NEQ_fixup(I_ContTypeBoundaryValueQuoted,
						  1, TFW_STR_VALUE);
		}

		/* *p == '"' */
		__msg_hdr_chunk_fixup(p, 1);
		__FSM_I_chunk_flags(TFW_STR_HDR_VALUE);
		p += 1;
		req->multipart_boundary_raw.len += 1;
		req->multipart_boundary_raw.nchunks = parser->hdr.nchunks -
			(size_t)req->multipart_boundary_raw.data;

		if (unlikely(__data_remain(p) == 0)) {
			if (fin)
				goto finalize;
			parser->_i_st = &&I_ContTypeParamValueOWS;
			return CSTR_POSTPONE;
		}
		__FSM_I_JMP(I_ContTypeParamValueOWS);
	}

	__FSM_STATE(I_ContTypeBoundaryValueEscapedChar) {
		if (IS_CRLF(*p))
			return CSTR_NEQ;
		req->multipart_boundary_raw.len += 1;
		req->multipart_boundary.len += 1;
		__FSM_H2_I_MOVE_NEQ_fixup(I_ContTypeBoundaryValueQuoted, 1,
					  TFW_STR_VALUE);
	}

	__FSM_STATE(I_ContTypeParamValue) {
		if (*p == '"')
			__FSM_H2_I_MOVE_FIN_fixup(I_ContTypeParamValueQuoted,
						  1, 0);
		/* Fall through. */
	}

	__FSM_STATE(I_ContTypeParamValueUnquoted) {
		__FSM_H2_I_MATCH_MOVE_FIN_fixup(token,
						I_ContTypeParamValueUnquoted,
						TFW_STR_VALUE);
		__FSM_H2_I_MOVE_FIN_fixup(I_ContTypeParamValueOWS, __fsm_sz, 0);
	}

	__FSM_STATE(I_ContTypeParamValueOWS) {
		if (IS_WS(c))
			__FSM_H2_I_MOVE_FIN_fixup(I_ContTypeParamValueOWS, 1, 0);
		if (c == ';')
			__FSM_H2_I_MOVE_FIN_fixup(I_ContTypeParamOWS, 1, 0);
		return CSTR_NEQ;
	}

	__FSM_STATE(I_ContTypeParamValueQuoted) {
		__FSM_H2_I_MATCH_MOVE_NEQ_fixup(token,
						I_ContTypeParamValueQuoted,
						TFW_STR_VALUE);
		if (__fsm_sz > 0) {
			__msg_hdr_chunk_fixup(p, __fsm_sz);
			__FSM_I_chunk_flags(TFW_STR_HDR_VALUE | TFW_STR_VALUE);
		}
		p += __fsm_sz;
		if (*p == '\\')
			__FSM_H2_I_MOVE_NEQ_fixup(
				I_ContTypeParamValueEscapedChar,
				1, 0);
		if (*p == '"')
			__FSM_H2_I_MOVE_FIN_fixup(I_ContTypeParamValueOWS,
						  1, 0);
		if (IS_CRLF(*p)) {
			/* Missing closing '"'. */
			return CSTR_NEQ;
		}
		/* TODO: faster qdtext/quoted-pair matcher. */
		__FSM_H2_I_MOVE_NEQ_fixup(I_ContTypeParamValueQuoted, 1, 0);
	}

	__FSM_STATE(I_ContTypeParamValueEscapedChar) {
		if (IS_CRLF(*p))
			return CSTR_NEQ;
		__FSM_H2_I_MOVE_NEQ_fixup(I_ContTypeParamValueQuoted, 1,
					  TFW_STR_VALUE);
	}

	__FSM_STATE(I_ContTypeOtherType) {
		__FSM_H2_I_MATCH_MOVE_FIN_fixup(token, I_ContTypeOtherType, 0);
		if (c != '/')
			return CSTR_NEQ;
		__FSM_H2_I_MOVE_FIN_fixup(I_ContTypeOtherSubtype,
					  __fsm_sz + 1, 0);
	}

	__FSM_STATE(I_ContTypeOtherSubtype) {
		__FSM_H2_I_MATCH_MOVE_FIN_fixup(token, I_ContTypeOtherSubtype, 0);
		__msg_hdr_chunk_fixup(p, __fsm_sz);
		__FSM_I_chunk_flags(TFW_STR_HDR_VALUE);
		p += __fsm_sz;
		/* Fall through. */
	}

	__FSM_STATE(I_ContTypeOtherTypeOWS) {
		if (IS_WS(c))
			__FSM_H2_I_MOVE_FIN_fixup(I_ContTypeOtherTypeOWS, 1, 0);
		if (c == ';')
			__FSM_H2_I_MOVE_FIN_fixup(I_ContTypeParamOWS, 1, 0);
		return CSTR_NEQ;
	}

	__FSM_STATE(I_EoL) {
		__FSM_H2_I_MATCH_MOVE_FIN_fixup(ctext_vchar, I_EoL, 0);
		return CSTR_NEQ;
	}

done:
	return r;

finalize:
	if (req->multipart_boundary_raw.len > 0) {
		req->multipart_boundary_raw.chunks = parser->hdr.chunks +
			(size_t)req->multipart_boundary_raw.data;

		/*
		 * Raw value of multipart boundary is going to be used during
		 * Content-Type field composing. So to prevent memcpy'ing
		 * intersecting buffers, we have to make a separate copy.
		 */
		if (__strdup_multipart_boundaries(req))
			return CSTR_NEQ;
	}

	return CSTR_EQ;

#undef __FSM_H2_I_MOVE_FIN_fixup
#undef __FSM_H2_I_MATCH_MOVE_FIN_fixup
}
STACK_FRAME_NON_STANDARD(__h2_req_parse_content_type);

/*
 * Nested FSM with explicit fine-grained fixups, should employ
 * __FSM_H2_I_MOVE_fixup()/__FSM_H2_I_MATCH_MOVE_fixup()/
 * H2_TRY_STR_LAMBDA_fixup() everywhere.
 */
static int
__h2_req_parse_cookie(TfwHttpMsg *hm, unsigned char *data, size_t len, bool fin)
{
	int r = CSTR_NEQ;
	__FSM_DECLARE_VARS(hm);

	/*
	 * Cookie header is parsed according to RFC 6265 4.2.1.
	 *
	 * Here we build header value string manually to split it in chunks:
	 * chunk bounds are at least at name start, value start and value end.
	 * This simplifies cookie search, http_sticky uses it.
	 */
	__FSM_START(parser->_i_st);

	__FSM_STATE(Req_I_CookieStart) {
		__FSM_H2_I_MATCH_MOVE_NEQ_fixup(token, Req_I_CookieName,
						TFW_STR_NAME);
		/*
		 * Name should contain at least 1 character.
		 * Store "=" with cookie parameter name.
		 */
		if (likely(__fsm_sz && *(p + __fsm_sz) == '='))
			__FSM_H2_I_MOVE_fixup(Req_I_CookieVal, __fsm_sz + 1,
					      TFW_STR_NAME);
		return CSTR_NEQ;
	}

	/*
	 * At this state we know that we saw at least one character as
	 * cookie-name and now we can pass zero length token. Cookie-value
	 * can have zero length.
	 */
	__FSM_STATE(Req_I_CookieName) {
		__FSM_H2_I_MATCH_MOVE_NEQ_fixup(token, Req_I_CookieName,
						TFW_STR_NAME);
		if (*(p + __fsm_sz) != '=')
			return CSTR_NEQ;
		/* Store "=" with cookie parameter name. */
		__FSM_H2_I_MOVE_fixup(Req_I_CookieVal, __fsm_sz + 1,
				      TFW_STR_NAME);
	}

	__FSM_STATE(Req_I_CookieVal) {
		__FSM_H2_I_MATCH_MOVE_fixup(cookie, Req_I_CookieVal,
					    TFW_STR_VALUE);
		c = *(p + __fsm_sz);
		if (c == ';') {
			if (likely(__fsm_sz)) {
				/* Save cookie-value w/o ';'. */
				__msg_hdr_chunk_fixup(p, __fsm_sz);
				__FSM_I_chunk_flags(TFW_STR_HDR_VALUE
						    | TFW_STR_VALUE);
			}
			p += __fsm_sz;
			__FSM_I_JMP(Req_I_CookieSemicolon);
		}
		return CSTR_NEQ;
	}

	/* ';' was already matched. */
	__FSM_STATE(Req_I_CookieSemicolon) {
		/*
		 * Fixup current delimiters chunk and move to next parameter
		 * if we can eat ';' and SP at once.
		 */
		if (likely(__data_available(p, 2))) {
			if (likely(*(p + 1) == ' '))
				__FSM_H2_I_MOVE_NEQ_fixup(Req_I_CookieStart,
							  2, 0);
			return CSTR_NEQ;
		}
		/*
		 * After ';' must be SP and another cookie-pair. Thus, if this
		 * is the last parsed part of the header value, the header is
		 * invalid.
		 */
		if (likely(fin))
			__FSM_EXIT(CSTR_NEQ);
		/*
		 * Only ';' is available now: fixup ';' as independent chunk,
		 * SP will be fixed up at next enter to the FSM.
		 */
		__msg_hdr_chunk_fixup(p, 1);
		__FSM_I_chunk_flags(TFW_STR_HDR_VALUE);
		parser->_i_st = &&Req_I_CookieSP;
		__FSM_EXIT(CSTR_POSTPONE);
	}

	__FSM_STATE(Req_I_CookieSP) {
		if (unlikely(c != ' '))
			return CSTR_NEQ;
		/* Fixup delimiters chunk and move to the next parameter. */
		__FSM_H2_I_MOVE_NEQ_fixup(Req_I_CookieStart, 1, 0);
	}

done:
	return r;
}
STACK_FRAME_NON_STANDARD(__h2_req_parse_cookie);

#define __FSM_H2_TX_ETAG_fixup(st, ch, st_next)				\
__FSM_STATE(st) {							\
	if (likely(c == (ch)))						\
		__FSM_H2_I_MOVE_NEQ_fixup(st_next, 1, 0);		\
	return CSTR_NEQ;						\
}

/*
 * Nested FSM with explicit fine-grained fixups, should employ
 * __FSM_H2_I_MOVE_fixup()/__FSM_H2_I_MATCH_MOVE_fixup()/
 * H2_TRY_STR_LAMBDA_fixup() everywhere.
 */
static int
__h2_req_parse_if_nmatch(TfwHttpMsg *hm, unsigned char *data, size_t len,
			 bool fin)
{
	int weak, r = CSTR_NEQ;
	TfwHttpReq *req = (TfwHttpReq *)hm;
	__FSM_DECLARE_VARS(hm);

	/*
	 * RFC 7232 3.3:
	 *
	 * A recipient MUST ignore If-Modified-Since if the request contains an
	 * If-None-Match header field.
	 */
	if (req->cond.flags & TFW_HTTP_COND_IF_MSINCE) {
		req->cond.m_date = 0;
		req->cond.flags &= ~TFW_HTTP_COND_IF_MSINCE;
	}

	/*
	 * ETag value and closing DQUOTE are placed into separate chunks (see
	 * comments in @__parse_etag_or_if_nmatch() for details).
	 */
	__FSM_START(parser->_i_st);

	__FSM_STATE(I_Etag) {
		if (likely(c == '"')) {
			req->cond.flags |= TFW_HTTP_COND_ETAG_LIST;
			__FSM_H2_I_MOVE_NEQ_fixup(I_Etag_Val, 1, 0);
		}

		if (likely(__data_available(p, 3))
		    && (*p == 'W') && (*(p + 1) == '/') && (*(p + 2) == '"'))
		{
			__FSM_H2_I_MOVE_NEQ_fixup(I_Etag_Weak, 3, 0);
		}
		if (c == 'W')
			__FSM_H2_I_MOVE_NEQ_fixup(I_Etag_W, 1, 0);

		if (c == '*') {
			if (req->cond.flags & TFW_HTTP_COND_ETAG_LIST)
				return CSTR_NEQ;

			req->cond.flags |= TFW_HTTP_COND_ETAG_ANY;
			__FSM_H2_I_MOVE_fixup(I_EoL, 1, 0);
		}

		if (IS_WS(c))
			__FSM_H2_I_MOVE_NEQ_fixup(I_Etag, 1, 0);
		return CSTR_NEQ;
	}

	__FSM_H2_TX_ETAG_fixup(I_Etag_W, '/', I_Etag_We);
	__FSM_H2_TX_ETAG_fixup(I_Etag_We, '"', I_Etag_Weak);

	__FSM_STATE(I_Etag_Weak) {
		parser->hdr.flags |= TFW_STR_ETAG_WEAK;
		__FSM_JMP(I_Etag_Val);
	}

	__FSM_STATE(I_Etag_Val) {
		weak = parser->hdr.flags & TFW_STR_ETAG_WEAK;
		__FSM_H2_I_MATCH_MOVE_NEQ_fixup(token, I_Etag_Val,
						(TFW_STR_VALUE | weak));
		c = *(p + __fsm_sz);
		if (likely(c == '"')) {
			parser->hdr.flags &= ~TFW_STR_ETAG_WEAK;
			__FSM_H2_I_MOVE_fixup(I_EoT, __fsm_sz + 1,
					      TFW_STR_VALUE | weak);
		}
		return CSTR_NEQ;
	}

	__FSM_STATE(I_EoT) {
		if (IS_WS(c))
			__FSM_H2_I_MOVE_fixup(I_EoT, 1, 0);
		if (c == ',')
			__FSM_H2_I_MOVE_NEQ_fixup(I_Etag, 1, 0);
		return CSTR_NEQ;
	}

	__FSM_STATE(I_EoL) {
		if (IS_WS(c))
			__FSM_H2_I_MOVE_fixup(I_EoL, 1, 0);
		return CSTR_NEQ;
	}

done:
	return r;
}
STACK_FRAME_NON_STANDARD(__h2_req_parse_if_nmatch);

static int
__h2_req_parse_referer(TfwHttpMsg *hm, unsigned char *data, size_t len,
		       bool fin)
{
	int r = CSTR_NEQ;
	__FSM_DECLARE_VARS(hm);

	__FSM_START(parser->_i_st);

	__FSM_STATE(Req_I_Referer) {
		__FSM_H2_I_MATCH_MOVE(uri, Req_I_Referer);
		if (IS_WS(*(p + __fsm_sz)))
			__FSM_H2_I_MOVE_n(Req_I_EoT, __fsm_sz + 1);
		return CSTR_NEQ;
	}
	__FSM_STATE(Req_I_EoT) {
		if (IS_WS(c))
			__FSM_H2_I_MOVE(Req_I_EoT);
		return CSTR_NEQ;
	}

done:
	return r;
}
STACK_FRAME_NON_STANDARD(__h2_req_parse_referer);

static int
__h2_parse_http_date(TfwHttpMsg *hm, unsigned char *data, size_t len, bool fin)
{
	static const void * const st[][23] __annotate_jump_table = {
		[RFC_822] = {
			&&I_Day, &&I_Day, &&I_SP,
			&&I_MonthBeg, &&I_Month, &&I_Month, &&I_SP,
			&&I_Year, &&I_Year, &&I_Year, &&I_Year, &&I_SP,
			&&I_Hour, &&I_Hour, &&I_SC,
			&&I_Min, &&I_Min, &&I_SC,
			&&I_Sec, &&I_Sec, &&I_SP,
			&&I_GMT, &&I_Res
		},
		[RFC_850] = {
			&&I_Day, &&I_Day, &&I_Minus,
			&&I_MonthBeg, &&I_Month, &&I_Month, &&I_Minus,
			&&I_Year, &&I_Year, &&I_SP,
			&&I_Hour, &&I_Hour, &&I_SC,
			&&I_Min, &&I_Min, &&I_SC,
			&&I_Sec, &&I_Sec, &&I_SP,
			&&I_GMT, &&I_Res
		},
		[ISOC] = {
			&&I_MonthBeg, &&I_Month, &&I_Month, &&I_SP,
			&&I_SpaceOrDay, &&I_Day, &&I_SP,
			&&I_Hour, &&I_Hour, &&I_SC,
			&&I_Min, &&I_Min, &&I_SC,
			&&I_Sec, &&I_Sec, &&I_SP,
			&&I_Year, &&I_Year, &&I_Year, &&I_Year,
			&&I_Res
		}
	};
	int r = CSTR_NEQ;
	__FSM_DECLARE_VARS(hm);

	__FSM_START_ALT(parser->_i_st);

	/*
	 * Skip a weekday with comma (e.g. "Sun,") as redundant
	 * information.
	 */
	__FSM_STATE(I_WDate1) {
		if (likely('A' <= c && c <= 'Z'))
			__FSM_H2_I_MOVE_NEQ(I_WDate2, 1);
		return CSTR_NEQ;
	}

	__FSM_STATE(I_WDate2) {
		if (likely('a' <= c && c <= 'z'))
			__FSM_H2_I_MOVE_NEQ(I_WDate3, 1);
		return CSTR_NEQ;
	}

	__FSM_STATE(I_WDate3) {
		if (likely('a' <= c && c <= 'z'))
			__FSM_H2_I_MOVE_NEQ(I_WDate4, 1);
		return CSTR_NEQ;
	}

	__FSM_STATE(I_WDate4) {
		parser->_acc = 0;
		parser->month_int = ((size_t)' ') << 24;
		if (likely(c == ',')) {
			parser->date.type = RFC_822;
			__FSM_H2_I_MOVE_NEQ(I_WDaySP, 1);
		}
		if ('a' <= c && c <= 'z') {
			parser->date.type = RFC_850;
			__FSM_H2_I_MOVE_NEQ(I_WDate5, 1);
		}
		if (c == ' ') {
			parser->date.type = ISOC;
			__FSM_H2_I_MOVE_BY_REF_NEQ(
				st[parser->date.type][parser->date.pos], 1);
		}
		return CSTR_NEQ;
	}

	__FSM_STATE(I_WDate5) {
		if ('a' <= c && c <= 'z')
			__FSM_H2_I_MOVE_NEQ(I_WDate5, 1);
		if (c == ',')
			__FSM_H2_I_MOVE_NEQ(I_WDaySP, 1);
		return CSTR_NEQ;
	}

	__FSM_STATE(I_WDaySP) {
		if (likely(c == ' '))
			__FSM_H2_I_MOVE_BY_REF_NEQ(
				st[parser->date.type][parser->date.pos], 1);
		return CSTR_NEQ;
	}

#define __NEXT_TEMPL_STATE()						\
do {									\
	++parser->date.pos;						\
	__FSM_H2_I_MOVE_BY_REF_NEQ(st[parser->date.type][parser->date.pos], 1);\
} while (0)

	__FSM_STATE(I_SP) {
		if (likely(c == ' '))
			__NEXT_TEMPL_STATE();
		return CSTR_NEQ;
	}

	__FSM_STATE(I_Minus) {
		if (likely(c == '-'))
			__NEXT_TEMPL_STATE();
		return CSTR_NEQ;
	}

	__FSM_STATE(I_SC) {
		if (likely(c == ':'))
			__NEXT_TEMPL_STATE();
		return CSTR_NEQ;
	}

	__FSM_STATE(I_SpaceOrDay) {
		if (c == ' ')
			__NEXT_TEMPL_STATE();
		if (isdigit(c)) {
			parser->date.day = parser->date.day * 10 + (c - '0');
			__NEXT_TEMPL_STATE();
		}
		return CSTR_NEQ;
	}

	__FSM_STATE(I_Day) {
		if (isdigit(c)) {
			parser->date.day = parser->date.day * 10 + (c - '0');
			__NEXT_TEMPL_STATE();
		}
		return CSTR_NEQ;
	}

	__FSM_STATE(I_MonthBeg) {
		if ('A' <= c && c <= 'Z') {
			parser->month_int =
				((size_t)c) << 24 | (parser->month_int >> 8);
			__NEXT_TEMPL_STATE();
		}
		return CSTR_NEQ;
	}

	__FSM_STATE(I_Month) {
		if ('a' <= c && c <= 'z') {
			parser->month_int =
				((size_t)c) << 24 | (parser->month_int >> 8);
			__NEXT_TEMPL_STATE();
		}
		return CSTR_NEQ;
	}

	__FSM_STATE(I_Year) {
		if (isdigit(c)) {
			parser->date.year = parser->date.year * 10 + (c - '0');
			__NEXT_TEMPL_STATE();
		}
		return CSTR_NEQ;
	}

	__FSM_STATE(I_Hour) {
		if (isdigit(c)) {
			parser->date.hour = parser->date.hour * 10 + (c - '0');
			__NEXT_TEMPL_STATE();
		}
		return CSTR_NEQ;
	}

	__FSM_STATE(I_Min) {
		if (isdigit(c)) {
			parser->date.min = parser->date.min * 10 + (c - '0');
			__NEXT_TEMPL_STATE();
		}
		return CSTR_NEQ;
	}

	__FSM_STATE(I_Sec) {
		if (isdigit(c)) {
			parser->date.sec = parser->date.sec * 10 + (c - '0');
			__NEXT_TEMPL_STATE();
		}
		return CSTR_NEQ;
	}
#undef __NEXT_TEMPL_STATE

	__FSM_STATE(I_GMT) {
		H2_TRY_STR_BY_REF("gmt",
			&&I_GMT, st[parser->date.type][parser->date.pos + 1]);
		TRY_STR_INIT();
		return CSTR_NEQ;
	}

	__FSM_STATE(I_Res) {
		int month;
		long date;

		if (parser->date.day == 0)
			return CSTR_NEQ;

		month = __parse_month(parser->month_int);
		if (month < 0)
			return CSTR_NEQ;

		if (parser->date.year < 100 && parser->date.type == RFC_850)
			parser->date.year += (parser->date.year < 70) ? 2000
								      : 1900;

		date = __date_secs(parser->date.year, month,
				   parser->date.day, parser->date.hour,
				   parser->date.min, parser->date.sec);
		if (date < 0)
			return CSTR_NEQ;
		parser->_date = date;
		__FSM_JMP(I_EoL);
	}

	__FSM_STATE(I_EoL) {
		parser->_acc = 0;
		/* Skip the rest of the line. */
		__FSM_H2_I_MATCH_MOVE(nctl, I_EoL);
		if (!IS_CRLF(*(p + __fsm_sz)))
			return CSTR_NEQ;
		T_DBG3("%s: parsed date %lu", __func__, parser->_date);
		return __data_off(p + __fsm_sz);
	}

done:
	return r;
}
STACK_FRAME_NON_STANDARD(__h2_parse_http_date);

static int
__h2_req_parse_if_msince(TfwHttpMsg *msg, unsigned char *data, size_t len,
			 bool fin)
{
	int r = CSTR_NEQ;
	TfwHttpReq *req = (TfwHttpReq *)msg;
	TfwHttpParser *parser = &msg->stream->parser;

	/*
	 * RFC 7230 3.2.2:
	 *
	 * A sender MUST NOT generate multiple header fields with the same field
	 * name in a message unless either the entire field value for that
	 * header field is defined as a comma-separated list [i.e., #(values)]
	 * or the header field is a well-known exception.
	 */
	if (unlikely(req->cond.flags & TFW_HTTP_COND_IF_MSINCE))
		return r;

	/*
	 * RFC 7232 3.3:
	 *
	 * A recipient MUST ignore If-Modified-Since if the request contains an
	 * If-None-Match header field.
	 *
	 * A recipient MUST ignore the If-Modified-Since header field if the
	 * received field-value is not a valid HTTP-date, or if the request
	 * method is neither GET nor HEAD.
	 */
	if (unlikely(TFW_STR_EMPTY(&req->h_tbl->tbl[TFW_HTTP_HDR_IF_NONE_MATCH])
		     && (req->method == TFW_HTTP_METH_HEAD
	        	 || req->method == TFW_HTTP_METH_GET))) {
		r = __h2_parse_http_date(msg, data, len, fin);
	}

	if (r < 0 && r != CSTR_POSTPONE) {
		/* On error just swallow the rest of the line. */
		parser->_date = 0;
		parser->_acc = 0;
		parser->_i_st = __I_EoL;
		r = __h2_parse_http_date(msg, data, len, fin);
	}

	if (r >= 0) {
		req->cond.m_date = parser->_date;
		req->cond.flags |= TFW_HTTP_COND_IF_MSINCE;

		return CSTR_EQ;
	}

	return r;
}

static int
__h2_req_parse_pragma(TfwHttpMsg *hm, unsigned char *data, size_t len, bool fin)
{
	int r = CSTR_NEQ;
	__FSM_DECLARE_VARS(hm);

	__FSM_START(parser->_i_st);

	__FSM_STATE(I_Pragma) {
		H2_TRY_STR_LAMBDA("no-cache", {
			msg->cache_ctl.flags |= TFW_HTTP_CC_PRAGMA_NO_CACHE;
			__FSM_EXIT(CSTR_EQ);
		}, I_Pragma, I_Pragma_NoCache);
		TRY_STR_INIT();
		__FSM_I_JMP(I_Pragma_Ext);
	}

	__FSM_STATE(I_Pragma_NoCache) {
		if (IS_WS(c) || c == ',')
			msg->cache_ctl.flags |= TFW_HTTP_CC_PRAGMA_NO_CACHE;
		__FSM_I_JMP(I_Pragma_Ext);
	}

	__FSM_STATE(I_Pragma_Ext) {
		__FSM_H2_I_MATCH_MOVE(qetoken, I_Pragma_Ext);
		c = *(p + __fsm_sz);
		if (IS_WS(c) || c == ',')
			__FSM_H2_I_MOVE_n(I_EoT, __fsm_sz + 1);
		return CSTR_NEQ;
	}

	__FSM_STATE(I_EoT) {
		if (IS_WS(c) || c == ',')
			__FSM_H2_I_MOVE(I_EoT);
		__FSM_I_JMP(I_Pragma_Ext);
	}

done:
	return r;
}
STACK_FRAME_NON_STANDARD(__h2_req_parse_pragma);

static int
__h2_req_parse_user_agent(TfwHttpMsg *hm, unsigned char *data, size_t len,
			  bool fin)
{
	int r = CSTR_NEQ;
	__FSM_DECLARE_VARS(hm);

	__FSM_START(parser->_i_st);

	__FSM_STATE(Req_I_UserAgent) {
		__FSM_H2_I_MATCH_MOVE(ctext_vchar, Req_I_UserAgent);
		return CSTR_NEQ;
	}
done:
	return r;
}

/*
 * Nested FSM with explicit fine-grained fixups, should employ
 * __FSM_H2_I_MOVE_fixup()/__FSM_H2_I_MATCH_MOVE_fixup()/
 * H2_TRY_STR_LAMBDA_fixup() everywhere.
 */
static int
__h2_req_parse_x_forwarded_for(TfwHttpMsg *hm, unsigned char *data, size_t len,
			       bool fin)
{
	int r = CSTR_NEQ;
	__FSM_DECLARE_VARS(hm);

	__FSM_START(parser->_i_st);

	__FSM_STATE(Req_I_XFF) {
		/* Eat OWS before the node ID. */
		if (unlikely(IS_WS(c)))
			__FSM_H2_I_MOVE_NEQ_fixup(Req_I_XFF, 1, 0);
		/*
		 * Eat IP address or host name.
		 *
		 * TODO: parse/validate IP addresses and textual IDs.
		 * Currently we just validate separate characters, but the
		 * whole value may be invalid (e.g. "---[_..[[").
		 */
		__FSM_H2_I_MATCH_MOVE_fixup(xff, Req_I_XFF_Node_Id, TFW_STR_VALUE);
		if (unlikely(!__fsm_sz))
			return CSTR_NEQ;
		__FSM_H2_I_MOVE_fixup(Req_I_XFF_Sep, __fsm_sz, TFW_STR_VALUE);
	}

	/*
	 * At this state we know that we saw at least one character as
	 * a host address and now we can pass zero length token.
	 */
	__FSM_STATE(Req_I_XFF_Node_Id) {
		__FSM_H2_I_MATCH_MOVE_fixup(xff, Req_I_XFF_Node_Id, TFW_STR_VALUE);
		__msg_hdr_chunk_fixup(p, __fsm_sz);
		__FSM_I_chunk_flags(TFW_STR_HDR_VALUE | TFW_STR_VALUE);
		p += __fsm_sz;
		__FSM_I_JMP(Req_I_XFF_Sep);
	}

	__FSM_STATE(Req_I_XFF_Sep) {
		/* OWS before comma is unusual. */
		if (unlikely(IS_WS(c)))
			__FSM_H2_I_MOVE_fixup(Req_I_XFF_Sep, 1, 0);
		/*
		 * Multiple subsequent commas look suspicious, so we don't
		 * stay in this state after the first comma is met.
		 */
		if (likely(c == ','))
			__FSM_H2_I_MOVE_NEQ_fixup(Req_I_XFF, 1, 0);

		return CSTR_NEQ;
	}

done:
	return r;
}
STACK_FRAME_NON_STANDARD(__h2_req_parse_x_forwarded_for);

/* Parse method override request headers. */
static int
__h2_req_parse_m_override(TfwHttpReq *req, unsigned char *data, size_t len,
			  bool fin)
{
	int r = CSTR_NEQ;
	__FSM_DECLARE_VARS(req);

	__FSM_START(parser->_i_st);

	__FSM_STATE(I_Meth_Start) {
		switch (TFW_LC(c)) {
		case 'c':
			__FSM_I_JMP(I_Meth_C);
		case 'd':
			__FSM_I_JMP(I_Meth_D);
		case 'g':
			__FSM_I_JMP(I_Meth_G);
		case 'h':
			__FSM_I_JMP(I_Meth_H);
		case 'l':
			__FSM_I_JMP(I_Meth_L);
		case 'm':
			__FSM_I_JMP(I_Meth_M);
		case 'o':
			__FSM_I_JMP(I_Meth_O);
		case 'p':
			__FSM_I_JMP(I_Meth_P);
		case 't':
			__FSM_I_JMP(I_Meth_T);
		case 'u':
			__FSM_I_JMP(I_Meth_U);
		}
		__FSM_I_MOVE(I_Meth_Unknown);
	}

	__FSM_STATE(I_Meth_C) {
		H2_TRY_STR_LAMBDA("copy", {
			req->method_override = TFW_HTTP_METH_COPY;
			__FSM_EXIT(CSTR_EQ);
		} , I_Meth_C, I_EoT);
		TRY_STR_INIT();
		__FSM_I_JMP(I_Meth_Unknown);
	}

	__FSM_STATE(I_Meth_D) {
		H2_TRY_STR_LAMBDA("delete", {
			req->method_override = TFW_HTTP_METH_DELETE;
			__FSM_EXIT(CSTR_EQ);
		} , I_Meth_D, I_EoT);
		TRY_STR_INIT();
		__FSM_I_JMP(I_Meth_Unknown);
	}

	__FSM_STATE(I_Meth_G) {
		H2_TRY_STR_LAMBDA("get", {
			req->method_override = TFW_HTTP_METH_GET;
			__FSM_EXIT(CSTR_EQ);
		} , I_Meth_G, I_EoT);
		TRY_STR_INIT();
		__FSM_I_JMP(I_Meth_Unknown);
	}

	__FSM_STATE(I_Meth_H) {
		H2_TRY_STR_LAMBDA("head", {
			req->method_override = TFW_HTTP_METH_HEAD;
			__FSM_EXIT(CSTR_EQ);
		} , I_Meth_H, I_EoT);
		TRY_STR_INIT();
		__FSM_I_JMP(I_Meth_Unknown);
	}

	__FSM_STATE(I_Meth_L) {
		H2_TRY_STR_LAMBDA("lock", {
			req->method_override = TFW_HTTP_METH_LOCK;
			__FSM_EXIT(CSTR_EQ);
		} , I_Meth_L, I_EoT);
		TRY_STR_INIT();
		__FSM_I_JMP(I_Meth_Unknown);
	}

	__FSM_STATE(I_Meth_M) {
		H2_TRY_STR_LAMBDA("mkcol", {
			req->method_override = TFW_HTTP_METH_MKCOL;
			__FSM_EXIT(CSTR_EQ);
		} , I_Meth_M, I_EoT);
		H2_TRY_STR_LAMBDA("move", {
			req->method_override = TFW_HTTP_METH_MOVE;
			__FSM_EXIT(CSTR_EQ);
		} , I_Meth_M, I_EoT);
		TRY_STR_INIT();
		__FSM_I_JMP(I_Meth_Unknown);
	}

	__FSM_STATE(I_Meth_O) {
		H2_TRY_STR_LAMBDA("options", {
			req->method_override = TFW_HTTP_METH_OPTIONS;
			__FSM_EXIT(CSTR_EQ);
		} , I_Meth_O, I_EoT);
		TRY_STR_INIT();
		__FSM_I_JMP(I_Meth_Unknown);
	}

	__FSM_STATE(I_Meth_P) {
		H2_TRY_STR_LAMBDA("patch", {
			req->method_override = TFW_HTTP_METH_PATCH;
			__FSM_EXIT(CSTR_EQ);
		} , I_Meth_P, I_EoT);
		H2_TRY_STR_LAMBDA("post", {
			req->method_override = TFW_HTTP_METH_POST;
			__FSM_EXIT(CSTR_EQ);
		} , I_Meth_P, I_EoT);
		H2_TRY_STR_LAMBDA("propfind", {
			req->method_override = TFW_HTTP_METH_PROPFIND;
			__FSM_EXIT(CSTR_EQ);
		} , I_Meth_P, I_EoT);
		H2_TRY_STR_LAMBDA("proppatch", {
			req->method_override = TFW_HTTP_METH_PROPPATCH;
			__FSM_EXIT(CSTR_EQ);
		} , I_Meth_P, I_EoT);
		H2_TRY_STR_LAMBDA("put", {
			req->method_override = TFW_HTTP_METH_PUT;
			__FSM_EXIT(CSTR_EQ);
		} , I_Meth_P, I_EoT);
		TRY_STR_INIT();
		__FSM_I_JMP(I_Meth_Unknown);
	}

	__FSM_STATE(I_Meth_T) {
		H2_TRY_STR_LAMBDA("trace", {
			req->method_override = TFW_HTTP_METH_TRACE;
			__FSM_EXIT(CSTR_EQ);
		} , I_Meth_T, I_EoT);
		TRY_STR_INIT();
	}

	__FSM_STATE(I_Meth_U) {
		H2_TRY_STR_LAMBDA("unlock", {
			req->method_override = TFW_HTTP_METH_UNLOCK;
			__FSM_EXIT(CSTR_EQ);
		} , I_Meth_U, I_EoT);
		TRY_STR_INIT();
		__FSM_I_JMP(I_Meth_Unknown);
	}

	__FSM_STATE(I_Meth_Unknown) {
		__FSM_I_MATCH_MOVE(token, I_Meth_Unknown);
		req->method_override = _TFW_HTTP_METH_UNKNOWN;
		__FSM_H2_I_MOVE_n(I_EoT, __fsm_sz);
	}

	__FSM_STATE(I_EoT) {
		if (IS_TOKEN(c))
			__FSM_H2_I_MOVE(I_Meth_Unknown);
		if (IS_WS(c))
			__FSM_H2_I_MOVE(I_EoT);
		return CSTR_NEQ;
	}

done:
	return r;
}
STACK_FRAME_NON_STANDARD(__h2_req_parse_m_override);

/*
 * Nested FSM with explicit fine-grained fixups, should employ
 * __FSM_H2_I_MOVE_fixup()/__FSM_H2_I_MATCH_MOVE_fixup()/
 * H2_TRY_STR_LAMBDA_fixup() everywhere.
 */
static int
__h2_req_parse_mark(TfwHttpReq *req, unsigned char *data, size_t len, bool fin)
{
	const TfwStr *str;
	int r = CSTR_NEQ;
	__FSM_DECLARE_VARS(req);

	__FSM_START(parser->_i_st);

	__FSM_STATE(Req_I_UriMarkStart) {
		if (WARN_ON_ONCE(c != '/'))
			__FSM_EXIT(CSTR_NEQ);

		__msg_field_open(&req->mark, p);
		/* Place initial slash into separate chunk. */
		__FSM_H2_I_MOVE_LAMBDA_fixup_f(Req_I_UriMarkName, 1, &req->mark,
		{
			/*
			 * The end of ':path' header has been met; thus, we can
			 * just go out, and the parsed '/' will be fixed up in
			 * the outside state after returning.
			 */
			TFW_STR_INIT(&req->mark);
			return __data_off(p + 1);
		}, 0);
	}

	__FSM_STATE(Req_I_UriMarkName) {
		str = tfw_http_sess_mark_name();
		H2_TRY_STR_2LAMBDA_fixup(str, &req->mark, {
			parser->to_read = tfw_http_sess_mark_size();
		}, {
			__FSM_EXIT(CSTR_NEQ);
		}, Req_I_UriMarkName, Req_I_UriMarkValue);
		/*
		 * In case of HTTP/2 processing we need not set @req->uri_path
		 * here; instead, the value of ':path' pseudo-header in
		 * @req->h_tbl (currently @parser->hdr) is used. If mark isn't
		 * matched here, concatenate descriptors accumulated in
		 * @req->mark with the descriptor of ':path' pseudo-header
		 * (that is @parser->hdr) - the latter will be finished in the
		 * 'Req_Path' state. Note, that if we are here, we must not be
		 * postponed in the outside state after returning.
		 */
		if (tfw_strcat(req->pool, &parser->hdr, &req->mark))
			__FSM_EXIT(CSTR_NEQ);

		TFW_STR_INIT(&req->mark);
		return __data_off(p);
	}

	__FSM_STATE(Req_I_UriMarkValue) {
		__fsm_n = min_t(long, parser->to_read, __data_remain(p));
		parser->to_read -= __fsm_n;
		if (parser->to_read) {
			if (fin)
				__FSM_EXIT(CSTR_NEQ);
			__msg_field_fixup_pos(&req->mark, p, __fsm_n);
			__FSM_I_field_chunk_flags(&req->mark, TFW_STR_VALUE);
			parser->_i_st = &&Req_I_UriMarkValue;
			__FSM_EXIT(CSTR_POSTPONE);
		}
		parser->to_read = -1;
		__msg_field_finish_pos(&req->mark, p, __fsm_n);
		__FSM_I_field_chunk_flags(&req->mark, TFW_STR_VALUE);
		return __data_off(p + __fsm_n);
	}

done:
	return r;
}
STACK_FRAME_NON_STANDARD(__h2_req_parse_mark);

int
tfw_h2_parse_req_hdr(unsigned char *data, unsigned long len, TfwHttpReq *req,
		     bool fin, bool value_stage)
{
	int ret = T_OK;
	TfwMsgParseIter *it = &req->pit;
	__FSM_DECLARE_VARS(req);

	T_DBG("%s: fin=%d, len=%lu, data=%.*s%s, req=[%p]\n", __func__, fin, len,
	      min(500, (int)len), data, len > 500 ? "..." : "", req);

	__FSM_START(parser->state);

	/*
	 * If next state is not defined here, that means the name has not been
	 * parsed and is indexed, thus we should determine the state from the
	 * header tag.
	 */
	__FSM_H2_REQ_NEXT_STATE(value_stage);

	/* ----------------    (Pseudo-)headers name    ---------------- */

	__FSM_STATE(RGen_Hdr, hot) {

		tfw_http_msg_hdr_open(msg, p);

		/* Ensure we have enough data for largest match. */
		if (unlikely(!__data_available(p, 4)))
			__FSM_JMP(Req_Hdr);
		/*
		 * Some successful matches cause drop action instead of move:
		 * - All allowed pseudo headers are listed here, no need to
		 *   fallback to slow path on partial matches.
		 * - RFC 7540 Section 8.1.2.2: Messages with connection-specific
		 *   headers must be treated as malformed.
		 */

		switch (PI(p)) {

		/* :authority */
		case TFW_CHAR4_INT(':', 'a', 'u', 't'):
			if (unlikely(!__data_available(p, 10)))
				__FSM_H2_NEXT_n(Req_HdrPsAut, 4);
			if (C8_INT(p + 2, 'u', 't', 'h', 'o', 'r', 'i', 't', 'y'))
				__FSM_H2_FIN(Req_HdrPsAuthorityV, 10,
					     TFW_TAG_HDR_H2_AUTHORITY);
			__FSM_H2_DROP(RGen_Hdr);
		/* :method */
		case TFW_CHAR4_INT(':', 'm', 'e', 't'):
			if (unlikely(!__data_available(p, 7)))
				__FSM_H2_NEXT_n(Req_HdrPsMet, 4);
			if (C4_INT(p + 3, 't', 'h', 'o', 'd'))
				__FSM_H2_FIN(Req_HdrPsMethodV, 7,
					     TFW_TAG_HDR_H2_METHOD);
			__FSM_H2_DROP(RGen_Hdr);
		/* :scheme */
		case TFW_CHAR4_INT(':', 's', 'c', 'h'):
			if (unlikely(!__data_available(p, 7)))
				__FSM_H2_NEXT_n(Req_HdrPsSch, 4);
			if (C4_INT(p + 3, 'h', 'e', 'm', 'e'))
				__FSM_H2_FIN(Req_HdrPsSchemeV, 7,
					     TFW_TAG_HDR_H2_SCHEME);
			__FSM_H2_DROP(RGen_Hdr);
		/* :path */
		case TFW_CHAR4_INT(':', 'p', 'a', 't'):
			if (unlikely(!__data_available(p, 5)))
				__FSM_H2_NEXT_n(Req_HdrPsPat, 4);
			if (*(p + 4) == 'h')
				__FSM_H2_FIN(Req_HdrPsPathV, 5,
					     TFW_TAG_HDR_H2_PATH);
			__FSM_H2_DROP(RGen_Hdr);
		/* accept */
		case TFW_CHAR4_INT('a', 'c', 'c', 'e'):
			if (unlikely(!__data_available(p, 6)))
				__FSM_H2_NEXT_n(Req_HdrAcce, 4);
			if (C4_INT(p + 2, 'c', 'e', 'p', 't'))
				__FSM_H2_FIN(Req_HdrAcceptV, 6,
					     TFW_TAG_HDR_ACCEPT);
			__FSM_H2_OTHER_n(4);
		/* authorization */
		case TFW_CHAR4_INT('a', 'u', 't', 'h'):
			if (unlikely(!__data_available(p, 13)))
				__FSM_H2_NEXT_n(Req_HdrAuth, 4);
			if(C8_INT(p + 4, 'o', 'r', 'i', 'z', 'a', 't', 'i', 'o')
			   && *(p + 12) == 'n')
			{
				__FSM_H2_FIN(Req_HdrAuthorizationV, 13,
					     TFW_TAG_HDR_AUTHORIZATION);
			}
			__FSM_H2_OTHER_n(4);
		/* cache-control */
		case TFW_CHAR4_INT('c', 'a', 'c', 'h'):
			if (unlikely(!__data_available(p, 13)))
				__FSM_H2_NEXT_n(Req_HdrCach, 4);
			if (C8_INT(p + 4, 'e', '-', 'c', 'o', 'n', 't', 'r', 'o')
			    &&  *(p + 12) == 'l')
			{
				__FSM_H2_FIN(Req_HdrCache_ControlV, 13,
					     TFW_TAG_HDR_CACHE_CONTROL);
			}
			__FSM_H2_OTHER_n(4);
		/* connection */
		case TFW_CHAR4_INT('c', 'o', 'n', 'n'):
			if (unlikely(!__data_available(p, 10)))
				__FSM_H2_NEXT_n(Req_HdrConn, 4);
			if (C8_INT(p + 2, 'n', 'n', 'e', 'c', 't', 'i', 'o', 'n'))
				__FSM_H2_DROP(Req_HdrConnection);
			__FSM_H2_OTHER_n(4);
		/* content-* */
		case TFW_CHAR4_INT('c', 'o', 'n', 't'):
			if (unlikely(!__data_available(p, 14)))
				__FSM_H2_NEXT_n(Req_HdrCont, 4);
			if (C8_INT(p + 4, 'e', 'n', 't', '-', 't', 'y', 'p', 'e'))
				__FSM_H2_FIN(Req_HdrContent_TypeV, 12,
					     TFW_TAG_HDR_CONTENT_TYPE);
			if (C8_INT(p + 4, 'e', 'n', 't', '-', 'l', 'e', 'n', 'g')
			    && C4_INT(p + 10,  'n', 'g', 't', 'h'))
				__FSM_H2_FIN(Req_HdrContent_LengthV, 14,
					     TFW_TAG_HDR_CONTENT_LENGTH);
			__FSM_H2_OTHER_n(4);
		/* cookie */
		case TFW_CHAR4_INT('c', 'o', 'o', 'k'):
			if (unlikely(!__data_available(p, 6)))
				__FSM_H2_NEXT_n(Req_HdrCook, 4);
			if (C4_INT(p + 2, 'o', 'k', 'i', 'e'))
				__FSM_H2_FIN(Req_HdrCookieV, 6,
					     TFW_TAG_HDR_COOKIE);
			__FSM_H2_OTHER_n(4);
		/* host */
		case TFW_CHAR4_INT('h', 'o', 's', 't'):
			__FSM_H2_FIN(Req_HdrHostV, 4, TFW_TAG_HDR_HOST);
		/* if-modified-since */
		case TFW_CHAR4_INT('i', 'f', '-', 'm'):
			if (unlikely(!__data_available(p, 17)))
				__FSM_H2_NEXT_n(Req_HdrIf_M, 4);
			if (C8_INT(p + 4, 'o', 'd', 'i', 'f', 'i', 'e', 'd', '-')
			    && C8_INT(p + 9, 'e', 'd', '-', 's', 'i', 'n', 'c',
				      'e'))
			{
				__FSM_H2_FIN(Req_HdrIf_Modified_SinceV, 17,
					     TFW_TAG_HDR_IF_MODIFIED_SINCE);
			}
			__FSM_H2_OTHER_n(4);
		/* if-none-match */
		case TFW_CHAR4_INT('i', 'f', '-', 'n'):
			if (unlikely(!__data_available(p, 13)))
				__FSM_H2_NEXT_n(Req_HdrIf_N, 4);
			if (C8_INT(p + 4, 'o', 'n', 'e', '-', 'm', 'a', 't', 'c')
			    && *(p + 12) == 'h')
			{
				__FSM_H2_FIN(Req_HdrIf_None_MatchV, 13,
					     TFW_TAG_HDR_IF_NONE_MATCH);
			}
			__FSM_H2_OTHER_n(4);
		/* keep-alive */
		case TFW_CHAR4_INT('k', 'e', 'e', 'p'):
			if (unlikely(!__data_available(p, 10)))
				__FSM_H2_NEXT_n(Req_HdrKeep, 4);
			if (C8_INT(p + 2, 'e', 'p', '-', 'a', 'l', 'i', 'v', 'e'))
				__FSM_H2_DROP(Req_HdrKeep_Alive);
			__FSM_H2_OTHER_n(4);
		/* pragma */
		case TFW_CHAR4_INT('p', 'r', 'a', 'g'):
			if (unlikely(!__data_available(p, 6)))
				__FSM_H2_NEXT_n(Req_HdrPrag, 4);
			if (C4_INT(p + 2, 'a', 'g', 'm', 'a'))
				__FSM_H2_FIN(Req_HdrPragmaV, 6,
					     TFW_TAG_HDR_PRAGMA);
			__FSM_H2_OTHER_n(4);
		/* transfer-encoding */
		case TFW_CHAR4_INT('t', 'r', 'a', 'n'):
			if (unlikely(!__data_available(p, 17)))
				__FSM_H2_NEXT_n(Req_HdrTran, 4);
			if (C8_INT(p + 1,  'r', 'a', 'n', 's', 'f', 'e', 'r', '-')
			    &&  C8_INT(p + 9, 'e', 'n', 'c', 'o', 'd', 'i', 'n',
				       'g'))
			{
				__FSM_H2_DROP(Req_HdrTransfer_Encoding);
			}
			__FSM_H2_OTHER_n(4);
		/* referer */
		case TFW_CHAR4_INT('r', 'e', 'f', 'e'):
			if (unlikely(!__data_available(p, 7)))
				__FSM_H2_NEXT_n(Req_HdrRefe, 4);
			if (C4_INT(p + 3, 'e', 'r', 'e', 'r'))
				__FSM_H2_FIN(Req_HdrRefererV, 7,
					     TFW_TAG_HDR_REFERER);
			__FSM_H2_OTHER_n(4);
		/* user-agent */
		case TFW_CHAR4_INT('u', 's', 'e', 'r'):
			if (unlikely(!__data_available(p, 10)))
				__FSM_H2_NEXT_n(Req_HdrUser, 4);
			if (C8_INT(p + 2, 'e', 'r', '-', 'a', 'g', 'e', 'n', 't'))
				__FSM_H2_FIN(Req_HdrUser_AgentV, 10,
					     TFW_TAG_HDR_USER_AGENT);
			__FSM_H2_OTHER_n(4);
		/* x-forwarded-for */
		case TFW_CHAR4_INT('x', '-', 'f', 'o'):
			if (unlikely(!__data_available(p, 15)))
				__FSM_H2_NEXT_n(Req_HdrX_Fo, 4);
			if (C8_INT(p + 4, 'r', 'w', 'a', 'r', 'd', 'e', 'd', '-')
			    && C4_INT(p + 11,  '-', 'f', 'o', 'r'))
			{
				__FSM_H2_FIN(Req_HdrX_Forwarded_ForV, 15,
					     TFW_TAG_HDR_X_FORWARDED_FOR);
			}
			__FSM_H2_OTHER_n(4);
		/* x-method-override family. */
		case TFW_CHAR4_INT('x', '-', 'h', 't'):
			if (unlikely(!__data_available(p, 22)))
				__FSM_H2_NEXT_n(Req_HdrX_Ht, 4);
			if (C8_INT(p + 4, 't', 'p', '-', 'm', 'e', 't', 'h', 'o')
			    && C8_INT(p + 12, 'd', '-', 'o', 'v','e', 'r', 'r',
				      'i')
			    && C4_INT(p + 18, 'r', 'i', 'd', 'e'))
			{
				__FSM_H2_FIN(Req_HdrX_Method_OverrideV, 22,
					     TFW_TAG_HDR_RAW);
			}
			if (C8_INT(p + 4, 't', 'p', '-', 'm', 'e', 't', 'h', 'o')
			    && *(p + 12) == 'd')
			{
				__FSM_H2_FIN(Req_HdrX_Method_OverrideV, 13,
					     TFW_TAG_HDR_RAW);
			}
			__FSM_H2_OTHER_n(4);
		case TFW_CHAR4_INT('x', '-', 'm', 'e'):
			if (unlikely(!__data_available(p, 17)))
				__FSM_H2_NEXT_n(Req_HdrX_Me, 4);
			if (C8_INT(p + 4, 't', 'h', 'o', 'd', '-', 'o', 'v', 'e')
			    &&  C8_INT(p + 9, 'o', 'v', 'e', 'r', 'r', 'i', 'd',
				       'e'))
			{
				__FSM_H2_FIN(Req_HdrX_Method_OverrideV, 17,
					     TFW_TAG_HDR_RAW);
			}
			__FSM_H2_OTHER_n(4);

		default:
			__FSM_JMP(RGen_HdrOtherN);
		}
	}

	__FSM_STATE(RGen_HdrOtherN) {
		__fsm_n = __data_remain(p);
		/*
		 * TODO: RFC 7540, Section 8.1.2:
		 * A request or response containing uppercase header field
		 * names MUST be treated as malformed.
		 * We should use here lower-case matching function.
		 */
		__fsm_sz = tfw_match_token(p, __fsm_n);
		if (unlikely(__fsm_sz != __fsm_n))
			__FSM_H2_DROP(RGen_HdrOtherN);
		__msg_hdr_chunk_fixup(data, len);
		if (unlikely(!fin))
			__FSM_H2_POSTPONE(RGen_HdrOtherN);
		it->tag = TFW_TAG_HDR_RAW;
		__FSM_H2_OK(RGen_HdrOtherV);
	}

	/* ----------------    Pseudo-header values    ---------------- */

	__FSM_STATE(Req_HdrPsMethodV, hot) {
		if (!H2_MSG_VERIFY(TFW_HTTP_HDR_H2_METHOD))
			__FSM_H2_DROP(Req_HdrPsMethodV);

		parser->_hdr_tag = TFW_HTTP_HDR_H2_METHOD;
		if (likely(__data_available(p, 3)
			   && *p == 'G'
			   && *(p + 1) == 'E'
			   && *(p + 2) == 'T'))
		{
			__FSM_H2_METHOD_COMPLETE(Req_HdrPsMethodV, 3,
						 TFW_HTTP_METH_GET);
		}
		if (likely(__data_available(p, 4)
			   && PI(p) == TFW_CHAR4_INT('P', 'O', 'S', 'T')))
		{
			__FSM_H2_METHOD_COMPLETE(Req_HdrPsMethodV, 4,
						 TFW_HTTP_METH_POST);
		}
		__FSM_JMP(Req_RareMethods_3);
	}

	__FSM_STATE(Req_HdrPsSchemeV, hot) {
		if (!H2_MSG_VERIFY(TFW_HTTP_HDR_H2_SCHEME))
			__FSM_H2_DROP(Req_HdrPsSchemeV);

		parser->_hdr_tag = TFW_HTTP_HDR_H2_SCHEME;
		if (likely(__data_available(p, 5)
			   && C4_INT_LCM(p, 'h', 't', 't', 'p')
			   && TFW_LC(*(p + 4)) == 's'))
		{
			__FSM_H2_PSHDR_COMPLETE(Req_HdrPsSchemeV, 5);
		}
		__FSM_JMP(Req_Scheme_1CharStep);
	}

	__FSM_STATE(Req_HdrPsPathV, hot) {
		if (!H2_MSG_VERIFY(TFW_HTTP_HDR_H2_PATH))
			__FSM_H2_DROP(Req_HdrPsPathV);

		parser->_hdr_tag = TFW_HTTP_HDR_H2_PATH;
		if (likely(c == '/'))
			__FSM_JMP(Req_Mark);

		if (unlikely(c == '*')) {
			__FSM_H2_PSHDR_CHECK_lambda(p + 1, {
				if ((req->method
				     && req->method != TFW_HTTP_METH_OPTIONS)
				    || !fin)
				{
					__FSM_H2_DROP(Req_HdrPsPathV);
				}
				__msg_hdr_chunk_fixup(data, len);
				__FSM_I_chunk_flags(TFW_STR_HDR_VALUE);
				__FSM_H2_HDR_COMPLETE(Req_HdrPsPathV);
			});
		}
		__FSM_H2_DROP(Req_HdrPsPathV);
	}

	__FSM_STATE(Req_Mark, hot) {
		if (!tfw_http_sess_max_misses())
			__FSM_H2_PSHDR_MOVE_FIN_fixup(Req_Mark, 1, Req_Path);

		TRY_STR_INIT();
		WARN_ON_ONCE(parser->_i_st);

		__fsm_n = __h2_req_parse_mark(req, p, __data_remain(p), fin);
		if (__fsm_n == CSTR_POSTPONE)
			__FSM_H2_POSTPONE(Req_Mark);
		if (__fsm_n < 0) {
			__FSM_H2_DROP(Req_Mark);
		}
		WARN_ON_ONCE(!__fsm_n);
		parser->_i_st = NULL;

		if (TFW_STR_EMPTY(&req->mark)) {
			/*
			 * All @__fsm_n data is already fixed up in
			 * @__h2_req_parse_mark() (into @parser->hdr), except
			 * the case of final chunk of the ':path' header, but
			 * in this case the reaming data will be fixed up below,
			 * in @__FSM_H2_PSHDR_MOVE_FIN(), just before the exit.
			 */
			WARN_ON_ONCE(__fsm_n > 1);
			__FSM_H2_PSHDR_MOVE_FIN(Req_Mark, __fsm_n, Req_Path);
		}
		__FSM_H2_PSHDR_MOVE_DROP_nofixup(Req_Mark, __fsm_n, Req_MarkEnd);
	}

	__FSM_STATE(Req_MarkEnd, hot) {
		if (likely(c == '/'))
			__FSM_H2_PSHDR_MOVE_FIN_fixup(Req_MarkEnd, 1, Req_Path);
		__FSM_H2_DROP(Req_MarkEnd);
	}

	__FSM_STATE(Req_Path) {
		__fsm_n = __data_remain(p);
		__fsm_sz = tfw_match_uri(p, __fsm_n);
		if (likely(__fsm_sz != __fsm_n))
			__FSM_H2_DROP(Req_Path);
		__msg_hdr_chunk_fixup(p, __fsm_sz);
		__FSM_I_chunk_flags(TFW_STR_HDR_VALUE);
		if (unlikely(!fin))
			__FSM_H2_POSTPONE(Req_Path);
		__FSM_H2_HDR_COMPLETE(Req_Path);
	}

	/* ':authority' is read, process field-value. */
	TFW_H2_PARSE_HDR_VAL(Req_HdrPsAuthorityV, req, __h2_req_parse_authority,
			     TFW_HTTP_HDR_H2_AUTHORITY, 0);

	/* ----------------    Header values    ---------------- */

	/* 'accept' is read, process field-value. */
	TFW_H2_PARSE_HDR_VAL(Req_HdrAcceptV, req, __h2_req_parse_accept,
			     TFW_HTTP_HDR_RAW, 1);

	/* 'authorization' is read, process field-value. */
	TFW_H2_PARSE_HDR_VAL(Req_HdrAuthorizationV, req,
			     __h2_req_parse_authorization, TFW_HTTP_HDR_RAW, 1);

	/* 'cache-control' is read, process field-value. */
	TFW_H2_PARSE_HDR_VAL(Req_HdrCache_ControlV, req,
			     __h2_req_parse_cache_control, TFW_HTTP_HDR_RAW, 1);

	/* 'content-length' is read, process field-value. */
	TFW_H2_PARSE_HDR_VAL(Req_HdrContent_LengthV, msg,
			     __h2_req_parse_content_length,
			     TFW_HTTP_HDR_CONTENT_LENGTH, 1);

	/* 'content-type' is read, process field-value. */
	TFW_H2_PARSE_HDR_VAL(Req_HdrContent_TypeV, msg,
			     __h2_req_parse_content_type,
			     TFW_HTTP_HDR_CONTENT_TYPE, 0);

	/*
	 * 'host' is read, process field-value. Semantically equals to
	 * :authority header, use the same parsing functions.
	 */
	TFW_H2_PARSE_HDR_VAL(Req_HdrHostV, req, __h2_req_parse_authority,
			     TFW_HTTP_HDR_HOST, 0);

	/* 'if-none-match' is read, process field-value. */
	TFW_H2_PARSE_HDR_VAL(Req_HdrIf_None_MatchV, msg,
			     __h2_req_parse_if_nmatch,
			     TFW_HTTP_HDR_IF_NONE_MATCH, 0);

	/* 'if-modified-since' is read, process field-value. */
	TFW_H2_PARSE_HDR_VAL(Req_HdrIf_Modified_SinceV, msg,
			     __h2_req_parse_if_msince,
			     TFW_HTTP_HDR_RAW, 1);

	/* 'pragma' is read, process field-value. */
	TFW_H2_PARSE_HDR_VAL(Req_HdrPragmaV, msg, __h2_req_parse_pragma,
			     TFW_HTTP_HDR_RAW, 1);

	/* 'referer' is read, process field-value. */
	TFW_H2_PARSE_HDR_VAL(Req_HdrRefererV, msg, __h2_req_parse_referer,
			     TFW_HTTP_HDR_REFERER, 1);

	/* 'user-agent' is read, process field-value. */
	TFW_H2_PARSE_HDR_VAL(Req_HdrUser_AgentV, msg, __h2_req_parse_user_agent,
			     TFW_HTTP_HDR_USER_AGENT, 1);

	/* 'cookie' is read, process field-value. */
	TFW_H2_PARSE_HDR_VAL(Req_HdrCookieV, msg, __h2_req_parse_cookie,
			     TFW_HTTP_HDR_COOKIE, 0);

	/* 'x-forwarded-for' is read, process field-value. */
	TFW_H2_PARSE_HDR_VAL(Req_HdrX_Forwarded_ForV, msg,
			     __h2_req_parse_x_forwarded_for,
			     TFW_HTTP_HDR_X_FORWARDED_FOR, 0);

	/*
	 * 'X-HTTP-Method:*OWS' OR 'X-HTTP-Method-Override:*OWS' OR
	 * 'X-Method-Override:*OWS' is read, process field-value.
	*/
	TFW_H2_PARSE_HDR_VAL(Req_HdrX_Method_OverrideV, req,
			     __h2_req_parse_m_override, TFW_HTTP_HDR_RAW, 1);

	__FSM_STATE(RGen_HdrOtherV) {
		if (!H2_MSG_VERIFY(TFW_HTTP_HDR_RAW))
			__FSM_H2_DROP(RGen_HdrOtherV);

		__fsm_n = __data_remain(p);
		__fsm_sz = tfw_match_ctext_vchar(p, __fsm_n);
		if (unlikely(__fsm_sz != __fsm_n))
			__FSM_H2_DROP(RGen_HdrOtherV);

		__msg_hdr_chunk_fixup(data, len);
		__FSM_I_chunk_flags(TFW_STR_HDR_VALUE);

		if (unlikely(!fin))
			__FSM_H2_POSTPONE(RGen_HdrOtherV);

		parser->_hdr_tag = TFW_HTTP_HDR_RAW;
		__FSM_H2_HDR_COMPLETE(RGen_HdrOtherV);
	}

	/* ----------------    Slow path    ---------------- */

	barrier();

	/* Improbable states of (pseudo-)header names processing. */

	__FSM_STATE(Req_Hdr, cold) {
		switch (c) {
		case ':':
			__FSM_H2_NEXT(Req_HdrPseudo);
		case 'a':
			__FSM_H2_NEXT(Req_HdrA);
		case 'c':
			__FSM_H2_NEXT(Req_HdrC);
		case 'h':
			__FSM_H2_NEXT(Req_HdrH);
		case 'i':
			__FSM_H2_NEXT(Req_HdrI);
		case 'k':
			__FSM_H2_NEXT(Req_HdrK);
		case 'p':
			__FSM_H2_NEXT(Req_HdrP);
		case 'r':
			__FSM_H2_NEXT(Req_HdrR);
		case 't':
			__FSM_H2_NEXT(Req_HdrT);
		case 'u':
			__FSM_H2_NEXT(Req_HdrU);
		case 'x':
			__FSM_H2_NEXT(Req_HdrX);
		default:
			__FSM_H2_NEXT(RGen_HdrOtherN);
		}
	}

	__FSM_STATE(Req_HdrPseudo, cold) {
		switch (c) {
		case 'a':
			__FSM_H2_NEXT(Req_HdrPsA);
		case 'm':
			__FSM_H2_NEXT(Req_HdrPsM);
		case 'p':
			__FSM_H2_NEXT(Req_HdrPsP);
		case 's':
			__FSM_H2_NEXT(Req_HdrPsS);
		default:
			__FSM_H2_DROP(Req_HdrPseudo);
		}
	}

	__FSM_H2_TXD_AF(Req_HdrPsA, 'u', Req_HdrPsAu);
	__FSM_H2_TXD_AF(Req_HdrPsAu, 't', Req_HdrPsAut);
	__FSM_H2_TXD_AF(Req_HdrPsAut, 'h', Req_HdrPsAuth);
	__FSM_H2_TXD_AF(Req_HdrPsAuth, 'o', Req_HdrPsAutho);
	__FSM_H2_TXD_AF(Req_HdrPsAutho, 'r', Req_HdrPsAuthor);
	__FSM_H2_TXD_AF(Req_HdrPsAuthor, 'i', Req_HdrPsAuthori);
	__FSM_H2_TXD_AF(Req_HdrPsAuthori, 't', Req_HdrPsAuthorit);
	__FSM_H2_TXD_AF_FIN(Req_HdrPsAuthorit, 'y', Req_HdrPsAuthorityV,
			    TFW_TAG_HDR_H2_AUTHORITY);

	__FSM_H2_TXD_AF(Req_HdrPsM, 'e', Req_HdrPsMe);
	__FSM_H2_TXD_AF(Req_HdrPsMe, 't', Req_HdrPsMet);
	__FSM_H2_TXD_AF(Req_HdrPsMet, 'h', Req_HdrPsMeth);
	__FSM_H2_TXD_AF(Req_HdrPsMeth, 'o', Req_HdrPsMetho);
	__FSM_H2_TXD_AF_FIN(Req_HdrPsMetho, 'd', Req_HdrPsMethodV,
			    TFW_TAG_HDR_H2_METHOD);

	__FSM_H2_TXD_AF(Req_HdrPsP, 'a', Req_HdrPsPa);
	__FSM_H2_TXD_AF(Req_HdrPsPa, 't', Req_HdrPsPat);
	__FSM_H2_TXD_AF_FIN(Req_HdrPsPat, 'h', Req_HdrPsPathV,
			    TFW_TAG_HDR_H2_PATH);

	__FSM_H2_TXD_AF(Req_HdrPsS, 'c', Req_HdrPsSc);
	__FSM_H2_TXD_AF(Req_HdrPsSc, 'h', Req_HdrPsSch);
	__FSM_H2_TXD_AF(Req_HdrPsSch, 'e', Req_HdrPsSche);
	__FSM_H2_TXD_AF(Req_HdrPsSche, 'm', Req_HdrPsSchem);
	__FSM_H2_TXD_AF_FIN(Req_HdrPsSchem, 'e', Req_HdrPsSchemeV,
			    TFW_TAG_HDR_H2_SCHEME);

	__FSM_STATE(Req_HdrA, cold) {
		switch (c) {
		case 'c':
			__FSM_H2_NEXT(Req_HdrAc);
		case 'u':
			__FSM_H2_NEXT(Req_HdrAu);
		default:
			__FSM_JMP(RGen_HdrOtherN);
		}
	}

	__FSM_H2_TX_AF(Req_HdrAc, 'c', Req_HdrAcc);
	__FSM_H2_TX_AF(Req_HdrAcc, 'e', Req_HdrAcce);
	__FSM_H2_TX_AF(Req_HdrAcce, 'p', Req_HdrAccep);
	__FSM_H2_TX_AF_FIN(Req_HdrAccep, 't', Req_HdrAcceptV,
			   TFW_TAG_HDR_ACCEPT);

	__FSM_H2_TX_AF(Req_HdrAu, 't', Req_HdrAut);
	__FSM_H2_TX_AF(Req_HdrAut, 'h', Req_HdrAuth);
	__FSM_H2_TX_AF(Req_HdrAuth, 'o', Req_HdrAutho);
	__FSM_H2_TX_AF(Req_HdrAutho, 'r', Req_HdrAuthor);
	__FSM_H2_TX_AF(Req_HdrAuthor, 'i', Req_HdrAuthori);
	__FSM_H2_TX_AF(Req_HdrAuthori, 'z', Req_HdrAuthoriz);
	__FSM_H2_TX_AF(Req_HdrAuthoriz, 'a', Req_HdrAuthoriza);
	__FSM_H2_TX_AF(Req_HdrAuthoriza, 't', Req_HdrAuthorizat);
	__FSM_H2_TX_AF(Req_HdrAuthorizat, 'i', Req_HdrAuthorizati);
	__FSM_H2_TX_AF(Req_HdrAuthorizati, 'o', Req_HdrAuthorizatio);
	__FSM_H2_TX_AF_FIN(Req_HdrAuthorizatio, 'n', Req_HdrAuthorizationV,
			   TFW_TAG_HDR_AUTHORIZATION);

	__FSM_STATE(Req_HdrC, cold) {
		switch (c) {
		case 'a':
			__FSM_H2_NEXT(Req_HdrCa);
		case 'o':
			__FSM_H2_NEXT(Req_HdrCo);
		default:
			__FSM_JMP(RGen_HdrOtherN);
		}
	}

	__FSM_H2_TX_AF(Req_HdrCa, 'c', Req_HdrCac);
	__FSM_H2_TX_AF(Req_HdrCac, 'h', Req_HdrCach);
	__FSM_H2_TX_AF(Req_HdrCach, 'e', Req_HdrCache);
	__FSM_H2_TX_AF(Req_HdrCache, '-', Req_HdrCache_);
	__FSM_H2_TX_AF(Req_HdrCache_, 'c', Req_HdrCache_C);
	__FSM_H2_TX_AF(Req_HdrCache_C, 'o', Req_HdrCache_Co);
	__FSM_H2_TX_AF(Req_HdrCache_Co, 'n', Req_HdrCache_Con);
	__FSM_H2_TX_AF(Req_HdrCache_Con, 't', Req_HdrCache_Cont);
	__FSM_H2_TX_AF(Req_HdrCache_Cont, 'r', Req_HdrCache_Contr);
	__FSM_H2_TX_AF(Req_HdrCache_Contr, 'o', Req_HdrCache_Contro);
	__FSM_H2_TX_AF_FIN(Req_HdrCache_Contro, 'l', Req_HdrCache_ControlV,
			   TFW_TAG_HDR_CACHE_CONTROL);

	__FSM_STATE(Req_HdrCo, cold) {
		switch (c) {
		case 'n':
			__FSM_H2_NEXT(Req_HdrCon);
		case 'o':
			__FSM_H2_NEXT(Req_HdrCoo);
		default:
			__FSM_JMP(RGen_HdrOtherN);
		}
	}

	__FSM_STATE(Req_HdrCon, cold) {
		switch (c) {
		case 'n':
			__FSM_H2_NEXT(Req_HdrConn);
		case 't':
			__FSM_H2_NEXT(Req_HdrCont);
		default:
			__FSM_JMP(RGen_HdrOtherN);
		}
	}
	__FSM_H2_TX_AF(Req_HdrConn, 'e', Req_HdrConne);
	__FSM_H2_TX_AF(Req_HdrConne, 'c', Req_HdrConnec);
	__FSM_H2_TX_AF(Req_HdrConnec, 't', Req_HdrConnect);
	__FSM_H2_TX_AF(Req_HdrConnect, 'i', Req_HdrConnecti);
	__FSM_H2_TX_AF(Req_HdrConnecti, 'o', Req_HdrConnectio);
	__FSM_H2_TX_AF_DROP(Req_HdrConnectio, 'n');

	__FSM_H2_TX_AF(Req_HdrCont, 'e', Req_HdrConte);
	__FSM_H2_TX_AF(Req_HdrConte, 'n', Req_HdrConten);
	__FSM_H2_TX_AF(Req_HdrConten, 't', Req_HdrContent);
	__FSM_H2_TX_AF(Req_HdrContent, '-', Req_HdrContent_);

	__FSM_STATE(Req_HdrContent_, cold) {
		switch (c) {
		case 'l':
			__FSM_H2_NEXT(Req_HdrContent_L);
		case 't':
			__FSM_H2_NEXT(Req_HdrContent_T);
		default:
			__FSM_JMP(RGen_HdrOtherN);
		}
	}

	__FSM_H2_TX_AF(Req_HdrContent_L, 'e', Req_HdrContent_Le);
	__FSM_H2_TX_AF(Req_HdrContent_Le, 'n', Req_HdrContent_Len);
	__FSM_H2_TX_AF(Req_HdrContent_Len, 'g', Req_HdrContent_Leng);
	__FSM_H2_TX_AF(Req_HdrContent_Leng, 't', Req_HdrContent_Lengt);
	__FSM_H2_TX_AF_FIN(Req_HdrContent_Lengt, 'h', Req_HdrContent_LengthV,
			   TFW_TAG_HDR_CONTENT_LENGTH);

	__FSM_H2_TX_AF(Req_HdrContent_T, 'y', Req_HdrContent_Ty);
	__FSM_H2_TX_AF(Req_HdrContent_Ty, 'p', Req_HdrContent_Typ);
	__FSM_H2_TX_AF_FIN(Req_HdrContent_Typ, 'e', Req_HdrContent_TypeV,
			   TFW_TAG_HDR_CONTENT_TYPE);

	__FSM_H2_TX_AF(Req_HdrH, 'o', Req_HdrHo);
	__FSM_H2_TX_AF(Req_HdrHo, 's', Req_HdrHos);
	__FSM_H2_TX_AF_FIN(Req_HdrHos, 't', Req_HdrHostV, TFW_TAG_HDR_HOST);

	__FSM_H2_TX_AF(Req_HdrI, 'f', Req_HdrIf);
	__FSM_H2_TX_AF(Req_HdrIf, '-', Req_HdrIf_);
	__FSM_STATE(Req_HdrIf_, cold) {
		switch (c) {
		case 'm':
			__FSM_H2_NEXT(Req_HdrIf_M);
		case 'n':
			__FSM_H2_NEXT(Req_HdrIf_N);
		default:
			__FSM_JMP(RGen_HdrOtherN);
		}
	}

	__FSM_H2_TX_AF(Req_HdrIf_M, 'o', Req_HdrIf_Mo);
	__FSM_H2_TX_AF(Req_HdrIf_Mo, 'd', Req_HdrIf_Mod);
	__FSM_H2_TX_AF(Req_HdrIf_Mod, 'i', Req_HdrIf_Modi);
	__FSM_H2_TX_AF(Req_HdrIf_Modi, 'f', Req_HdrIf_Modif);
	__FSM_H2_TX_AF(Req_HdrIf_Modif, 'i', Req_HdrIf_Modifi);
	__FSM_H2_TX_AF(Req_HdrIf_Modifi, 'e', Req_HdrIf_Modifie);
	__FSM_H2_TX_AF(Req_HdrIf_Modifie, 'd', Req_HdrIf_Modified);
	__FSM_H2_TX_AF(Req_HdrIf_Modified, '-', Req_HdrIf_Modified_);
	__FSM_H2_TX_AF(Req_HdrIf_Modified_, 's', Req_HdrIf_Modified_S);
	__FSM_H2_TX_AF(Req_HdrIf_Modified_S, 'i', Req_HdrIf_Modified_Si);
	__FSM_H2_TX_AF(Req_HdrIf_Modified_Si, 'n', Req_HdrIf_Modified_Sin);
	__FSM_H2_TX_AF(Req_HdrIf_Modified_Sin, 'c', Req_HdrIf_Modified_Sinc);
	__FSM_H2_TX_AF_FIN(Req_HdrIf_Modified_Sinc, 'e',
			   Req_HdrIf_Modified_SinceV,
			   TFW_TAG_HDR_IF_MODIFIED_SINCE);

	__FSM_H2_TX_AF(Req_HdrIf_N, 'o', Req_HdrIf_No);
	__FSM_H2_TX_AF(Req_HdrIf_No, 'n', Req_HdrIf_Non);
	__FSM_H2_TX_AF(Req_HdrIf_Non, 'e', Req_HdrIf_None);
	__FSM_H2_TX_AF(Req_HdrIf_None, '-', Req_HdrIf_None_);
	__FSM_H2_TX_AF(Req_HdrIf_None_, 'm', Req_HdrIf_None_M);
	__FSM_H2_TX_AF(Req_HdrIf_None_M, 'a', Req_HdrIf_None_Ma);
	__FSM_H2_TX_AF(Req_HdrIf_None_Ma, 't', Req_HdrIf_None_Mat);
	__FSM_H2_TX_AF(Req_HdrIf_None_Mat, 'c', Req_HdrIf_None_Matc);
	__FSM_H2_TX_AF_FIN(Req_HdrIf_None_Matc, 'h', Req_HdrIf_None_MatchV,
			   TFW_TAG_HDR_IF_NONE_MATCH);

	__FSM_H2_TX_AF(Req_HdrK, 'e', Req_HdrKe);
	__FSM_H2_TX_AF(Req_HdrKe, 'e', Req_HdrKee);
	__FSM_H2_TX_AF(Req_HdrKee, 'p', Req_HdrKeep);
	__FSM_H2_TX_AF(Req_HdrKeep, '-', Req_HdrKeep_);
	__FSM_H2_TX_AF(Req_HdrKeep_, 'a', Req_HdrKeep_A);
	__FSM_H2_TX_AF(Req_HdrKeep_A, 'l', Req_HdrKeep_Al);
	__FSM_H2_TX_AF(Req_HdrKeep_Al, 'i', Req_HdrKeep_Ali);
	__FSM_H2_TX_AF(Req_HdrKeep_Ali, 'v', Req_HdrKeep_Aliv);
	__FSM_H2_TX_AF_DROP(Req_HdrKeep_Aliv, 'e');

	__FSM_H2_TX_AF(Req_HdrP, 'r', Req_HdrPr);
	__FSM_H2_TX_AF(Req_HdrPr, 'a', Req_HdrPra);
	__FSM_H2_TX_AF(Req_HdrPra, 'g', Req_HdrPrag);
	__FSM_H2_TX_AF(Req_HdrPrag, 'm', Req_HdrPragm);
	__FSM_H2_TX_AF_FIN(Req_HdrPragm, 'a', Req_HdrPragmaV,
			   TFW_TAG_HDR_PRAGMA);

	__FSM_H2_TX_AF(Req_HdrR, 'e', Req_HdrRe);
	__FSM_H2_TX_AF(Req_HdrRe, 'f', Req_HdrRef);
	__FSM_H2_TX_AF(Req_HdrRef, 'e', Req_HdrRefe);
	__FSM_H2_TX_AF(Req_HdrRefe, 'r', Req_HdrRefer);
	__FSM_H2_TX_AF(Req_HdrRefer, 'e', Req_HdrRefere);
	__FSM_H2_TX_AF_FIN(Req_HdrRefere, 'r', Req_HdrRefererV,
			   TFW_TAG_HDR_REFERER);

	__FSM_H2_TX_AF(Req_HdrT, 'r', Req_HdrTr);
	__FSM_H2_TX_AF(Req_HdrTr, 'a', Req_HdrTra);
	__FSM_H2_TX_AF(Req_HdrTra, 'n', Req_HdrTran);
	__FSM_H2_TX_AF(Req_HdrTran, 's', Req_HdrTrans);
	__FSM_H2_TX_AF(Req_HdrTrans, 'f', Req_HdrTransf);
	__FSM_H2_TX_AF(Req_HdrTransf, 'e', Req_HdrTransfe);
	__FSM_H2_TX_AF(Req_HdrTransfe, 'r', Req_HdrTransfer);
	__FSM_H2_TX_AF(Req_HdrTransfer, '-', Req_HdrTransfer_);
	__FSM_H2_TX_AF(Req_HdrTransfer_, 'e', Req_HdrTransfer_E);
	__FSM_H2_TX_AF(Req_HdrTransfer_E, 'n', Req_HdrTransfer_En);
	__FSM_H2_TX_AF(Req_HdrTransfer_En, 'c', Req_HdrTransfer_Enc);
	__FSM_H2_TX_AF(Req_HdrTransfer_Enc, 'o', Req_HdrTransfer_Enco);
	__FSM_H2_TX_AF(Req_HdrTransfer_Enco, 'd', Req_HdrTransfer_Encod);
	__FSM_H2_TX_AF(Req_HdrTransfer_Encod, 'i', Req_HdrTransfer_Encodi);
	__FSM_H2_TX_AF(Req_HdrTransfer_Encodi, 'n', Req_HdrTransfer_Encodin);
	__FSM_H2_TX_AF_DROP(Req_HdrTransfer_Encodin, 'g');

	__FSM_H2_TX_AF(Req_HdrX, '-', Req_HdrX_);
	__FSM_STATE(Req_HdrX_, cold) {
		switch (c) {
		case 'f':
			__FSM_H2_NEXT(Req_HdrX_F);
		case 'h':
			__FSM_H2_NEXT(Req_HdrX_H);
		case 'm':
			__FSM_H2_NEXT(Req_HdrX_M);
		default:
			__FSM_JMP(RGen_HdrOtherN);
		}
	}

	/* X-Forwarded-For header processing. */
	__FSM_H2_TX_AF(Req_HdrX_F, 'o', Req_HdrX_Fo);
	__FSM_H2_TX_AF(Req_HdrX_Fo, 'r', Req_HdrX_For);
	__FSM_H2_TX_AF(Req_HdrX_For, 'w', Req_HdrX_Forw);
	__FSM_H2_TX_AF(Req_HdrX_Forw, 'a', Req_HdrX_Forwa);
	__FSM_H2_TX_AF(Req_HdrX_Forwa, 'r', Req_HdrX_Forwar);
	__FSM_H2_TX_AF(Req_HdrX_Forwar, 'd', Req_HdrX_Forward);
	__FSM_H2_TX_AF(Req_HdrX_Forward, 'e', Req_HdrX_Forwarde);
	__FSM_H2_TX_AF(Req_HdrX_Forwarde, 'd', Req_HdrX_Forwarded);
	__FSM_H2_TX_AF(Req_HdrX_Forwarded, '-', Req_HdrX_Forwarded_);
	__FSM_H2_TX_AF(Req_HdrX_Forwarded_, 'f', Req_HdrX_Forwarded_F);
	__FSM_H2_TX_AF(Req_HdrX_Forwarded_F, 'o', Req_HdrX_Forwarded_Fo);
	__FSM_H2_TX_AF_FIN(Req_HdrX_Forwarded_Fo, 'r', Req_HdrX_Forwarded_ForV,
			   TFW_TAG_HDR_X_FORWARDED_FOR);

	/* X-Method-Override header processing. */
	__FSM_H2_TX_AF(Req_HdrX_M, 'e', Req_HdrX_Me);
	__FSM_H2_TX_AF(Req_HdrX_Me, 't', Req_HdrX_Met);
	__FSM_H2_TX_AF(Req_HdrX_Met, 'h', Req_HdrX_Meth);
	__FSM_H2_TX_AF(Req_HdrX_Meth, 'o', Req_HdrX_Metho);
	__FSM_H2_TX_AF(Req_HdrX_Metho, 'd', Req_HdrX_Method);
	__FSM_H2_TX_AF(Req_HdrX_Method, '-', Req_HdrX_Method_);
	__FSM_H2_TX_AF(Req_HdrX_Method_, 'o', Req_HdrX_Method_O);
	__FSM_H2_TX_AF(Req_HdrX_Method_O, 'v', Req_HdrX_Method_Ov);
	__FSM_H2_TX_AF(Req_HdrX_Method_Ov, 'e', Req_HdrX_Method_Ove);
	__FSM_H2_TX_AF(Req_HdrX_Method_Ove, 'r', Req_HdrX_Method_Over);
	__FSM_H2_TX_AF(Req_HdrX_Method_Over, 'r', Req_HdrX_Method_Overr);
	__FSM_H2_TX_AF(Req_HdrX_Method_Overr, 'i', Req_HdrX_Method_Overri);
	__FSM_H2_TX_AF(Req_HdrX_Method_Overri, 'd', Req_HdrX_Method_Overrid);
	__FSM_H2_TX_AF_FIN(Req_HdrX_Method_Overrid, 'e', Req_HdrX_Method_OverrideV,
			   TFW_TAG_HDR_RAW);

	/* X-HTTP-Method header processing */
	__FSM_H2_TX_AF(Req_HdrX_H, 't', Req_HdrX_Ht);
	__FSM_H2_TX_AF(Req_HdrX_Ht, 't', Req_HdrX_Htt);
	__FSM_H2_TX_AF(Req_HdrX_Htt, 'p', Req_HdrX_Http);
	__FSM_H2_TX_AF(Req_HdrX_Http, '-', Req_HdrX_Http_);
	__FSM_H2_TX_AF(Req_HdrX_Http_, 'm', Req_HdrX_Http_M);
	__FSM_H2_TX_AF(Req_HdrX_Http_M, 'e', Req_HdrX_Http_Me);
	__FSM_H2_TX_AF(Req_HdrX_Http_Me, 't', Req_HdrX_Http_Met);
	__FSM_H2_TX_AF(Req_HdrX_Http_Met, 'h', Req_HdrX_Http_Meth);
	__FSM_H2_TX_AF(Req_HdrX_Http_Meth, 'o', Req_HdrX_Http_Metho);
	/*
	 * Same as __FSM_H2_TX_AF_FIN, but jump to X-HTTP-Method-Override
	 * header if more data is found afer 'd'
	 */
	__FSM_STATE(Req_HdrX_Http_Metho, cold) {
		if (unlikely(c != 'd'))
			__FSM_JMP(RGen_HdrOtherN);

		p += 1;
		T_DBG3("%s: name next, to=Req_HdrX_Http_Method len=%lu,"
		       " off=%lu\n", __func__, len, __data_off(p));
		if (__data_off(p) < len)
			__FSM_JMP(Req_HdrX_Http_Method);

		__msg_hdr_chunk_fixup(data, len);
		if (likely(!fin))
			__FSM_H2_POSTPONE(Req_HdrX_Http_Method);

		it->tag = TFW_TAG_HDR_RAW;
		__FSM_H2_OK(Req_HdrX_Method_OverrideV);
	}

	/* X-HTTP-Method-Override processing */
	__FSM_H2_TX_AF(Req_HdrX_Http_Method, '-', Req_HdrX_Http_Method_);
	__FSM_H2_TX_AF(Req_HdrX_Http_Method_, 'o', Req_HdrX_Http_Method_O);
	__FSM_H2_TX_AF(Req_HdrX_Http_Method_O, 'v', Req_HdrX_Http_Method_Ov);
	__FSM_H2_TX_AF(Req_HdrX_Http_Method_Ov, 'e', Req_HdrX_Http_Method_Ove);
	__FSM_H2_TX_AF(Req_HdrX_Http_Method_Ove, 'r', Req_HdrX_Http_Method_Over);
	__FSM_H2_TX_AF(Req_HdrX_Http_Method_Over, 'r', Req_HdrX_Http_Method_Overr);
	__FSM_H2_TX_AF(Req_HdrX_Http_Method_Overr, 'i', Req_HdrX_Http_Method_Overri);
	__FSM_H2_TX_AF(Req_HdrX_Http_Method_Overri, 'd', Req_HdrX_Http_Method_Overrid);
	__FSM_H2_TX_AF_FIN(Req_HdrX_Http_Method_Overrid, 'e', Req_HdrX_Method_OverrideV,
			   TFW_TAG_HDR_RAW);

	__FSM_H2_TX_AF(Req_HdrU, 's', Req_HdrUs);
	__FSM_H2_TX_AF(Req_HdrUs, 'e', Req_HdrUse);
	__FSM_H2_TX_AF(Req_HdrUse, 'r', Req_HdrUser);
	__FSM_H2_TX_AF(Req_HdrUser, '-', Req_HdrUser_);
	__FSM_H2_TX_AF(Req_HdrUser_, 'a', Req_HdrUser_A);
	__FSM_H2_TX_AF(Req_HdrUser_A, 'g', Req_HdrUser_Ag);
	__FSM_H2_TX_AF(Req_HdrUser_Ag, 'e', Req_HdrUser_Age);
	__FSM_H2_TX_AF(Req_HdrUser_Age, 'n', Req_HdrUser_Agen);
	__FSM_H2_TX_AF_FIN(Req_HdrUser_Agen, 't', Req_HdrUser_AgentV,
			   TFW_TAG_HDR_USER_AGENT);

	__FSM_H2_TX_AF(Req_HdrCoo, 'k', Req_HdrCook);
	__FSM_H2_TX_AF(Req_HdrCook, 'i', Req_HdrCooki);
	__FSM_H2_TX_AF_FIN(Req_HdrCooki, 'e', Req_HdrCookieV,
			   TFW_TAG_HDR_COOKIE);

	/* Improbable states of method values processing. */

	__FSM_STATE(Req_RareMethods_3, cold) {
		if (__data_available(p, 3)) {
			if (*p == 'P' && *(p + 1) == 'U' && *(p + 2) == 'T') {
				__FSM_H2_METHOD_COMPLETE(Req_HdrPsMethodV, 3,
							 TFW_HTTP_METH_PUT);
			}
			__FSM_JMP(Req_RareMethods_4);
		}
		__FSM_JMP(Req_Method_1CharStep);
	}

	__FSM_STATE(Req_RareMethods_4, cold) {
		if (__data_available(p, 4)) {
			if (C4_INT(p, 'H', 'E', 'A', 'D'))
				__FSM_H2_METHOD_COMPLETE(Req_RareMethods_4, 4,
							 TFW_HTTP_METH_HEAD);
			if (C4_INT(p, 'C', 'O', 'P', 'Y'))
				__FSM_H2_METHOD_COMPLETE(Req_RareMethods_4, 4,
							 TFW_HTTP_METH_COPY);
			if (C4_INT(p, 'L', 'O', 'C', 'K'))
				__FSM_H2_METHOD_COMPLETE(Req_RareMethods_4, 4,
							 TFW_HTTP_METH_LOCK);
			if (C4_INT(p, 'M', 'O', 'V', 'E'))
				__FSM_H2_METHOD_COMPLETE(Req_RareMethods_4, 4,
							 TFW_HTTP_METH_MOVE);
			__FSM_JMP(Req_RareMethods_5);
		}
		__FSM_JMP(Req_Method_1CharStep);
	}

	__FSM_STATE(Req_RareMethods_5, cold) {
		if (__data_available(p, 5)) {
			if (C4_INT(p, 'P', 'U', 'R', 'G') && *(p + 4) == 'E')
				__FSM_H2_METHOD_COMPLETE(Req_RareMethods_5, 5,
							 TFW_HTTP_METH_PURGE);
			if (C4_INT(p, 'M', 'K', 'C', 'O') && *(p + 4) == 'L')
				__FSM_H2_METHOD_COMPLETE(Req_RareMethods_5, 5,
							 TFW_HTTP_METH_MKCOL);
			if (C4_INT(p, 'P', 'A', 'T', 'C') && *(p + 4) == 'H')
				__FSM_H2_METHOD_COMPLETE(Req_RareMethods_5, 5,
							 TFW_HTTP_METH_PATCH);
			if (C4_INT(p, 'T', 'R', 'A', 'C') && *(p + 4) == 'E')
				__FSM_H2_METHOD_COMPLETE(Req_RareMethods_5, 5,
							 TFW_HTTP_METH_TRACE);
			__FSM_JMP(Req_RareMethods_6);
		}
		__FSM_JMP(Req_Method_1CharStep);
	}

	__FSM_STATE(Req_RareMethods_6, cold) {
		if (__data_available(p, 6)) {
			if (C4_INT(p, 'D', 'E', 'L', 'E')
			    && *(p + 4) == 'T'
			    && *(p + 5) == 'E')
			{
				__FSM_H2_METHOD_COMPLETE(Req_RareMethods_6, 6,
							 TFW_HTTP_METH_DELETE);
			}
			if (C4_INT(p, 'U', 'N', 'L', 'O')
			    && *(p + 4) == 'C'
			    && *(p + 5) == 'K')
			{
				__FSM_H2_METHOD_COMPLETE(Req_RareMethods_6, 6,
							 TFW_HTTP_METH_UNLOCK);
			}
			__FSM_JMP(Req_RareMethods_7);
		}
		__FSM_JMP(Req_Method_1CharStep);
	}

	__FSM_STATE(Req_RareMethods_7, cold) {
		if (__data_available(p, 7)) {
			if (C4_INT(p, 'O', 'P', 'T', 'I')
			    && *(p + 4) == 'O'
			    && *(p + 5) == 'N'
			    && *(p + 6) == 'S')
			{
				__FSM_H2_METHOD_COMPLETE(Req_RareMethods_7, 7,
							 TFW_HTTP_METH_OPTIONS);
			}
			__FSM_JMP(Req_RareMethods);
		}
		__FSM_JMP(Req_Method_1CharStep);
	}

	__FSM_STATE(Req_RareMethods, cold) {
		if (!__data_available(p, 8))
			__FSM_JMP(Req_Method_1CharStep);
		if (!C4_INT(p, 'P', 'R', 'O', 'P'))
			__FSM_JMP(Req_MethodUnknown);
		p += 4;
		if(C4_INT(p, 'F', 'I', 'N', 'D'))
			__FSM_H2_METHOD_COMPLETE(Req_RareMethods, 4,
						 TFW_HTTP_METH_PROPFIND);
		if (!__data_available(p, 5))
			__FSM_JMP(Req_MethodUnknown);
		if (C4_INT(p, 'P', 'A', 'T', 'C') && *(p + 4) == 'H')
			__FSM_H2_METHOD_COMPLETE(Req_RareMethods, 5,
						 TFW_HTTP_METH_PROPPATCH);
		__FSM_JMP(Req_MethodUnknown);
	}

	__FSM_STATE(Req_Method_1CharStep, cold) {
		switch (c) {
		case 'G':
			__FSM_H2_METHOD_MOVE(Req_Method_1CharStep, 1,
					     Req_MethG);
		case 'H':
			__FSM_H2_METHOD_MOVE(Req_Method_1CharStep, 1,
					     Req_MethH);
		case 'P':
			__FSM_H2_METHOD_MOVE(Req_Method_1CharStep, 1,
					     Req_MethP);
		case 'C':
			__FSM_H2_METHOD_MOVE(Req_Method_1CharStep, 1,
					     Req_MethC);
		case 'D':
			__FSM_H2_METHOD_MOVE(Req_Method_1CharStep, 1,
					     Req_MethD);
		case 'L':
			__FSM_H2_METHOD_MOVE(Req_Method_1CharStep, 1,
					     Req_MethL);
		case 'M':
			__FSM_H2_METHOD_MOVE(Req_Method_1CharStep, 1,
					     Req_MethM);
		case 'O':
			__FSM_H2_METHOD_MOVE(Req_Method_1CharStep, 1,
					     Req_MethO);
		case 'T':
			__FSM_H2_METHOD_MOVE(Req_Method_1CharStep, 1,
					     Req_MethT);
		case 'U':
			__FSM_H2_METHOD_MOVE(Req_Method_1CharStep, 1,
					     Req_MethU);
		}
		__FSM_JMP(Req_MethodUnknown);
	}
	/* GET */
	__FSM_H2_METH_STATE_MOVE(Req_MethG, 'E', Req_MethGe);
	__FSM_H2_METH_STATE_COMPLETE(Req_MethGe, 'T', TFW_HTTP_METH_GET);
	/* P* */
	__FSM_STATE(Req_MethP, cold) {
		switch (c) {
		case 'O':
			__FSM_H2_METHOD_MOVE(Req_MethP, 1, Req_MethPo);
		case 'A':
			__FSM_H2_METHOD_MOVE(Req_MethP, 1, Req_MethPa);
		case 'R':
			__FSM_H2_METHOD_MOVE(Req_MethP, 1, Req_MethPr);
		case 'U':
			__FSM_H2_METHOD_MOVE(Req_MethP, 1, Req_MethPu);
		}
		__FSM_JMP(Req_MethodUnknown);
	}
	/* POST */
	__FSM_H2_METH_STATE_MOVE(Req_MethPo, 'S', Req_MethPos);
	__FSM_H2_METH_STATE_COMPLETE(Req_MethPos, 'T', TFW_HTTP_METH_POST);
	/* PATCH */
	__FSM_H2_METH_STATE_MOVE(Req_MethPa, 'T', Req_MethPat);
	__FSM_H2_METH_STATE_MOVE(Req_MethPat, 'C', Req_MethPatc);
	__FSM_H2_METH_STATE_COMPLETE(Req_MethPatc, 'H', TFW_HTTP_METH_PATCH);
	/* PROP* */
	__FSM_H2_METH_STATE_MOVE(Req_MethPr, 'O', Req_MethPro);
	__FSM_H2_METH_STATE_MOVE(Req_MethPro, 'P', Req_MethProp);
	__FSM_STATE(Req_MethProp, cold) {
		switch (c) {
		case 'F':
			__FSM_H2_METHOD_MOVE(Req_MethProp, 1, Req_MethPropf);
		case 'P':
			__FSM_H2_METHOD_MOVE(Req_MethProp, 1, Req_MethPropp);
		}
		__FSM_JMP(Req_MethodUnknown);
	}
	/* PROPFIND */
	__FSM_H2_METH_STATE_MOVE(Req_MethPropf, 'I', Req_MethPropfi);
	__FSM_H2_METH_STATE_MOVE(Req_MethPropfi, 'N', Req_MethPropfin);
	__FSM_H2_METH_STATE_COMPLETE(Req_MethPropfin, 'D',
				     TFW_HTTP_METH_PROPFIND);
	/* PROPPATCH */
	__FSM_H2_METH_STATE_MOVE(Req_MethPropp, 'A', Req_MethProppa);
	__FSM_H2_METH_STATE_MOVE(Req_MethProppa, 'T', Req_MethProppat);
	__FSM_H2_METH_STATE_MOVE(Req_MethProppat, 'C', Req_MethProppatc);
	__FSM_H2_METH_STATE_COMPLETE(Req_MethProppatc, 'H',
				     TFW_HTTP_METH_PROPPATCH);
	/* PU* */
	__FSM_STATE(Req_MethPu, cold) {
		switch (c) {
		case 'R':
			__FSM_H2_METHOD_MOVE(Req_MethPu, 1, Req_MethPur);
		case 'T':
			/* PUT */
			__FSM_H2_METHOD_COMPLETE(Req_MethPu, 1,
						 TFW_HTTP_METH_PUT);
		}
		__FSM_JMP(Req_MethodUnknown);
	}
	/* PURGE */
	__FSM_H2_METH_STATE_MOVE(Req_MethPur, 'G', Req_MethPurg);
	__FSM_H2_METH_STATE_COMPLETE(Req_MethPurg, 'E', TFW_HTTP_METH_PURGE);
	/* HEAD */
	__FSM_H2_METH_STATE_MOVE(Req_MethH, 'E', Req_MethHe);
	__FSM_H2_METH_STATE_MOVE(Req_MethHe, 'A', Req_MethHea);
	__FSM_H2_METH_STATE_COMPLETE(Req_MethHea, 'D', TFW_HTTP_METH_HEAD);
	/* COPY */
	__FSM_H2_METH_STATE_MOVE(Req_MethC, 'O', Req_MethCo);
	__FSM_H2_METH_STATE_MOVE(Req_MethCo, 'P', Req_MethCop);
	__FSM_H2_METH_STATE_COMPLETE(Req_MethCop, 'Y', TFW_HTTP_METH_COPY);
	/* DELETE */
	__FSM_H2_METH_STATE_MOVE(Req_MethD, 'E', Req_MethDe);
	__FSM_H2_METH_STATE_MOVE(Req_MethDe, 'L', Req_MethDel);
	__FSM_H2_METH_STATE_MOVE(Req_MethDel, 'E', Req_MethDele);
	__FSM_H2_METH_STATE_MOVE(Req_MethDele, 'T', Req_MethDelet);
	__FSM_H2_METH_STATE_COMPLETE(Req_MethDelet, 'E', TFW_HTTP_METH_DELETE);
	/* LOCK */
	__FSM_H2_METH_STATE_MOVE(Req_MethL, 'O', Req_MethLo);
	__FSM_H2_METH_STATE_MOVE(Req_MethLo, 'C', Req_MethLoc);
	__FSM_H2_METH_STATE_COMPLETE(Req_MethLoc, 'K', TFW_HTTP_METH_LOCK);
	/* M* */
	__FSM_STATE(Req_MethM, cold) {
		switch (c) {
		case 'K':
			__FSM_H2_METHOD_MOVE(Req_MethM, 1, Req_MethMk);
		case 'O':
			__FSM_H2_METHOD_MOVE(Req_MethM, 1, Req_MethMo);
		}
		__FSM_JMP(Req_MethodUnknown);
	}
	/* MKCOL */
	__FSM_H2_METH_STATE_MOVE(Req_MethMk, 'C', Req_MethMkc);
	__FSM_H2_METH_STATE_MOVE(Req_MethMkc, 'O', Req_MethMkco);
	__FSM_H2_METH_STATE_COMPLETE(Req_MethMkco, 'L', TFW_HTTP_METH_MKCOL);
	/* MOVE */
	__FSM_H2_METH_STATE_MOVE(Req_MethMo, 'V', Req_MethMov);
	__FSM_H2_METH_STATE_COMPLETE(Req_MethMov, 'E', TFW_HTTP_METH_MOVE);
	/* OPTIONS */
	__FSM_H2_METH_STATE_MOVE(Req_MethO, 'P', Req_MethOp);
	__FSM_H2_METH_STATE_MOVE(Req_MethOp, 'T', Req_MethOpt);
	__FSM_H2_METH_STATE_MOVE(Req_MethOpt, 'I', Req_MethOpti);
	__FSM_H2_METH_STATE_MOVE(Req_MethOpti, 'O', Req_MethOptio);
	__FSM_H2_METH_STATE_MOVE(Req_MethOptio, 'N', Req_MethOption);
	__FSM_H2_METH_STATE_COMPLETE(Req_MethOption, 'S', TFW_HTTP_METH_OPTIONS);
	/* TRACE */
	__FSM_H2_METH_STATE_MOVE(Req_MethT, 'R', Req_MethTr);
	__FSM_H2_METH_STATE_MOVE(Req_MethTr, 'A', Req_MethTra);
	__FSM_H2_METH_STATE_MOVE(Req_MethTra, 'C', Req_MethTrac);
	__FSM_H2_METH_STATE_COMPLETE(Req_MethTrac, 'E', TFW_HTTP_METH_TRACE);
	/* UNLOCK */
	__FSM_H2_METH_STATE_MOVE(Req_MethU, 'N', Req_MethUn);
	__FSM_H2_METH_STATE_MOVE(Req_MethUn, 'L', Req_MethUnl);
	__FSM_H2_METH_STATE_MOVE(Req_MethUnl, 'O', Req_MethUnlo);
	__FSM_H2_METH_STATE_MOVE(Req_MethUnlo, 'C', Req_MethUnloc);
	__FSM_H2_METH_STATE_COMPLETE(Req_MethUnloc, 'K', TFW_HTTP_METH_UNLOCK);

	__FSM_STATE(Req_MethodUnknown, cold) {
		__fsm_n = __data_remain(p);
		__fsm_sz = tfw_match_token(p, __fsm_n);
		if (likely(__fsm_sz == __fsm_n)) {
			__msg_hdr_chunk_fixup(data, len);
			__FSM_I_chunk_flags(TFW_STR_HDR_VALUE);
			if (unlikely(!fin))
				__FSM_H2_POSTPONE(Req_MethodUnknown);
			req->method = _TFW_HTTP_METH_UNKNOWN;
			__FSM_H2_HDR_COMPLETE(Req_MethodUnknown);
		}
		__FSM_H2_DROP(Req_MethodUnknown);
	}

	/* Improbable states of scheme value processing. */

	__FSM_H2_SCHEME_STATE_MOVE(Req_Scheme_1CharStep, 'h', Req_SchemeH);
	__FSM_H2_SCHEME_STATE_MOVE(Req_SchemeH, 't', Req_SchemeHt);
	__FSM_H2_SCHEME_STATE_MOVE(Req_SchemeHt, 't', Req_SchemeHtt);
	__FSM_H2_SCHEME_STATE_MOVE(Req_SchemeHtt, 'p', Req_SchemeHttp);
	__FSM_H2_SCHEME_STATE_COMPLETE(Req_SchemeHttp, 's');

out:
	return ret;
}
STACK_FRAME_NON_STANDARD(tfw_h2_parse_req_hdr);

static int
tfw_h2_parse_body(char *data, unsigned long len, TfwHttpReq *req,
		  unsigned int *parsed)
{
	unsigned long m_len;
	TfwH2Ctx *ctx = tfw_h2_context(req->conn);
	TfwHttpMsg *msg = (TfwHttpMsg *)req;
	TfwHttpParser *parser = &msg->stream->parser;
	int ret = T_POSTPONE;

	if (parser->to_read == -1) {
		if (WARN_ON_ONCE(!ctx->plen))
			return T_DROP;

		parser->to_read = ctx->plen;

		T_DBG3("%s: init, content_length=%lu, to_read=%ld\n", __func__,
		       req->content_length, parser->to_read);

		if (!req->body.data)
			tfw_http_msg_set_str_data(msg, &req->body, data);
	}

	BUG_ON(parser->to_read < 0);
	m_len = min_t(long, parser->to_read, len);
	parser->to_read -= m_len;

	if (parser->to_read) {
		T_DBG3("%s: postpone, to_read=%ld, m_len=%lu, len=%lu\n",
		       __func__, parser->to_read, m_len, len);
		__msg_field_fixup(&req->body, data + len);
		goto out;
	}

	WARN_ON_ONCE(m_len != len);
	T_DBG3("%s: to_read=%ld, m_len=%lu, len=%lu\n", __func__,
	       parser->to_read, m_len, len);

	if (tfw_http_msg_add_str_data(msg, &req->body, data, m_len))
		return T_DROP;

	parser->to_read = -1;
	ret = T_OK;

out:
	*parsed += m_len;
	return ret;
}

/**
 * Parse h2 request.
 *
 * Parsing of HTTP/2 frames' payload never gives T_OK result since request
 * can be assembled from different number of frames; only stream's state can
 * indicate the moment when request is completed. After all parts of request are
 * fully received and parsed, call the @tfw_h2_parse_req_finish() to check the
 * parser state.
 */
int
tfw_h2_parse_req(void *req_data, unsigned char *data, size_t len,
		 unsigned int *parsed)
{
	int r;
	TfwHttpReq *req = (TfwHttpReq *)req_data;
	TfwH2Ctx *ctx = tfw_h2_context(req->conn);
	unsigned char type = ctx->hdr.type;

	WARN_ON_ONCE(!len);
	BUG_ON(type != HTTP2_HEADERS
	       && type != HTTP2_CONTINUATION
	       && type != HTTP2_DATA);

	*parsed = 0;

	if (likely(type != HTTP2_DATA)) {
		r = tfw_hpack_decode(&ctx->hpack, data, len, req, parsed);
<<<<<<< HEAD
	else if ((req->method_override
			&& TFW_HTTP_IS_METH_BODYLESS(req->method_override))
		    || TFW_HTTP_IS_METH_BODYLESS(req->method))
=======
	}
	else if ((req->method_override
		  && TFW_HTTP_IS_METH_BODYLESS(req->method_override))
		 || TFW_HTTP_IS_METH_BODYLESS(req->method))
>>>>>>> 998ae718
	{
		r = T_DROP;
	}
	else {
		r = tfw_h2_parse_body(data, len, req, parsed);
	}

	return (r == T_OK) ? T_POSTPONE : r;
}

/**
 * Finish parsing h2 request. The request may consist of multiple skbs and
 * multiple h2 frames. Last frame is marked with End Stream flag, it's the
 * only way to indicate message end.
 */
int
tfw_h2_parse_req_finish(TfwHttpReq *req)
{
	TfwHttpHdrTbl *ht = req->h_tbl;

	if (unlikely(!test_bit(TFW_HTTP_B_HEADERS_PARSED, req->flags)))
		return T_DROP;

	if (unlikely(!test_bit(TFW_HTTP_B_HEADERS_PARSED, req->flags)))
		return T_DROP;

	/*
	 * TFW_HTTP_B_H2_HDRS_FULL flag is set on first TFW_HTTP_HDR_REGULAR
	 * header, if no present, need to check mandatory pseudo headers.
	 */
	if (unlikely(!test_bit(TFW_HTTP_B_H2_HDRS_FULL, req->flags)
		     && (TFW_STR_EMPTY(&ht->tbl[TFW_HTTP_HDR_H2_METHOD])
			 || TFW_STR_EMPTY(&ht->tbl[TFW_HTTP_HDR_H2_SCHEME])
			 || TFW_STR_EMPTY(&ht->tbl[TFW_HTTP_HDR_H2_PATH]))))
	{
		return T_DROP;
	}

	if (req->content_length
	    && req->content_length != req->body.len)
	{
		return T_DROP;
	}
	/*
	 * RFC 7540 8.1.2.6: A request or response that includes a payload
	 * body can include a content-length header field.
	 *
	 * Since the h2 provides explicit message framing, the content-length
	 * header is not required at all. But our code may rely on
	 * req->content_length field value, fill it.
	 */
	req->content_length = req->body.len;
	req->body.flags |= TFW_STR_COMPLETE;
	__set_bit(TFW_HTTP_B_FULLY_PARSED, req->flags);

	__h2_msg_hdr_val(&ht->tbl[TFW_HTTP_HDR_H2_AUTHORITY],
			 &req->host);
	__h2_msg_hdr_val(&ht->tbl[TFW_HTTP_HDR_H2_PATH],
			 &req->uri_path);

	return T_OK;
}

/*
 * ------------------------------------------------------------------------
 *	HTTP response parsing
 * ------------------------------------------------------------------------
 */
static int
__resp_parse_age(TfwHttpResp *resp, unsigned char *data, size_t len)
{
	int r = CSTR_NEQ;
	__FSM_DECLARE_VARS(resp);

	__FSM_START(parser->_i_st);

	__FSM_REQUIRE_FIRST_DIGIT(Resp_I_AgeBeg, Resp_I_Age);

	__FSM_STATE(Resp_I_Age) {
		__fsm_sz = __data_remain(p);
		__fsm_n = parse_int_ws(p, __fsm_sz, &parser->_acc);
		if (__fsm_n == CSTR_POSTPONE)
			__msg_hdr_chunk_fixup(p, __fsm_sz);
		/*
		 * RFC 7234 1.2.1:
		 *
		 * If a cache receives a delta-seconds
		 * value greater than the greatest integer it can represent, or if any
		 * of its subsequent calculations overflows, the cache MUST consider the
		 * value to be either 2147483648 (2^31) or the greatest positive integer
		 * it can conveniently represent.
		 * ...
		 * What matters here is that an overflow
		 * be detected and not treated as a negative value in later
		 * calculations.
		 *
		 * Parser detects overflow when parsing delta-seconds,
		 * but blocks such messages because it's a rare case.
		 */
		if (__fsm_n < 0)
			return __fsm_n;
		resp->cache_ctl.age = parser->_acc;
		parser->_acc = 0;
		__msg_hdr_chunk_fixup(p, __fsm_n);
		p += __fsm_n;
		/* Fall through. */
	}

	__FSM_STATE(Resp_I_EoL) {
		if (IS_WS(c))
			__FSM_I_MOVE_fixup(Resp_I_EoL, 1, TFW_STR_OWS);
		if (IS_CRLF(c)) {
			resp->cache_ctl.flags |= TFW_HTTP_CC_HDR_AGE;
			return __data_off(p);
		}
		return CSTR_NEQ;
	}

done:
	return r;
}
STACK_FRAME_NON_STANDARD(__resp_parse_age);

/**
 * Parse response Cache-Control, RFC 2616 14.9.
 *
 * Nested FSM with explicit fine-grained fixups, should employ
 * __FSM_I_MOVE_fixup()/__FSM_I_MATCH_fixup()/TRY_STR_fixup() everywhere.
 */
static int
__resp_parse_cache_control(TfwHttpResp *resp, unsigned char *data, size_t len)
{
	/*
	 * Very similar to __req_parse_cache_control,
	 * but requires explicit fixups due to the parent's
	 * __TFW_HTTP_PARSE_RAWHDR_VAL(saveval = false)
	 */
	int r = CSTR_NEQ;
	__FSM_DECLARE_VARS(resp);

	__FSM_START(parser->_i_st);

	parser->cc_dir_flag = 0;

	__FSM_STATE(Resp_I_CC_start) {
		/* Spaces already skipped by RGen_LWS */
		/* Leading comma allowed per RFC 7230 Section 7 */
		if (c == ',')
			__FSM_I_MOVE_fixup(Resp_I_CC_start_Comma, 1, 0);
		if (IS_TOKEN(c))
			__FSM_I_JMP(Resp_I_CC);
		/* Forbid empty header value */
		__FSM_EXIT(TFW_BLOCK);
	}

	__FSM_STATE(Resp_I_CC_start_Comma) {
		if (IS_WS(c))
			__FSM_I_MOVE_fixup(Resp_I_CC_start_Comma, 1,
					   TFW_STR_OWS);
		if (IS_TOKEN(c))
			__FSM_I_JMP(Resp_I_CC);
		/* Forbid empty header value and double commas */
		__FSM_EXIT(TFW_BLOCK);
	}

	__FSM_STATE(Resp_I_CC) {
		switch (TFW_LC(c)) {
		case 'm':
			__FSM_I_JMP(Resp_I_CC_m);
		case 'n':
			__FSM_I_JMP(Resp_I_CC_n);
		case 'p':
			__FSM_I_JMP(Resp_I_CC_p);
		case 's':
			__FSM_I_JMP(Resp_I_CC_s);
		}
		__FSM_I_JMP(Resp_I_Ext);
	}

	__FSM_STATE(Resp_I_CC_m) {
		TRY_STR_fixup(&TFW_STR_STRING("max-age="), Resp_I_CC_m,
			      Resp_I_CC_MaxAgeVBeg);
		TRY_STR_LAMBDA_fixup(&TFW_STR_STRING("must-revalidate"),
			&parser->hdr, {
			parser->cc_dir_flag = TFW_HTTP_CC_MUST_REVAL;
		}, Resp_I_CC_m, Resp_I_Flag);
		TRY_STR_INIT();
		__FSM_I_JMP(Resp_I_Ext);
	}

	__FSM_STATE(Resp_I_CC_n) {
		TRY_STR_LAMBDA_fixup(&TFW_STR_STRING("no-cache"),
			&parser->hdr, {
			parser->cc_dir_flag = TFW_HTTP_CC_NO_CACHE;
		}, Resp_I_CC_n, Resp_I_Dir_Eq);
		TRY_STR_LAMBDA_fixup(&TFW_STR_STRING("no-store"),
			&parser->hdr, {
			parser->cc_dir_flag = TFW_HTTP_CC_NO_STORE;
		}, Resp_I_CC_n, Resp_I_Flag);
		TRY_STR_LAMBDA_fixup(&TFW_STR_STRING("no-transform"),
			&parser->hdr, {
			parser->cc_dir_flag = TFW_HTTP_CC_NO_TRANSFORM;
		}, Resp_I_CC_n, Resp_I_Flag);
		TRY_STR_INIT();
		__FSM_I_JMP(Resp_I_Ext);
	}

	__FSM_STATE(Resp_I_CC_p) {
		TRY_STR_LAMBDA_fixup(&TFW_STR_STRING("public"), &parser->hdr, {
			parser->cc_dir_flag = TFW_HTTP_CC_PUBLIC;
		}, Resp_I_CC_p, Resp_I_Flag);
		TRY_STR_LAMBDA_fixup(&TFW_STR_STRING("private"), &parser->hdr, {
			parser->cc_dir_flag = TFW_HTTP_CC_PRIVATE;
		}, Resp_I_CC_p, Resp_I_Dir_Eq);
		TRY_STR_LAMBDA_fixup(&TFW_STR_STRING("proxy-revalidate"),
			&parser->hdr, {
			parser->cc_dir_flag = TFW_HTTP_CC_PROXY_REVAL;
		}, Resp_I_CC_p, Resp_I_Flag);
		TRY_STR_INIT();
		__FSM_I_JMP(Resp_I_Ext);
	}

	/*
	 * no-cache or private with arguments as defined by rfc7234
	 * sections 5.2.2.2 and 5.2.2.6
	 */
	__FSM_STATE(Resp_I_Dir_Eq) {
		if (c == '=') {
			/* Qualified form cancels out the general flag */
			/*
			 * Resp_I_CC_Dir_Opening_Quote =>
			 * => Resp_I_CC_Dir_Arg_Token =>
			 * => Resp_I_CC_Dir_Arg_EoT
			 */
			__FSM_I_MOVE_fixup(Resp_I_CC_Dir_Opening_Quote, 1, 0);
		}
		__FSM_I_JMP(Resp_I_Flag);
	}

	__FSM_STATE(Resp_I_Flag) {
		/* A start of a standard directive successfully detected */
		if (IS_WS(c) || c == ',' || IS_CRLF(c)) {
			resp->cache_ctl.flags |= parser->cc_dir_flag;
			__FSM_I_JMP(Resp_I_EoT);
		}
		/* ...but the flag appears to have an unknown suffix */
		__FSM_I_JMP(Resp_I_Ext);
	}

	__FSM_STATE(Resp_I_CC_Dir_Opening_Quote) {
		if (c != '"')
			__FSM_EXIT(TFW_BLOCK);

		__FSM_I_MOVE_fixup(Resp_I_CC_Dir_Arg_Token, 1, 0);
	}

	__FSM_STATE(Resp_I_CC_Dir_Arg_Token) {
		/* Comma-separated field list (field-name/token) with optional
		 * linear white space.
		 * We do not set TfwStr->skb for tokens, since the tokens are
		 * used in read-only fashion to compare strings and are never
		 * rewriten (TfwStr->skb is used for rewriting raw data only).
		 */
#define __APPEND_CC_DIR(complete_current)					\
do {										\
	int ret = tfw_str_array_append_chunk(msg->pool, tokens, p, __fsm_sz,	\
					     complete_current);			\
	if (unlikely(ret)) {							\
		if (ret == -E2BIG)						\
			T_WARN_ADDR_STATUS(					\
				"Trying to allocate too many cache-control"	\
				" no-cache/private directives",			\
				&resp->conn->peer->addr,			\
				TFW_WITH_PORT, resp->status);			\
		__FSM_EXIT(TFW_BLOCK);						\
	}									\
} while (0)
		TfwStr *tokens;
		tokens = parser->cc_dir_flag == TFW_HTTP_CC_PRIVATE ?
			 &resp->private_tokens : &resp->no_cache_tokens;

		__FSM_I_MATCH_MOVE_fixup_finish(token, Resp_I_CC_Dir_Arg_Token,
						0, {
			__APPEND_CC_DIR(false);
		});

		/* Completing the current item */
		__APPEND_CC_DIR(true);
#undef __APPEND_CC_DIR

		__FSM_I_MOVE_fixup(Resp_I_CC_Dir_Arg_EoT, __fsm_sz, 0);
	}

	__FSM_STATE(Resp_I_CC_Dir_Arg_EoT) {
		if (IS_WS(c))
			__FSM_I_MOVE_fixup(Resp_I_CC_Dir_Arg_EoT, 1,
					   TFW_STR_OWS);
		if (c == ',')
			__FSM_I_MOVE_fixup(Resp_I_CC_Dir_Arg_Comma, 1, 0);
		if (c == '"')
			__FSM_I_MOVE_fixup(Resp_I_EoT, 1, 0);
		/*
		 * if (IS_TOKEN(c)) then block too, because tokens should be
		 * separated by commas.
		 * Block on CRLF, because the double-quote should be closed.
		 */
		__FSM_EXIT(TFW_BLOCK);
	}

	__FSM_STATE(Resp_I_CC_Dir_Arg_Comma) {
		if (IS_WS(c))
			__FSM_I_MOVE_fixup(Resp_I_CC_Dir_Arg_Comma, 1,
					   TFW_STR_OWS);
		if (c == '"')
			__FSM_I_MOVE_fixup(Resp_I_EoT, 1, 0);
		if (IS_TOKEN(c))
			__FSM_I_JMP(Resp_I_CC_Dir_Arg_Token);
		/*
		 * Two consecutive commas in arguments not allowed,
		 * just like in Cache-Control directives.
		 */
		__FSM_EXIT(TFW_BLOCK);
	}

	__FSM_STATE(Resp_I_CC_s) {
		TRY_STR_fixup(&TFW_STR_STRING("s-maxage="), Resp_I_CC_s,
			      Resp_I_CC_SMaxAgeVBeg);
		TRY_STR_INIT();
		__FSM_I_JMP(Resp_I_Ext);
	}

	__FSM_REQUIRE_FIRST_DIGIT(Resp_I_CC_MaxAgeVBeg, Resp_I_CC_MaxAgeV);

	__FSM_STATE(Resp_I_CC_MaxAgeV) {
		/*
		 * RFC 7234 4.2.1:
		 *
		 * When there is more than one value present for a given directive
		 * (e.g., two Expires header fields, multiple Cache-Control: max-age
		 * directives), the directive's value is considered invalid.
		 */
		if (unlikely(resp->cache_ctl.flags & TFW_HTTP_CC_MAX_AGE))
			__FSM_EXIT(TFW_BLOCK);

		__fsm_sz = __data_remain(p);
		__fsm_n = parse_uint_list(p, __fsm_sz, &parser->_acc);
		if (__fsm_n == CSTR_POSTPONE)
			__msg_hdr_chunk_fixup(p, __fsm_sz);
		if (__fsm_n < 0)
			__FSM_EXIT(__fsm_n);
		resp->cache_ctl.max_age = parser->_acc;
		resp->cache_ctl.flags |= TFW_HTTP_CC_MAX_AGE;
		__FSM_I_MOVE_fixup(Resp_I_EoT, __fsm_n, 0);
	}

	__FSM_REQUIRE_FIRST_DIGIT(Resp_I_CC_SMaxAgeVBeg, Resp_I_CC_SMaxAgeV);

	__FSM_STATE(Resp_I_CC_SMaxAgeV) {
		/*
		 * RFC 7234 4.2.1:
		 *
		 * When there is more than one value present for a given directive
		 * (e.g., two Expires header fields, multiple Cache-Control: max-age
		 * directives), the directive's value is considered invalid.
		 */
		if (unlikely(resp->cache_ctl.flags & TFW_HTTP_CC_S_MAXAGE))
			__FSM_EXIT(TFW_BLOCK);

		__fsm_sz = __data_remain(p);
		__fsm_n = parse_uint_list(p, __fsm_sz, &parser->_acc);
		if (__fsm_n == CSTR_POSTPONE)
			__msg_hdr_chunk_fixup(p, __fsm_sz);
		if (__fsm_n < 0)
			__FSM_EXIT(__fsm_n);
		resp->cache_ctl.s_maxage = parser->_acc;
		resp->cache_ctl.flags |= TFW_HTTP_CC_S_MAXAGE;
		__FSM_I_MOVE_fixup(Resp_I_EoT, __fsm_n, 0);
	}

	__FSM_STATE(Resp_I_Ext) {
		/*
		 * Any directive we don't understand.
		 * Here we just skip all the tokens, double quotes and
		 * equality signs.
		 */
		__FSM_I_MATCH_MOVE_fixup(qetoken, Resp_I_Ext, 0);

		__FSM_I_MOVE_fixup(Resp_I_EoT, __fsm_sz, 0);
	}

	/* End of term. */
	__FSM_STATE(Resp_I_EoT) {
		if (IS_WS(c))
			__FSM_I_MOVE_fixup(Resp_I_EoT, 1, TFW_STR_OWS);

		if (c == ',')
			__FSM_I_MOVE_fixup(Resp_I_After_Comma, 1, 0);

		if (IS_CRLF(c))
			__FSM_EXIT(__data_processed(p));

		__FSM_EXIT(TFW_BLOCK);
	}

	__FSM_STATE(Resp_I_After_Comma) {
		if (IS_WS(c))
			__FSM_I_MOVE_fixup(Resp_I_After_Comma, 1, TFW_STR_OWS);

		parser->_acc = 0;
		if (IS_TOKEN(c)) {
			/* reinit for next token */
			parser->cc_dir_flag = 0;
			__FSM_I_JMP(Resp_I_CC);
		}
		if (IS_CRLF(c))
			__FSM_EXIT(__data_processed(p));
		/* Two consecutive commas not allowed */
		__FSM_EXIT(TFW_BLOCK);
	}

done:
	return r;
}
STACK_FRAME_NON_STANDARD(__resp_parse_cache_control);

/*
 * The value of "Expires:" header field is a date in HTTP-Date format.
 * However, if the format of a date is invalid, that is interpreted
 * as representing a time in the past (i.e., "already expired").
 * See RFC 7234 5.3.
 */
static int
__resp_parse_expires(TfwHttpMsg *msg, unsigned char *data, size_t len)
{
	int r = CSTR_NEQ;
	TfwHttpResp *resp = (TfwHttpResp *)msg;
	TfwHttpParser *parser = &msg->stream->parser;

	/*
	 * RFC 7234 4.2.1:
	 *
	 * When there is more than one value present for a given directive
	 * (e.g., two Expires header fields, multiple Cache-Control: max-age
	 * directives), the directive's value is considered invalid.
	 */
	if (unlikely(resp->cache_ctl.flags & TFW_HTTP_CC_HDR_EXPIRES))
		return r;

	r = __parse_http_date(msg, data, len);
	if (r < 0 && r != CSTR_POSTPONE) {
		/*
		 * On error just swallow the rest of the line.
		 * @resp->cache_ctl.expires is set to zero - already expired.
		 */
		parser->_date = 0;
		parser->_acc = 0;
		parser->_i_st = __I_EoL;
		/* Use __parse_http_date just to go to the EoL. */
		r = __parse_http_date(msg, data, len);
	}

	if (r >= 0) {
		resp->cache_ctl.expires = parser->_date;
		resp->cache_ctl.flags |= TFW_HTTP_CC_HDR_EXPIRES;
	}

	return r;
}

static int
__resp_parse_date(TfwHttpMsg *msg, unsigned char *data, size_t len)
{
	int r = CSTR_NEQ;
	TfwHttpResp *resp = (TfwHttpResp *)msg;
	TfwHttpParser *parser = &msg->stream->parser;

	/*
	 * RFC 7230 3.2.2:
	 *
	 * A sender MUST NOT generate multiple header fields with the same field
	 * name in a message unless either the entire field value for that
	 * header field is defined as a comma-separated list [i.e., #(values)]
	 * or the header field is a well-known exception.
	 */
	if (unlikely(test_bit(TFW_HTTP_B_HDR_DATE, resp->flags)))
		return r;

	r = __parse_http_date(msg, data, len);
	if (r < 0 && r != CSTR_POSTPONE) {
		/* On error just swallow the rest of the line. */
		parser->_date = 0;
		parser->_acc = 0;
		parser->_i_st = __I_EoL;
		/* Use __parse_http_date just to go to the EoL. */
		r = __parse_http_date(msg, data, len);
	}

	if (r >= 0) {
		resp->date = parser->_date;
		__set_bit(TFW_HTTP_B_HDR_DATE, resp->flags);
	}

	return r;
}

static int
__resp_parse_last_modified(TfwHttpMsg *msg, unsigned char *data, size_t len)
{
	int r = CSTR_NEQ;
	TfwHttpResp *resp = (TfwHttpResp *)msg;
	TfwHttpParser *parser = &msg->stream->parser;

	/*
	 * RFC 7230 3.2.2:
	 *
	 * A sender MUST NOT generate multiple header fields with the same field
	 * name in a message unless either the entire field value for that
	 * header field is defined as a comma-separated list [i.e., #(values)]
	 * or the header field is a well-known exception.
	 */
	if (unlikely(test_bit(TFW_HTTP_B_HDR_LMODIFIED, resp->flags)))
		return r;

	r = __parse_http_date(msg, data, len);
	if (r < 0 && r != CSTR_POSTPONE) {
		/* On error just swallow the rest of the line. */
		parser->_date = 0;
		parser->_acc = 0;
		parser->_i_st = __I_EoL;
		/* Use __parse_http_date just to go to the EoL. */
		r = __parse_http_date(msg, data, len);
	}

	if (r >= 0) {
		resp->last_modified = parser->_date;
		__set_bit(TFW_HTTP_B_HDR_LMODIFIED, resp->flags);
	}

	return r;
}

static int
__resp_parse_server(TfwHttpResp *resp, unsigned char *data, size_t len)
{
	int r = CSTR_NEQ;
	__FSM_DECLARE_VARS(resp);

	__FSM_START(parser->_i_st);

	__FSM_STATE(Resp_I_Server) {
		/*
		 * Just eat the header value: usually we just replace the header
		 * value. RFC 7231 7.4.2 and RFC 7230 3.2:
		 *
		 *	Server = product *( RWS ( product / comment ) )
		 * 	product = token ["/" product-version]
		 * 	comment = "(" *( ctext / quoted-pair / comment ) ")"
		 */
		__FSM_I_MATCH_MOVE(ctext_vchar, Resp_I_Server);
		if (IS_CRLF(*(p + __fsm_sz)))
			return __data_off(p + __fsm_sz);
		return CSTR_NEQ;
	}

done:
	return r;
}

/*
 * Nested FSM with explicit fine-grained fixups, should employ
 * __FSM_I_MOVE_fixup()/__FSM_I_MATCH_fixup()/TRY_STR_fixup() everywhere.
 */
static int
__resp_parse_set_cookie(TfwHttpResp *resp, unsigned char *data, size_t len)
{
	int r = CSTR_NEQ;
	__FSM_DECLARE_VARS(resp);

	/*
	 * Set-Cookie header is parsed according to RFC 6265 4.1.1.
	 *
	 * Here we build a header value string manually to split it in chunks:
	 * chunk bounds are at least at name start, value start and value end.
	 * This simplifies the cookie search, http_sticky uses it.
	 */
	__FSM_START(parser->_i_st);

	__FSM_STATE(Resp_I_CookieStart) {
		__FSM_I_MATCH_MOVE_fixup(token, Resp_I_CookieName, TFW_STR_NAME);
		/*
		 * Name should contain at least 1 character.
		 * Store "=" with cookie parameter name.
		 */
		if (likely(__fsm_sz && *(p + __fsm_sz) == '='))
			__FSM_I_MOVE_fixup(Resp_I_CookieVal, __fsm_sz + 1,
					   TFW_STR_NAME);
		return CSTR_NEQ;
	}

	/*
	 * At this state we know that we saw at least one character as
	 * cookie-name and now we can pass zero length token.
	 */
	__FSM_STATE(Resp_I_CookieName) {
		__FSM_I_MATCH_MOVE_fixup(token, Resp_I_CookieName, TFW_STR_NAME);
		if (*(p + __fsm_sz) != '=')
			return CSTR_NEQ;
		/* Store "=" with cookie parameter name. */
		__FSM_I_MOVE_fixup(Resp_I_CookieVal, __fsm_sz + 1, TFW_STR_NAME);
	}

	/*
	 * Cookie-value can have zero length, but we still have to store it
	 * in a separate TfwStr chunk.
	 */
	__FSM_STATE(Resp_I_CookieVal) {
		__FSM_I_MATCH_MOVE_fixup(cookie, Resp_I_CookieVal, TFW_STR_VALUE);
		c = *(p + __fsm_sz);
		if (c == ';') {
			if (likely(__fsm_sz)) {
				/* Save cookie-value w/o ';'. */
				__msg_hdr_chunk_fixup(p, __fsm_sz);
				__FSM_I_chunk_flags(TFW_STR_VALUE);
			}
			/* No-fixup function with additional fixups above. */
			__FSM_I_MOVE_n(Resp_I_CookieSemicolon, __fsm_sz);
		}
		if (unlikely(IS_CRLFWS(c))) {
			/* End of cookie header. Do not save OWS. */
			if (likely(__fsm_sz)) {
				__msg_hdr_chunk_fixup(p, __fsm_sz);
				__FSM_I_chunk_flags(TFW_STR_VALUE);
			}
			return __data_off(p + __fsm_sz);
		}
		return CSTR_NEQ;
	}

	/* ';' was already matched. */
	__FSM_STATE(Resp_I_CookieSemicolon) {
		/*
		 * Fixup current delimiters chunk and move to next parameter
		 * if we can eat ';' and SP at once.
		 */
		if (likely(__data_available(p, 2))) {
			if (likely(*(p + 1) == ' '))
				__FSM_I_MOVE_fixup(Resp_I_CookieExtension, 2, 0);
			return CSTR_NEQ;
		}
		/*
		 * Only ';' is available now: fixup ';' as independent chunk,
		 * SP will be fixed up at next enter to the FSM.
		 */
		__FSM_I_MOVE_fixup(Resp_I_CookieSP, 1, 0);
	}

	/*
	 * We don't strictly validate the extensions, eat them as is. Hope
	 * a backend doesn't try to trick us.
	 */
	__FSM_STATE(Resp_I_CookieExtension) {
		__FSM_I_MATCH_MOVE_fixup(ctext_vchar, Resp_I_CookieExtension, 0);
		c = *(p + __fsm_sz);
		if (unlikely(IS_CRLF(c))) {
			if (likely(__fsm_sz))
				__msg_hdr_chunk_fixup(p, __fsm_sz);

			return __data_off(p + __fsm_sz);
		}
		return CSTR_NEQ;
	}

	__FSM_STATE(Resp_I_CookieSP) {
		if (unlikely(c != ' '))
			return CSTR_NEQ;
		/* Fixup current delimiters chunk and move to next parameter. */
		__FSM_I_MOVE_fixup(Resp_I_CookieExtension, 1, 0);
	}

done:
	return r;
}
STACK_FRAME_NON_STANDARD(__resp_parse_set_cookie);

/*
 * The server connection is being closed. Terminate the current message.
 * Note that eolen is not set on the body string.
 */
int
tfw_http_parse_terminate(TfwHttpMsg *hm)
{
	BUG_ON(!hm);
	BUG_ON(!(TFW_CONN_TYPE(hm->conn) & Conn_Srv));

	if (!test_bit(TFW_HTTP_B_UNLIMITED, hm->flags))
		return TFW_BLOCK;

	/*
	 * If response has no framing information, end of response is indicated
	 * by connection close, RFC 7230 3.3.3. Upper level should provide
	 * correct message framing to the client somehow.
	 */
	BUG_ON(hm->body.flags & TFW_STR_COMPLETE);
	hm->body.flags |= TFW_STR_COMPLETE;

	return TFW_PASS;
}

void
tfw_http_init_parser_resp(TfwHttpResp *resp)
{
	TfwHttpHbhHdrs *hbh_hdrs = &resp->stream->parser.hbh_parser;

	__parser_init(&resp->stream->parser);

	/*
	 * Expected hop-by-hop headers:
	 * - spec:
	 *     none;
	 * - raw:
	 *     Connection: RFC 7230 6.1,
	 *     Server: hide protected server from the world.
	 */
	hbh_hdrs->spec = (0x1 << TFW_HTTP_HDR_CONNECTION) |
			 (0x1 << TFW_HTTP_HDR_SERVER);
}

/**
 * Adjust parser for response according to it's request.
 */
static void
tfw_http_adj_parser_resp(TfwHttpResp *resp)
{
	TfwHttpReq *req = resp->req;

	if (req->method == TFW_HTTP_METH_HEAD)
		__set_bit(TFW_HTTP_B_VOID_BODY, resp->flags);
}

int
tfw_http_parse_resp(void *resp_data, unsigned char *data, size_t len,
		    unsigned int *parsed)
{
	int r = TFW_BLOCK;
	TfwHttpResp *resp = (TfwHttpResp *)resp_data;
	__FSM_DECLARE_VARS(resp);
	*parsed = 0;

	T_DBG("parse %lu server data bytes (%.*s%s) on resp=%p\n",
	      len, min(500, (int)len), data, len > 500 ? "..." : "", resp);

	__FSM_START(parser->state);

	/* ----------------    Status Line    ---------------- */

	/* Parser internal initializers, must be called once per message. */
	__FSM_STATE(Resp_0) {
		if (unlikely(IS_CRLF(c)))
			__FSM_MOVE_nofixup(Resp_0);
		tfw_http_adj_parser_resp(resp);
		/* fall through */
	}

	/* HTTP version */
	__FSM_STATE(Resp_HttpVer) {
		if (unlikely(!__data_available(p, 9))) {
			/* Slow path. */
			if (c == 'H') {
				tfw_http_msg_hdr_open(msg, p);
				__FSM_MOVE(Resp_HttpVerT1);
			}
			TFW_PARSER_BLOCK(Resp_HttpVer);
		}
		/* Fast path. */
		switch (*(unsigned long *)p) {
		case TFW_CHAR8_INT('H', 'T', 'T', 'P', '/', '1', '.', '1'):
			resp->version = TFW_HTTP_VER_11;
			if (*(p + 8) == ' ') {
				tfw_http_msg_hdr_open(msg, p);
				__FSM_MOVE_n(Resp_StatusCodeBeg, 9);
			}
			TFW_PARSER_BLOCK(Resp_HttpVer);
		case TFW_CHAR8_INT('H', 'T', 'T', 'P', '/', '1', '.', '0'):
			resp->version = TFW_HTTP_VER_10;
			if (*(p + 8) == ' ') {
				tfw_http_msg_hdr_open(msg, p);
				__FSM_MOVE_n(Resp_StatusCodeBeg, 9);
			}
			/* fall through */
		default:
			TFW_PARSER_BLOCK(Resp_HttpVer);
		}
	}

	__FSM_REQUIRE_FIRST_DIGIT(Resp_StatusCodeBeg, Resp_StatusCode);

	/* Response Status-Code. */
	__FSM_STATE(Resp_StatusCode) {
		__fsm_sz = __data_remain(p);
		__fsm_n = parse_ulong_list(p, __fsm_sz, &parser->_acc, USHRT_MAX);
		switch (__fsm_n) {
		case CSTR_POSTPONE:
			/* Not all the header data is parsed. */
			__FSM_MOVE_n(Resp_StatusCode, __fsm_sz);
		case CSTR_BADLEN:
		case CSTR_NEQ:
			/* bad status value */
			TFW_PARSER_BLOCK(Resp_StatusCode);
		default:
			/* Status code is fully parsed, move forward. */
			resp->status = parser->_acc;
			parser->_acc = 0;
			/* RFC 7230 3.3.3: some responses don't have a body. */
			/* TODO: Add (req == CONNECT && resp == 2xx) */
			if (resp->status - 100U < 100U || resp->status == 204
			    || resp->status == 304)
			{
				__set_bit(TFW_HTTP_B_VOID_BODY, resp->flags);
			}

			if (resp->status < 100 || resp->status > 599)
				T_WARN("Unknown response code: %hu", resp->status);

			__FSM_MOVE_n(Resp_ReasonPhrase, __fsm_n);
		}
	}

	/*
	 * Reason-Phrase: just skip. RFC 7230 3.1.2:
	 *
	 *	reason-phrase  = *( HTAB / SP / VCHAR / obs-text )
	 */
	__FSM_STATE(Resp_ReasonPhrase) {
		/* Store reason-phrase in separate chunk(s). */
		__msg_hdr_chunk_fixup(data, p - data);
		__FSM_MATCH_MOVE_pos_f(ctext_vchar, Resp_ReasonPhrase,
				       &parser->hdr, TFW_STR_VALUE);
		if (IS_CRLF(*(p + __fsm_sz))) {
			parser->_hdr_tag = TFW_HTTP_STATUS_LINE;
			__msg_hdr_chunk_fixup(p, __fsm_sz);
			__msg_chunk_flags(TFW_STR_VALUE);
			p += __fsm_sz;
			__FSM_JMP(RGen_EoL);
		}
		TFW_PARSER_BLOCK(Resp_ReasonPhrase);
	}

	/* ----------------    Header Lines    ---------------- */

	/*
	 * The start of an HTTP header or the end of the header part
	 * of the response. There is a switch for the first character
	 * of a header field name.
	 */
	__FSM_STATE(RGen_Hdr) {
		TFW_HTTP_PARSE_CRLF();

		tfw_http_msg_hdr_open(msg, p);

		switch (TFW_LC(c)) {
		case 'a':
			if (likely(__data_available(p, 28)
				   && C8_INT_LCM(p, 'a', 'c', 'c', 'e',
						 's', 's', '-', 'c')
				   && C8_INT_LCM(p + 8, 'o', 'n', 't', 'r',
						 'o', 'l', '-', 'a')
				   && C8_INT_LCM(p + 16, 'l', 'l', 'o', 'w',
						 '-', 'o', 'r', 'i')
				   && C4_INT3_LCM(p + 24, 'g', 'i', 'n', ':')))
			{
				__msg_hdr_chunk_fixup(data, __data_off(p + 27));
				parser->_i_st = &&RGen_HdrOtherV;
				__msg_hdr_set_hpack_index(20);
				p += 27;
				__FSM_MOVE_hdr_fixup(RGen_LWS, 1);
			}
			if (likely(__data_available(p, 14)
				   && C8_INT_LCM(p + 1, 'c', 'c', 'e', 'p',
						 't', '-', 'r', 'a')
				   && C4_INT_LCM(p + 9, 'n', 'g', 'e', 's')
				   && *(p + 13) == ':'))
			{
				__msg_hdr_chunk_fixup(data, __data_off(p + 13));
				parser->_i_st = &&RGen_HdrOtherV;
				__msg_hdr_set_hpack_index(18);
				p += 13;
				__FSM_MOVE_hdr_fixup(RGen_LWS, 1);
			}
			if (likely(__data_available(p, 6)
				   && C4_INT_LCM(p + 1, 'l', 'l', 'o', 'w')
				   && *(p + 5) == ':'))
			{
				__msg_hdr_chunk_fixup(data, __data_off(p + 5));
				parser->_i_st = &&RGen_HdrOtherV;
				__msg_hdr_set_hpack_index(22);
				p += 5;
				__FSM_MOVE_hdr_fixup(RGen_LWS, 1);
			}
			if (likely(__data_available(p, 4)
				   && C4_INT3_LCM(p, 'a', 'g', 'e', ':')))
			{
				__msg_hdr_chunk_fixup(data, __data_off(p + 3));
				parser->_i_st = &&Resp_HdrAgeV;
				__msg_hdr_set_hpack_index(21);
				p += 3;
				__FSM_MOVE_hdr_fixup(RGen_LWS, 1);
			}
			__FSM_MOVE(Resp_HdrA);
		case 'c':
			/* Ensure we have enough data for largest match. */
			if (unlikely(!__data_available(p, 14)))
				__FSM_MOVE(Resp_HdrC);
			/* Quick switch for HTTP headers with the same prefix. */
			switch (TFW_P2LCINT(p + 1)) {
			case TFW_CHAR4_INT('a', 'c', 'h', 'e'):
				if (likely(*(p + 5) == '-'
					   && C8_INT7_LCM(p + 6, 'c', 'o', 'n',
							  't', 'r', 'o', 'l',
							  ':')))
				{
					__msg_hdr_chunk_fixup(data,
							      __data_off(p + 13));
					parser->_i_st = &&Resp_HdrCache_CtrlV;
					__msg_hdr_set_hpack_index(24);
					p += 13;
					__FSM_MOVE_hdr_fixup(RGen_LWS, 1);
				}
				__FSM_MOVE_n(RGen_HdrOtherN, 5);
			case TFW_CHAR4_INT('o', 'n', 'n', 'e'):
				if (likely(C4_INT_LCM(p + 5, 'c', 't', 'i', 'o')
					   && TFW_LC(*(p + 9)) == 'n'
					   && *(p + 10) == ':'))
				{
					__msg_hdr_chunk_fixup(data,
							      __data_off(p + 10));
					parser->_i_st = &&Resp_HdrConnectionV;
					p += 10;
					__FSM_MOVE_hdr_fixup(RGen_LWS, 1);
				}
				__FSM_MOVE_n(RGen_HdrOtherN, 5);
			case TFW_CHAR4_INT('o', 'n', 't', 'e'):
				if (likely(TFW_LC(*(p + 5)) == 'n'
					   && TFW_LC(*(p + 6)) == 't'
					   && *(p + 7) == '-'))
				{
					__FSM_MOVE_n(Resp_HdrContent_, 8);
				}
				__FSM_MOVE_n(RGen_HdrOtherN, 5);
			default:
				__FSM_MOVE(RGen_HdrOtherN);
			}
		case 'd':
			if (likely(__data_available(p, 5)
				   && C4_INT3_LCM(p + 1, 'a', 't', 'e', ':')))
			{
				__msg_hdr_chunk_fixup(data, __data_off(p + 4));
				parser->_i_st = &&Resp_HdrDateV;
				__msg_hdr_set_hpack_index(33);
				p += 4;
				__FSM_MOVE_hdr_fixup(RGen_LWS, 1);
			}
			__FSM_MOVE(Resp_HdrD);
		case 'e':
			if (likely(__data_available(p, 5)
				   && C4_INT3_LCM(p + 1, 't', 'a', 'g', ':')))
			{
				__msg_hdr_chunk_fixup(data, __data_off(p + 4));
				parser->_i_st = &&Resp_HdrEtagV;
				__msg_hdr_set_hpack_index(34);
				p += 4;
				__FSM_MOVE_hdr_fixup(RGen_LWS, 1);
			}
			if (likely(__data_available(p, 8)
				   && C8_INT7_LCM(p, 'e', 'x', 'p', 'i',
						  'r', 'e', 's', ':')))
			{
				__msg_hdr_chunk_fixup(data, __data_off(p + 7));
				parser->_i_st = &&Resp_HdrExpiresV;
				__msg_hdr_set_hpack_index(36);
				p += 7;
				__FSM_MOVE_hdr_fixup(RGen_LWS, 1);
			}
			__FSM_MOVE(Resp_HdrE);
		case 'k':
			if (likely(__data_available(p, 11)
				   && C4_INT_LCM(p, 'k', 'e', 'e', 'p')
				   && *(p + 4) == '-'
				   && C4_INT_LCM(p + 5, 'a', 'l', 'i', 'v')
				   && TFW_LC(*(p + 9)) == 'e'
				   && *(p + 10) == ':'))
			{
				__msg_hdr_chunk_fixup(data, __data_off(p + 10));
				parser->_i_st = &&Resp_HdrKeep_AliveV;
				p += 10;
				__FSM_MOVE_hdr_fixup(RGen_LWS, 1);
			}
			__FSM_MOVE(Resp_HdrK);
		case 'l':
			if (likely(__data_available(p, 14)
				   && C4_INT_LCM(p, 'l', 'a', 's', 't')
				   && *(p + 4) == '-'
				   && C8_INT_LCM(p + 5, 'm', 'o', 'd', 'i',
							'f', 'i', 'e', 'd')
				   && *(p + 13) == ':'))
			{
				__msg_hdr_chunk_fixup(data, __data_off(p + 13));
				parser->_i_st = &&Resp_HdrLast_ModifiedV;
				__msg_hdr_set_hpack_index(44);
				p += 13;
				__FSM_MOVE_hdr_fixup(RGen_LWS, 1);
			}
			if (likely(__data_available(p, 9)
			           && C8_INT7_LCM(p + 1, 'o', 'c', 'a', 't',
						  'i', 'o', 'n', ':')))
			{
				__msg_hdr_chunk_fixup(data,__data_off(p + 8));
				parser->_i_st = &&RGen_HdrOtherV;
				__msg_hdr_set_hpack_index(46);
				p += 8;
				__FSM_MOVE_hdr_fixup(RGen_LWS, 1);
			}
			if (likely(__data_available(p, 5)
			           && C4_INT3_LCM(p + 1, 'i', 'n', 'k', ':')))
			{
				__msg_hdr_chunk_fixup(data, __data_off(p + 4));
				parser->_i_st = &&RGen_HdrOtherV;
				__msg_hdr_set_hpack_index(45);
				p += 4;
				__FSM_MOVE_hdr_fixup(RGen_LWS, 1);
			}
			__FSM_MOVE(Resp_HdrL);
		case 'p':
			if (likely(__data_available(p, 19)
			           && C8_INT_LCM(p + 1, 'r', 'o', 'x', 'y',
						 '-', 'a', 'u', 't')
				   && C8_INT_LCM(p + 9, 'h', 'e', 'n', 't',
						 'i', 'c', 'a', 't')
				   && TFW_LC(*(p + 17)) == 'e'
				   && *(p + 18) == ':'))
			{
				__msg_hdr_chunk_fixup(data, __data_off(p + 18));
				parser->_i_st = &&RGen_HdrOtherV;
				__msg_hdr_set_hpack_index(48);
				p += 18;
				__FSM_MOVE_hdr_fixup(RGen_LWS, 1);
			}
			if (likely(__data_available(p, 7))
			           && C4_INT_LCM(p + 1, 'r', 'a', 'g', 'm')
			           && TFW_LC(*(p + 5)) == 'a'
			           && *(p + 6) == ':')
			{
				__msg_hdr_chunk_fixup(data, __data_off(p + 6));
				parser->_i_st = &&Resp_HdrPragmaV;
				p += 6;
				__FSM_MOVE_hdr_fixup(RGen_LWS, 1);
			}
			__FSM_MOVE(Resp_HdrP);
		case 'r':
			if (likely(__data_available(p, 12)
			           && C8_INT_LCM(p, 'r', 'e', 't', 'r',
						 'y', '-', 'a', 'f')
				   && C4_INT3_LCM(p + 8, 't', 'e', 'r', ':')))
			{
				__msg_hdr_chunk_fixup(data, __data_off(p + 11));
				parser->_i_st = &&RGen_HdrOtherV;
				__msg_hdr_set_hpack_index(53);
				p += 11;
				__FSM_MOVE_hdr_fixup(RGen_LWS, 1);
			}
			__FSM_MOVE(Resp_HdrR);
		case 's':
			if (likely(__data_available(p, 26)
			           && C8_INT_LCM(p + 1, 't', 'r', 'i', 'c',
						  't', '-', 't', 'r')
				   && C8_INT_LCM(p + 9, 'a', 'n', 's', 'p',
						 'o', 'r', 't', '-')
				   && C8_INT_LCM(p + 17, 's', 'e', 'c', 'u',
						 'r', 'i', 't', 'y')
				   && *(p + 25) == ':'))
			{
				__msg_hdr_chunk_fixup(data, __data_off(p + 25));
				parser->_i_st = &&RGen_HdrOtherV;
				__msg_hdr_set_hpack_index(56);
				p += 25;
				__FSM_MOVE_hdr_fixup(RGen_LWS, 1);
			}
			if (likely(__data_available(p, 11)
			           && C8_INT_LCM(p + 1, 'e', 't', '-', 'c',
						 'o', 'o', 'k', 'i')
				   && *(p + 3) == '-'
				   && TFW_LC(*(p + 9)) == 'e'
				   && *(p + 10) == ':'))
			{
				__msg_hdr_chunk_fixup(data, __data_off(p + 10));
				parser->_i_st = &&Resp_HdrSet_CookieV;
				__msg_hdr_set_hpack_index(55);
				p += 10;
				__FSM_MOVE_hdr_fixup(RGen_LWS, 1);
			}
			if (likely(__data_available(p, 7)
				   && C4_INT_LCM(p + 1, 'e', 'r', 'v', 'e')
				   && TFW_LC(*(p + 5)) == 'r'
				   && *(p + 6) == ':'))
			{
				__msg_hdr_chunk_fixup(data, __data_off(p + 6));
				parser->_i_st = &&Resp_HdrServerV;
				__msg_hdr_set_hpack_index(54);
				p += 6;
				__FSM_MOVE_hdr_fixup(RGen_LWS, 1);
			}
			__FSM_MOVE(Resp_HdrS);
		case 't':
			if (likely(__data_available(p, 18)
				   && C8_INT_LCM(p, 't', 'r', 'a', 'n',
					   	    's', 'f', 'e', 'r')
				   && *(p + 8) == '-'
				   && C8_INT_LCM(p + 9, 'e', 'n', 'c', 'o',
							'd', 'i', 'n', 'g')
				   && *(p + 17) == ':'))
			{
				__msg_hdr_chunk_fixup(data, __data_off(p + 17));
				parser->_i_st = &&Resp_HdrTransfer_EncodingV;
				p += 17;
				__FSM_MOVE_hdr_fixup(RGen_LWS, 1);
			}
			__FSM_MOVE(Resp_HdrT);
		case 'u':
			if (likely(__data_available(p, 8)
				   && C4_INT_LCM(p, 'u', 'p', 'g', 'r')
				   && C4_INT3_LCM(p + 4, 'a', 'd', 'e', ':')))
			{
				__msg_hdr_chunk_fixup(data, __data_off(p + 7));
				parser->_i_st = &&Resp_HdrUpgradeV;
				p += 7;
				__FSM_MOVE_hdr_fixup(RGen_LWS, 1);
			}
			__FSM_MOVE(Resp_HdrU);
		case 'v':
			if (likely(__data_available(p, 5)
			           && C4_INT3_LCM(p + 1, 'a', 'r', 'y', ':')))
			{
				__msg_hdr_chunk_fixup(data, __data_off(p + 4));
				parser->_i_st = &&RGen_HdrOtherV;
				__msg_hdr_set_hpack_index(59);
				p += 4;
				__FSM_MOVE_hdr_fixup(RGen_LWS, 1);
			}
			if (likely(__data_available(p, 4)
			           && C4_INT3_LCM(p, 'v', 'i', 'a', ':')))
			{
				__msg_hdr_chunk_fixup(data, __data_off(p + 3));
				parser->_i_st = &&RGen_HdrOtherV;
				__msg_hdr_set_hpack_index(60);
				p += 3;
				__FSM_MOVE_hdr_fixup(RGen_LWS, 1);
			}
			__FSM_MOVE(Resp_HdrV);
		case 'w':
			if (likely(__data_available(p, 17)
				   && C8_INT_LCM(p + 1, 'w', 'w', '-', 'a',
						 'u', 't', 'h', 'e')
				   && C8_INT7_LCM(p + 9, 'n', 't', 'i', 'c',
						  'a', 't', 'e', ':')))
			{
				__msg_hdr_chunk_fixup(data, __data_off(p + 16));
				parser->_i_st = &&RGen_HdrOtherV;
				__msg_hdr_set_hpack_index(61);
				p += 16;
				__FSM_MOVE_hdr_fixup(RGen_LWS, 1);
			}
			__FSM_MOVE(Resp_HdrW);
		default:
			__FSM_JMP(RGen_HdrOtherN);
		}
	}

	/* Content-* headers. */
	__FSM_STATE(Resp_HdrContent_) {
		switch (TFW_LC(c)) {
		case 'd':
			if (likely(__data_available(p, 12)
				   && C8_INT_LCM(p, 'd', 'i', 's', 'p',
						 'o', 's', 'i', 't')
				   && C4_INT3_LCM(p + 8, 'i', 'o', 'n', ':')))
			{
				__msg_hdr_chunk_fixup(data, __data_off(p + 11));
				parser->_i_st = &&RGen_HdrOtherV;
				__msg_hdr_set_hpack_index(25);
				p += 11;
				__FSM_MOVE_hdr_fixup(RGen_LWS, 1);
			}
			__FSM_MOVE(Resp_HdrContent_D);
		case 'e':
			if (likely(__data_available(p, 9)
				   && C8_INT7_LCM(p + 1, 'n', 'c', 'o', 'd',
						  'i', 'n', 'g', ':')))
			{
				__msg_hdr_chunk_fixup(data, __data_off(p + 8));
				parser->_i_st = &&RGen_HdrOtherV;
				__msg_hdr_set_hpack_index(26);
				p += 8;
				__FSM_MOVE_hdr_fixup(RGen_LWS, 1);
			}
			__FSM_MOVE(Resp_HdrContent_E);
		case 'l':
			if (likely(__data_available(p, 9))) {
				if (C8_INT7_LCM(p + 1, 'a', 'n', 'g', 'u',
						'a', 'g', 'e', ':'))
				{
					__msg_hdr_chunk_fixup(data,
							      __data_off(p + 8));
					parser->_i_st = &&RGen_HdrOtherV;
					__msg_hdr_set_hpack_index(27);
					p += 8;
					__FSM_MOVE_hdr_fixup(RGen_LWS, 1);
				}
				if (C8_INT7_LCM(p + 1, 'o', 'c', 'a', 't',
						'i', 'o', 'n', ':'))
				{
					__msg_hdr_chunk_fixup(data,
							      __data_off(p + 8));
					parser->_i_st = &&RGen_HdrOtherV;
					__msg_hdr_set_hpack_index(29);
					p += 8;
					__FSM_MOVE_hdr_fixup(RGen_LWS, 1);
				}
			}
			if (likely(__data_available(p, 7)
				   && C4_INT_LCM(p + 1, 'e', 'n', 'g', 't')
				   && TFW_LC(*(p + 5)) == 'h'
				   && *(p + 6) == ':'))
			{
				__msg_hdr_chunk_fixup(data, __data_off(p + 6));
				parser->_i_st = &&Resp_HdrContent_LengthV;
				__msg_hdr_set_hpack_index(28);
				p += 6;
				__FSM_MOVE_hdr_fixup(RGen_LWS, 1);
			}
			__FSM_MOVE(Resp_HdrContent_L);
		case 'r':
			if (likely(__data_available(p, 6)
				   && C4_INT_LCM(p + 1, 'a', 'n', 'g', 'e')
				   && *(p + 5) == ':'))
			{
				__msg_hdr_chunk_fixup(data, __data_off(p + 5));
				parser->_i_st = &&RGen_HdrOtherV;
				__msg_hdr_set_hpack_index(30);
				p += 5;
				__FSM_MOVE_hdr_fixup(RGen_LWS, 1);
			}
			__FSM_MOVE(Resp_HdrContent_R);
		case 't':
			if (likely(__data_available(p, 5)
				   && C4_INT3_LCM(p + 1, 'y', 'p', 'e', ':')))
			{
				__msg_hdr_chunk_fixup(data, __data_off(p + 4));
				parser->_i_st = &&Resp_HdrContent_TypeV;
				__msg_hdr_set_hpack_index(31);
				p += 4;
				__FSM_MOVE_hdr_fixup(RGen_LWS, 1);
			}
			__FSM_MOVE(Resp_HdrContent_T);
		default:
			__FSM_JMP(RGen_HdrOtherN);
		}
	}

	/* 'Age:*OWS' is read, process field-value. */
	__TFW_HTTP_PARSE_RAWHDR_VAL(Resp_HdrAgeV, resp, __resp_parse_age, 0);

	/* 'Cache-Control:*OWS' is read, process field-value. */
	__TFW_HTTP_PARSE_RAWHDR_VAL(Resp_HdrCache_CtrlV, resp,
				    __resp_parse_cache_control, 0);

	/* 'Connection:*OWS' is read, process field-value. */
	TFW_HTTP_PARSE_SPECHDR_VAL(Resp_HdrConnectionV, msg, __parse_connection,
				   TFW_HTTP_HDR_CONNECTION);

	/* 'Content-Length:*OWS' is read, process field-value. */
	TFW_HTTP_PARSE_SPECHDR_VAL(Resp_HdrContent_LengthV, msg,
				   __parse_content_length,
				   TFW_HTTP_HDR_CONTENT_LENGTH);

	/* 'Content-Type:*OWS' is read, process field-value. */
	TFW_HTTP_PARSE_SPECHDR_VAL(Resp_HdrContent_TypeV, msg,
				   __resp_parse_content_type,
				   TFW_HTTP_HDR_CONTENT_TYPE);

	/* 'Date:*OWS' is read, process field-value. */
	TFW_HTTP_PARSE_RAWHDR_VAL(Resp_HdrDateV, msg, __resp_parse_date);

	/* 'ETag:*OWS' is read, process field-value. */
	__TFW_HTTP_PARSE_SPECHDR_VAL(Resp_HdrEtagV, msg, __parse_etag_or_if_nmatch,
				     TFW_HTTP_HDR_ETAG, 0);

	/* 'Expires:*OWS' is read, process field-value. */
	TFW_HTTP_PARSE_RAWHDR_VAL(Resp_HdrExpiresV, msg, __resp_parse_expires);

	/* 'Keep-Alive:*OWS' is read, process field-value. */
	__TFW_HTTP_PARSE_SPECHDR_VAL(Resp_HdrKeep_AliveV, msg, __parse_keep_alive,
				     TFW_HTTP_HDR_KEEP_ALIVE, 0);

	/* 'Last-Modified:*OWS' is read, process field-value. */
	TFW_HTTP_PARSE_RAWHDR_VAL(Resp_HdrLast_ModifiedV, msg,
				  __resp_parse_last_modified);

	/* 'Pragma:*OWS' is read, process field-value. */
	__TFW_HTTP_PARSE_RAWHDR_VAL(Resp_HdrPragmaV, msg, __parse_pragma, 0);

	/* 'Upgrade:*OWS' is read, process field-value. */
	__TFW_HTTP_PARSE_SPECHDR_VAL(Resp_HdrUpgradeV, msg, __parse_upgrade,
				     TFW_HTTP_HDR_UPGRADE, 0);

	/* 'Server:*OWS' is read, process field-value. */
	TFW_HTTP_PARSE_SPECHDR_VAL(Resp_HdrServerV, resp, __resp_parse_server,
				   TFW_HTTP_HDR_SERVER);

	/* 'Transfer-Encoding:*OWS' is read, process field-value. */
	__TFW_HTTP_PARSE_SPECHDR_VAL(Resp_HdrTransfer_EncodingV, msg,
				     __resp_parse_transfer_encoding,
				     TFW_HTTP_HDR_TRANSFER_ENCODING, 0);

	/* 'Set-Cookie:*OWS' is read, process field-value. */
	__TFW_HTTP_PARSE_SPECHDR_VAL(Resp_HdrSet_CookieV, resp,
				     __resp_parse_set_cookie,
				     TFW_HTTP_HDR_SET_COOKIE, 0);

	RGEN_HDR_OTHER();
	RGEN_OWS();
	RGEN_EOL();
	RGEN_CRLF();

	/* ----------------    Response body    ---------------- */

	TFW_HTTP_INIT_RESP_BODY_PARSING();
	TFW_HTTP_PARSE_BODY();
	TFW_HTTP_PARSE_BODY_UNLIM();

	/* ----------------    Improbable states    ---------------- */

	/* Parse HTTP version and SP (1.1 and 1.0 are supported). */
	__FSM_TX(Resp_HttpVerT1, 'T', Resp_HttpVerT2);
	__FSM_TX(Resp_HttpVerT2, 'T', Resp_HttpVerP);
	__FSM_TX(Resp_HttpVerP, 'P', Resp_HttpVerSlash);
	__FSM_TX(Resp_HttpVerSlash, '/', Resp_HttpVer11);
	__FSM_TX(Resp_HttpVer11, '1', Resp_HttpVerDot);
	__FSM_TX(Resp_HttpVerDot, '.', Resp_HttpVer12);
	__FSM_STATE(Resp_HttpVer12) {
		switch (c) {
		case '1':
			resp->version = TFW_HTTP_VER_11;
			__FSM_MOVE(Resp_SSpace);
		case '0':
			resp->version = TFW_HTTP_VER_10;
			__FSM_MOVE(Resp_SSpace);
		default:
			TFW_PARSER_BLOCK(Resp_HttpVer12);
		}
	}
	__FSM_TX(Resp_SSpace, ' ', Resp_StatusCodeBeg);

	__FSM_STATE(Resp_HdrA) {
		switch (TFW_LC(c)) {
		case 'c':
			__FSM_MOVE(Resp_HdrAc);
		case 'l':
			__FSM_MOVE(Resp_HdrAl);
		case 'g':
			__FSM_MOVE(Resp_HdrAg);
		default:
			__FSM_JMP(RGen_HdrOtherN);
		}
	}
	__FSM_TX_AF(Resp_HdrAc, 'c', Resp_HdrAcc);
	__FSM_TX_AF(Resp_HdrAcc, 'e', Resp_HdrAcce);

	__FSM_STATE(Resp_HdrAcce) {
		switch (TFW_LC(c)) {
		case 'p':
			__FSM_MOVE(Resp_HdrAccep);
		case 's':
			__FSM_MOVE(Resp_HdrAcces);
		default:
			__FSM_JMP(RGen_HdrOtherN);
		}
	}

	/* Access-Control-Allow-Origin header processing. */
	__FSM_TX_AF(Resp_HdrAcces, 's', Resp_HdrAccess);
	__FSM_TX_AF(Resp_HdrAccess, '-', Resp_HdrAccess_);
	__FSM_TX_AF(Resp_HdrAccess_, 'c', Resp_HdrAccess_C);
	__FSM_TX_AF(Resp_HdrAccess_C, 'o', Resp_HdrAccess_Co);
	__FSM_TX_AF(Resp_HdrAccess_Co, 'n', Resp_HdrAccess_Con);
	__FSM_TX_AF(Resp_HdrAccess_Con, 't', Resp_HdrAccess_Cont);
	__FSM_TX_AF(Resp_HdrAccess_Cont, 'r', Resp_HdrAccess_Contr);
	__FSM_TX_AF(Resp_HdrAccess_Contr, 'o', Resp_HdrAccess_Contro);
	__FSM_TX_AF(Resp_HdrAccess_Contro, 'l', Resp_HdrAccess_Control);
	__FSM_TX_AF(Resp_HdrAccess_Control, '-', Resp_HdrAccess_Control_);
	__FSM_TX_AF(Resp_HdrAccess_Control_, 'a', Resp_HdrAccess_Control_A);
	__FSM_TX_AF(Resp_HdrAccess_Control_A, 'l', Resp_HdrAccess_Control_Al);
	__FSM_TX_AF(Resp_HdrAccess_Control_Al, 'l', Resp_HdrAccess_Control_All);
	__FSM_TX_AF(Resp_HdrAccess_Control_All, 'o',
		    Resp_HdrAccess_Control_Allo);
	__FSM_TX_AF(Resp_HdrAccess_Control_Allo, 'w',
		    Resp_HdrAccess_Control_Allow);
	__FSM_TX_AF(Resp_HdrAccess_Control_Allow, '-',
		    Resp_HdrAccess_Control_Allow_);
	__FSM_TX_AF(Resp_HdrAccess_Control_Allow_, 'o',
		    Resp_HdrAccess_Control_Allow_O);
	__FSM_TX_AF(Resp_HdrAccess_Control_Allow_O, 'r',
		    Resp_HdrAccess_Control_Allow_Or);
	__FSM_TX_AF(Resp_HdrAccess_Control_Allow_Or, 'i',
		    Resp_HdrAccess_Control_Allow_Ori);
	__FSM_TX_AF(Resp_HdrAccess_Control_Allow_Ori, 'g',
		    Resp_HdrAccess_Control_Allow_Orig);
	__FSM_TX_AF(Resp_HdrAccess_Control_Allow_Orig, 'i',
		    Resp_HdrAccess_Control_Allow_Origi);
	__FSM_TX_AF(Resp_HdrAccess_Control_Allow_Origi, 'n',
		    Resp_HdrAccess_Control_Allow_Origin);
	__FSM_TX_AF_OWS_HP(Resp_HdrAccess_Control_Allow_Origin,
			   RGen_HdrOtherV, 20);

	/* Accept-Ranges header processing. */
	__FSM_TX_AF(Resp_HdrAccep, 't', Resp_HdrAccept);
	__FSM_TX_AF(Resp_HdrAccept, '-', Resp_HdrAccept_);
	__FSM_TX_AF(Resp_HdrAccept_, 'r', Resp_HdrAccept_R);
	__FSM_TX_AF(Resp_HdrAccept_R, 'a', Resp_HdrAccept_Ra);
	__FSM_TX_AF(Resp_HdrAccept_Ra, 'n', Resp_HdrAccept_Ran);
	__FSM_TX_AF(Resp_HdrAccept_Ran, 'g', Resp_HdrAccept_Rang);
	__FSM_TX_AF(Resp_HdrAccept_Rang, 'e', Resp_HdrAccept_Range);
	__FSM_TX_AF(Resp_HdrAccept_Range, 's', Resp_HdrAccept_Ranges);
	__FSM_TX_AF_OWS_HP(Resp_HdrAccept_Ranges, RGen_HdrOtherV, 18);

	/* Allow header processing. */
	__FSM_TX_AF(Resp_HdrAl, 'l', Resp_HdrAll);
	__FSM_TX_AF(Resp_HdrAll, 'o', Resp_HdrAllo);
	__FSM_TX_AF(Resp_HdrAllo, 'w', Resp_HdrAllow);
	__FSM_TX_AF_OWS_HP(Resp_HdrAllow, RGen_HdrOtherV, 22);

	/* Age header processing. */
	__FSM_TX_AF(Resp_HdrAg, 'e', Resp_HdrAge);
	__FSM_TX_AF_OWS_HP(Resp_HdrAge, Resp_HdrAgeV, 21);

	__FSM_STATE(Resp_HdrC) {
		switch (TFW_LC(c)) {
		case 'a':
			__FSM_MOVE(Resp_HdrCa);
		case 'o':
			__FSM_MOVE(Resp_HdrCo);
		default:
			__FSM_JMP(RGen_HdrOtherN);
		}
	}

	/* Cache-Control header processing. */
	__FSM_TX_AF(Resp_HdrCa, 'c', Resp_HdrCac);
	__FSM_TX_AF(Resp_HdrCac, 'h', Resp_HdrCach);
	__FSM_TX_AF(Resp_HdrCach, 'e', Resp_HdrCache);
	__FSM_TX_AF(Resp_HdrCache, '-', Resp_HdrCache_);
	__FSM_TX_AF(Resp_HdrCache_, 'c', Resp_HdrCache_C);
	__FSM_TX_AF(Resp_HdrCache_C, 'o', Resp_HdrCache_Co);
	__FSM_TX_AF(Resp_HdrCache_Co, 'n', Resp_HdrCache_Con);
	__FSM_TX_AF(Resp_HdrCache_Con, 't', Resp_HdrCache_Cont);
	__FSM_TX_AF(Resp_HdrCache_Cont, 'r', Resp_HdrCache_Contr);
	__FSM_TX_AF(Resp_HdrCache_Contr, 'o', Resp_HdrCache_Contro);
	__FSM_TX_AF(Resp_HdrCache_Contro, 'l', Resp_HdrCache_Control);
	__FSM_TX_AF_OWS_HP(Resp_HdrCache_Control, Resp_HdrCache_CtrlV, 24);

	/* Connection header processing. */
	__FSM_TX_AF(Resp_HdrCo, 'n', Resp_HdrCon);
	__FSM_STATE(Resp_HdrCon) {
		switch (TFW_LC(c)) {
		case 'n':
			__FSM_MOVE(Resp_HdrConn);
		case 't':
			__FSM_MOVE(Resp_HdrCont);
		default:
			__FSM_JMP(RGen_HdrOtherN);
		}
	}
	__FSM_TX_AF(Resp_HdrConn, 'e', Resp_HdrConne);
	__FSM_TX_AF(Resp_HdrConne, 'c', Resp_HdrConnec);
	__FSM_TX_AF(Resp_HdrConnec, 't', Resp_HdrConnect);
	__FSM_TX_AF(Resp_HdrConnect, 'i', Resp_HdrConnecti);
	__FSM_TX_AF(Resp_HdrConnecti, 'o', Resp_HdrConnectio);
	__FSM_TX_AF(Resp_HdrConnectio, 'n', Resp_HdrConnection);
	__FSM_TX_AF_OWS(Resp_HdrConnection, Resp_HdrConnectionV);

	/* Content-* headers processing. */
	__FSM_TX_AF(Resp_HdrCont, 'e', Resp_HdrConte);
	__FSM_TX_AF(Resp_HdrConte, 'n', Resp_HdrConten);
	__FSM_TX_AF(Resp_HdrConten, 't', Resp_HdrContent);
	__FSM_TX_AF(Resp_HdrContent, '-', Resp_HdrContent_);

	/* Content-Disposition header processing. */
	__FSM_TX_AF(Resp_HdrContent_D, 'i', Resp_HdrContent_Di);
	__FSM_TX_AF(Resp_HdrContent_Di, 's', Resp_HdrContent_Dis);
	__FSM_TX_AF(Resp_HdrContent_Dis, 'p', Resp_HdrContent_Disp);
	__FSM_TX_AF(Resp_HdrContent_Disp, 'o', Resp_HdrContent_Dispo);
	__FSM_TX_AF(Resp_HdrContent_Dispo, 's', Resp_HdrContent_Dispos);
	__FSM_TX_AF(Resp_HdrContent_Dispos, 'i', Resp_HdrContent_Disposi);
	__FSM_TX_AF(Resp_HdrContent_Disposi, 't', Resp_HdrContent_Disposit);
	__FSM_TX_AF(Resp_HdrContent_Disposit, 'i', Resp_HdrContent_Dispositi);
	__FSM_TX_AF(Resp_HdrContent_Dispositi, 'o', Resp_HdrContent_Dispositio);
	__FSM_TX_AF(Resp_HdrContent_Dispositio, 'n', Resp_HdrContent_Disposition);
	__FSM_TX_AF_OWS_HP(Resp_HdrContent_Disposition, RGen_HdrOtherV, 25);

	/* Content-Encoding header processing. */
	__FSM_TX_AF(Resp_HdrContent_E, 'n', Resp_HdrContent_En);
	__FSM_TX_AF(Resp_HdrContent_En, 'c', Resp_HdrContent_Enc);
	__FSM_TX_AF(Resp_HdrContent_Enc, 'o', Resp_HdrContent_Enco);
	__FSM_TX_AF(Resp_HdrContent_Enco, 'd', Resp_HdrContent_Encod);
	__FSM_TX_AF(Resp_HdrContent_Encod, 'i', Resp_HdrContent_Encodi);
	__FSM_TX_AF(Resp_HdrContent_Encodi, 'n', Resp_HdrContent_Encodin);
	__FSM_TX_AF(Resp_HdrContent_Encodin, 'g', Resp_HdrContent_Encoding);
	__FSM_TX_AF_OWS_HP(Resp_HdrContent_Encoding, RGen_HdrOtherV, 26);

	__FSM_STATE(Resp_HdrContent_L) {
		switch (TFW_LC(c)) {
		case 'a':
			__FSM_MOVE(Resp_HdrContent_La);
		case 'e':
			__FSM_MOVE(Resp_HdrContent_Le);
		case 'o':
			__FSM_MOVE(Resp_HdrContent_Lo);
		default:
			__FSM_JMP(RGen_HdrOtherN);
		}
	}

	/* Content-Language header processing. */
	__FSM_TX_AF(Resp_HdrContent_La, 'n', Resp_HdrContent_Lan);
	__FSM_TX_AF(Resp_HdrContent_Lan, 'g', Resp_HdrContent_Lang);
	__FSM_TX_AF(Resp_HdrContent_Lang, 'u', Resp_HdrContent_Langu);
	__FSM_TX_AF(Resp_HdrContent_Langu, 'a', Resp_HdrContent_Langua);
	__FSM_TX_AF(Resp_HdrContent_Langua, 'g', Resp_HdrContent_Languag);
	__FSM_TX_AF(Resp_HdrContent_Languag, 'e', Resp_HdrContent_Language);
	__FSM_TX_AF_OWS_HP(Resp_HdrContent_Language, RGen_HdrOtherV, 27);

	/* Content-Length header processing. */
	__FSM_TX_AF(Resp_HdrContent_Le, 'n', Resp_HdrContent_Len);
	__FSM_TX_AF(Resp_HdrContent_Len, 'g', Resp_HdrContent_Leng);
	__FSM_TX_AF(Resp_HdrContent_Leng, 't', Resp_HdrContent_Lengt);
	__FSM_TX_AF(Resp_HdrContent_Lengt, 'h', Resp_HdrContent_Length);
	__FSM_TX_AF_OWS_HP(Resp_HdrContent_Length, Resp_HdrContent_LengthV, 28);

	/* Content-Location header processing. */
	__FSM_TX_AF(Resp_HdrContent_Lo, 'c', Resp_HdrContent_Loc);
	__FSM_TX_AF(Resp_HdrContent_Loc, 'a', Resp_HdrContent_Loca);
	__FSM_TX_AF(Resp_HdrContent_Loca, 't', Resp_HdrContent_Locat);
	__FSM_TX_AF(Resp_HdrContent_Locat, 'i', Resp_HdrContent_Locati);
	__FSM_TX_AF(Resp_HdrContent_Locati, 'o', Resp_HdrContent_Locatio);
	__FSM_TX_AF(Resp_HdrContent_Locatio, 'n', Resp_HdrContent_Location);
	__FSM_TX_AF_OWS_HP(Resp_HdrContent_Location, RGen_HdrOtherV, 29);

	/* Content-Range header processing. */
	__FSM_TX_AF(Resp_HdrContent_R, 'a', Resp_HdrContent_Ra);
	__FSM_TX_AF(Resp_HdrContent_Ra, 'n', Resp_HdrContent_Ran);
	__FSM_TX_AF(Resp_HdrContent_Ran, 'g', Resp_HdrContent_Rang);
	__FSM_TX_AF(Resp_HdrContent_Rang, 'e', Resp_HdrContent_Range);
	__FSM_TX_AF_OWS_HP(Resp_HdrContent_Range, RGen_HdrOtherV, 30);

	/* Content-Type header processing. */
	__FSM_TX_AF(Resp_HdrContent_T, 'y', Resp_HdrContent_Ty);
	__FSM_TX_AF(Resp_HdrContent_Ty, 'p', Resp_HdrContent_Typ);
	__FSM_TX_AF(Resp_HdrContent_Typ, 'e', Resp_HdrContent_Type);
	__FSM_TX_AF_OWS_HP(Resp_HdrContent_Type, Resp_HdrContent_TypeV, 31);

	/* Date header processing. */
	__FSM_TX_AF(Resp_HdrD, 'a', Resp_HdrDa);
	__FSM_TX_AF(Resp_HdrDa, 't', Resp_HdrDat);
	__FSM_TX_AF(Resp_HdrDat, 'e', Resp_HdrDate);
	__FSM_TX_AF_OWS_HP(Resp_HdrDate, Resp_HdrDateV, 33);

	__FSM_STATE(Resp_HdrE) {
		switch (TFW_LC(c)) {
		case 't':
			__FSM_MOVE(Resp_HdrEt);
		case 'x':
			__FSM_MOVE(Resp_HdrEx);
		default:
			__FSM_JMP(RGen_HdrOtherN);
		}
	}
	/* ETag header processing. */
	__FSM_TX_AF(Resp_HdrEt, 'a', Resp_HdrEta);
	__FSM_TX_AF(Resp_HdrEta, 'g', Resp_HdrEtag);
	__FSM_TX_AF_OWS_HP(Resp_HdrEtag, Resp_HdrEtagV, 34);

	/* Expires header processing. */
	__FSM_TX_AF(Resp_HdrEx, 'p', Resp_HdrExp);
	__FSM_TX_AF(Resp_HdrExp, 'i', Resp_HdrExpi);
	__FSM_TX_AF(Resp_HdrExpi, 'r', Resp_HdrExpir);
	__FSM_TX_AF(Resp_HdrExpir, 'e', Resp_HdrExpire);
	__FSM_TX_AF(Resp_HdrExpire, 's', Resp_HdrExpires);
	__FSM_TX_AF_OWS_HP(Resp_HdrExpires, Resp_HdrExpiresV, 36);

	/* Keep-Alive header processing. */
	__FSM_TX_AF(Resp_HdrK, 'e', Resp_HdrKe);
	__FSM_TX_AF(Resp_HdrKe, 'e', Resp_HdrKee);
	__FSM_TX_AF(Resp_HdrKee, 'p', Resp_HdrKeep);
	__FSM_TX_AF(Resp_HdrKeep, '-', Resp_HdrKeep_);
	__FSM_TX_AF(Resp_HdrKeep_, 'a', Resp_HdrKeep_A);
	__FSM_TX_AF(Resp_HdrKeep_A, 'l', Resp_HdrKeep_Al);
	__FSM_TX_AF(Resp_HdrKeep_Al, 'i', Resp_HdrKeep_Ali);
	__FSM_TX_AF(Resp_HdrKeep_Ali, 'v', Resp_HdrKeep_Aliv);
	__FSM_TX_AF(Resp_HdrKeep_Aliv, 'e', Resp_HdrKeep_Alive);
	__FSM_TX_AF_OWS(Resp_HdrKeep_Alive, Resp_HdrKeep_AliveV);

	__FSM_STATE(Resp_HdrL) {
		switch (TFW_LC(c)) {
		case 'a':
			__FSM_MOVE(Resp_HdrLa);
		case 'i':
			__FSM_MOVE(Resp_HdrLi);
		case 'o':
			__FSM_MOVE(Resp_HdrLo);
		default:
			__FSM_JMP(RGen_HdrOtherN);
		}
	}

	/* Last-Modified header processing. */
	__FSM_TX_AF(Resp_HdrLa, 's', Resp_HdrLas);
	__FSM_TX_AF(Resp_HdrLas, 't', Resp_HdrLast);
	__FSM_TX_AF(Resp_HdrLast, '-', Resp_HdrLast_);
	__FSM_TX_AF(Resp_HdrLast_, 'm', Resp_HdrLast_M);
	__FSM_TX_AF(Resp_HdrLast_M, 'o', Resp_HdrLast_Mo);
	__FSM_TX_AF(Resp_HdrLast_Mo, 'd', Resp_HdrLast_Mod);
	__FSM_TX_AF(Resp_HdrLast_Mod, 'i', Resp_HdrLast_Modi);
	__FSM_TX_AF(Resp_HdrLast_Modi, 'f', Resp_HdrLast_Modif);
	__FSM_TX_AF(Resp_HdrLast_Modif, 'i', Resp_HdrLast_Modifi);
	__FSM_TX_AF(Resp_HdrLast_Modifi, 'e', Resp_HdrLast_Modifie);
	__FSM_TX_AF(Resp_HdrLast_Modifie, 'd', Resp_HdrLast_Modified);
	__FSM_TX_AF_OWS_HP(Resp_HdrLast_Modified, Resp_HdrLast_ModifiedV, 44);

	/* Link header processing. */
	__FSM_TX_AF(Resp_HdrLi, 'n', Resp_HdrLin);
	__FSM_TX_AF(Resp_HdrLin, 'k', Resp_HdrLink);
	__FSM_TX_AF_OWS_HP(Resp_HdrLink, RGen_HdrOtherV, 45);

	/* Location header processing. */
	__FSM_TX_AF(Resp_HdrLo, 'c', Resp_HdrLoc);
	__FSM_TX_AF(Resp_HdrLoc, 'a', Resp_HdrLoca);
	__FSM_TX_AF(Resp_HdrLoca, 't', Resp_HdrLocat);
	__FSM_TX_AF(Resp_HdrLocat, 'i', Resp_HdrLocati);
	__FSM_TX_AF(Resp_HdrLocati, 'o', Resp_HdrLocatio);
	__FSM_TX_AF(Resp_HdrLocatio, 'n', Resp_HdrLocation);
	__FSM_TX_AF_OWS_HP(Resp_HdrLocation, RGen_HdrOtherV, 46);

	__FSM_TX_AF(Resp_HdrP, 'r', Resp_HdrPr);
	__FSM_STATE(Resp_HdrPr) {
		switch (TFW_LC(c)) {
		case 'a':
			__FSM_MOVE(Resp_HdrPra);
		case 'o':
			__FSM_MOVE(Resp_HdrPro);
		default:
			__FSM_JMP(RGen_HdrOtherN);
		}
	}

	/* Proxy-Authenticate header processing. */
	__FSM_TX_AF(Resp_HdrPro, 'x', Resp_HdrProx);
	__FSM_TX_AF(Resp_HdrProx, 'y', Resp_HdrProxy);
	__FSM_TX_AF(Resp_HdrProxy, '-', Resp_HdrProxy_);
	__FSM_TX_AF(Resp_HdrProxy_, 'a', Resp_HdrProxy_A);
	__FSM_TX_AF(Resp_HdrProxy_A, 'u', Resp_HdrProxy_Au);
	__FSM_TX_AF(Resp_HdrProxy_Au, 't', Resp_HdrProxy_Aut);
	__FSM_TX_AF(Resp_HdrProxy_Aut, 'h', Resp_HdrProxy_Auth);
	__FSM_TX_AF(Resp_HdrProxy_Auth, 'e', Resp_HdrProxy_Authe);
	__FSM_TX_AF(Resp_HdrProxy_Authe, 'n', Resp_HdrProxy_Authen);
	__FSM_TX_AF(Resp_HdrProxy_Authen, 't', Resp_HdrProxy_Authent);
	__FSM_TX_AF(Resp_HdrProxy_Authent, 'i', Resp_HdrProxy_Authenti);
	__FSM_TX_AF(Resp_HdrProxy_Authenti, 'c', Resp_HdrProxy_Authentic);
	__FSM_TX_AF(Resp_HdrProxy_Authentic, 'a', Resp_HdrProxy_Authentica);
	__FSM_TX_AF(Resp_HdrProxy_Authentica, 't', Resp_HdrProxy_Authenticat);
	__FSM_TX_AF(Resp_HdrProxy_Authenticat, 'e', Resp_HdrProxy_Authenticate);
	__FSM_TX_AF_OWS_HP(Resp_HdrProxy_Authenticate, RGen_HdrOtherV, 48);

	/* Pragma header processing. */
	__FSM_TX_AF(Resp_HdrPra, 'g', Resp_HdrPrag);
	__FSM_TX_AF(Resp_HdrPrag, 'm', Resp_HdrPragm);
	__FSM_TX_AF(Resp_HdrPragm, 'a', Resp_HdrPragma);
	__FSM_TX_AF_OWS(Resp_HdrPragma, Resp_HdrPragmaV);

	/* Retry-After header processing. */
	__FSM_TX_AF(Resp_HdrR, 'e', Resp_HdrRe);
	__FSM_TX_AF(Resp_HdrRe, 't', Resp_HdrRet);
	__FSM_TX_AF(Resp_HdrRet, 'r', Resp_HdrRetr);
	__FSM_TX_AF(Resp_HdrRetr, 'y', Resp_HdrRetry);
	__FSM_TX_AF(Resp_HdrRetry, '-', Resp_HdrRetry_);
	__FSM_TX_AF(Resp_HdrRetry_, 'a', Resp_HdrRetry_A);
	__FSM_TX_AF(Resp_HdrRetry_A, 'f', Resp_HdrRetry_Af);
	__FSM_TX_AF(Resp_HdrRetry_Af, 't', Resp_HdrRetry_Aft);
	__FSM_TX_AF(Resp_HdrRetry_Aft, 'e', Resp_HdrRetry_Afte);
	__FSM_TX_AF(Resp_HdrRetry_Afte, 'r', Resp_HdrRetry_After);
	__FSM_TX_AF_OWS_HP(Resp_HdrRetry_After, RGen_HdrOtherV, 53);

	__FSM_STATE(Resp_HdrS) {
		switch (TFW_LC(c)) {
		case 'e':
			__FSM_MOVE(Resp_HdrSe);
		case 't':
			__FSM_MOVE(Resp_HdrSt);
		default:
			__FSM_JMP(RGen_HdrOtherN);
		}
	}

	/* Strict-Transport-Security header processing. */
	__FSM_TX_AF(Resp_HdrSt, 'r', Resp_HdrStr);
	__FSM_TX_AF(Resp_HdrStr, 'i', Resp_HdrStri);
	__FSM_TX_AF(Resp_HdrStri, 'c', Resp_HdrStric);
	__FSM_TX_AF(Resp_HdrStric, 't', Resp_HdrStrict);
	__FSM_TX_AF(Resp_HdrStrict, '-', Resp_HdrStrict_);
	__FSM_TX_AF(Resp_HdrStrict_, 't', Resp_HdrStrict_T);
	__FSM_TX_AF(Resp_HdrStrict_T, 'r', Resp_HdrStrict_Tr);
	__FSM_TX_AF(Resp_HdrStrict_Tr, 'a', Resp_HdrStrict_Tra);
	__FSM_TX_AF(Resp_HdrStrict_Tra, 'n', Resp_HdrStrict_Tran);
	__FSM_TX_AF(Resp_HdrStrict_Tran, 's', Resp_HdrStrict_Trans);
	__FSM_TX_AF(Resp_HdrStrict_Trans, 'p', Resp_HdrStrict_Transp);
	__FSM_TX_AF(Resp_HdrStrict_Transp, 'o', Resp_HdrStrict_Transpo);
	__FSM_TX_AF(Resp_HdrStrict_Transpo, 'r', Resp_HdrStrict_Transpor);
	__FSM_TX_AF(Resp_HdrStrict_Transpor, 't', Resp_HdrStrict_Transport);
	__FSM_TX_AF(Resp_HdrStrict_Transport, '-', Resp_HdrStrict_Transport_);
	__FSM_TX_AF(Resp_HdrStrict_Transport_, 's', Resp_HdrStrict_Transport_S);
	__FSM_TX_AF(Resp_HdrStrict_Transport_S, 'e',
		    Resp_HdrStrict_Transport_Se);
	__FSM_TX_AF(Resp_HdrStrict_Transport_Se, 'c',
		    Resp_HdrStrict_Transport_Sec);
	__FSM_TX_AF(Resp_HdrStrict_Transport_Sec, 'u',
		    Resp_HdrStrict_Transport_Secu);
	__FSM_TX_AF(Resp_HdrStrict_Transport_Secu, 'r',
		    Resp_HdrStrict_Transport_Secur);
	__FSM_TX_AF(Resp_HdrStrict_Transport_Secur, 'i',
		    Resp_HdrStrict_Transport_Securi);
	__FSM_TX_AF(Resp_HdrStrict_Transport_Securi, 't',
		    Resp_HdrStrict_Transport_Securit);
	__FSM_TX_AF(Resp_HdrStrict_Transport_Securit, 'y',
		    Resp_HdrStrict_Transport_Security);
	__FSM_TX_AF_OWS_HP(Resp_HdrStrict_Transport_Security,
			   RGen_HdrOtherV, 56);

	__FSM_STATE(Resp_HdrSe) {
		switch (TFW_LC(c)) {
		case 'r':
			__FSM_MOVE(Resp_HdrSer);
		case 't':
			__FSM_MOVE(Resp_HdrSet);
		default:
			__FSM_JMP(RGen_HdrOtherN);
		}
	}

	/* Server header processing. */
	__FSM_TX_AF(Resp_HdrSer, 'v', Resp_HdrServ);
	__FSM_TX_AF(Resp_HdrServ, 'e', Resp_HdrServe);
	__FSM_TX_AF(Resp_HdrServe, 'r', Resp_HdrServer);
	__FSM_TX_AF_OWS_HP(Resp_HdrServer, Resp_HdrServerV, 54);

	/* Set-Cookie header processing. */
	__FSM_TX_AF(Resp_HdrSet, '-', Resp_HdrSet_);
	__FSM_TX_AF(Resp_HdrSet_, 'c', Resp_HdrSet_C);
	__FSM_TX_AF(Resp_HdrSet_C, 'o', Resp_HdrSet_Co);
	__FSM_TX_AF(Resp_HdrSet_Co, 'o', Resp_HdrSet_Coo);
	__FSM_TX_AF(Resp_HdrSet_Coo, 'k', Resp_HdrSet_Cook);
	__FSM_TX_AF(Resp_HdrSet_Cook, 'i', Resp_HdrSet_Cooki);
	__FSM_TX_AF(Resp_HdrSet_Cooki, 'e', Resp_HdrSet_Cookie);
	__FSM_TX_AF_OWS_HP(Resp_HdrSet_Cookie, Resp_HdrSet_CookieV, 55);

	/* Transfer-Encoding header processing. */
	__FSM_TX_AF(Resp_HdrT, 'r', Resp_HdrTr);
	__FSM_TX_AF(Resp_HdrTr, 'a', Resp_HdrTra);
	__FSM_TX_AF(Resp_HdrTra, 'n', Resp_HdrTran);
	__FSM_TX_AF(Resp_HdrTran, 's', Resp_HdrTrans);
	__FSM_TX_AF(Resp_HdrTrans, 'f', Resp_HdrTransf);
	__FSM_TX_AF(Resp_HdrTransf, 'e', Resp_HdrTransfe);
	__FSM_TX_AF(Resp_HdrTransfe, 'r', Resp_HdrTransfer);
	__FSM_TX_AF(Resp_HdrTransfer, '-', Resp_HdrTransfer_);
	__FSM_TX_AF(Resp_HdrTransfer_, 'e', Resp_HdrTransfer_E);
	__FSM_TX_AF(Resp_HdrTransfer_E, 'n', Resp_HdrTransfer_En);
	__FSM_TX_AF(Resp_HdrTransfer_En, 'c', Resp_HdrTransfer_Enc);
	__FSM_TX_AF(Resp_HdrTransfer_Enc, 'o', Resp_HdrTransfer_Enco);
	__FSM_TX_AF(Resp_HdrTransfer_Enco, 'd', Resp_HdrTransfer_Encod);
	__FSM_TX_AF(Resp_HdrTransfer_Encod, 'i', Resp_HdrTransfer_Encodi);
	__FSM_TX_AF(Resp_HdrTransfer_Encodi, 'n', Resp_HdrTransfer_Encodin);
	__FSM_TX_AF(Resp_HdrTransfer_Encodin, 'g', Resp_HdrTransfer_Encoding);
	__FSM_TX_AF_OWS(Resp_HdrTransfer_Encoding, Resp_HdrTransfer_EncodingV);

	__FSM_STATE(Resp_HdrV) {
		switch (TFW_LC(c)) {
		case 'a':
			__FSM_MOVE(Resp_HdrVa);
		case 'i':
			__FSM_MOVE(Resp_HdrVi);
		default:
			__FSM_JMP(RGen_HdrOtherN);
		}
	}

	/* Vary header processing. */
	__FSM_TX_AF(Resp_HdrVa, 'r', Resp_HdrVar);
	__FSM_TX_AF(Resp_HdrVar, 'y', Resp_HdrVary);
	__FSM_TX_AF_OWS_HP(Resp_HdrVary, RGen_HdrOtherV, 59);

	/* Via header processing. */
	__FSM_TX_AF(Resp_HdrVi, 'a', Resp_HdrVia);
	__FSM_TX_AF_OWS_HP(Resp_HdrVia, RGen_HdrOtherV, 60);

	/* WWW-Authenticate header processing. */
	__FSM_TX_AF(Resp_HdrW, 'w', Resp_HdrWW);
	__FSM_TX_AF(Resp_HdrWW, 'w', Resp_HdrWWW);
	__FSM_TX_AF(Resp_HdrWWW, '-', Resp_HdrWWW_);
	__FSM_TX_AF(Resp_HdrWWW_, 'a', Resp_HdrWWW_A);
	__FSM_TX_AF(Resp_HdrWWW_A, 'u', Resp_HdrWWW_Au);
	__FSM_TX_AF(Resp_HdrWWW_Au, 't', Resp_HdrWWW_Aut);
	__FSM_TX_AF(Resp_HdrWWW_Aut, 'h', Resp_HdrWWW_Auth);
	__FSM_TX_AF(Resp_HdrWWW_Auth, 'e', Resp_HdrWWW_Authe);
	__FSM_TX_AF(Resp_HdrWWW_Authe, 'n', Resp_HdrWWW_Authen);
	__FSM_TX_AF(Resp_HdrWWW_Authen, 't', Resp_HdrWWW_Authent);
	__FSM_TX_AF(Resp_HdrWWW_Authent, 'i', Resp_HdrWWW_Authenti);
	__FSM_TX_AF(Resp_HdrWWW_Authenti, 'c', Resp_HdrWWW_Authentic);
	__FSM_TX_AF(Resp_HdrWWW_Authentic, 'a', Resp_HdrWWW_Authentica);
	__FSM_TX_AF(Resp_HdrWWW_Authentica, 't', Resp_HdrWWW_Authenticat);
	__FSM_TX_AF(Resp_HdrWWW_Authenticat, 'e', Resp_HdrWWW_Authenticate);
	__FSM_TX_AF_OWS_HP(Resp_HdrWWW_Authenticate, RGen_HdrOtherV, 61);

	/* Upgrade header processing. */
	__FSM_TX_AF(Resp_HdrU, 'p', Resp_HdrUp);
	__FSM_TX_AF(Resp_HdrUp, 'g', Resp_HdrUpg);
	__FSM_TX_AF(Resp_HdrUpg, 'r', Resp_HdrUpgr);
	__FSM_TX_AF(Resp_HdrUpgr, 'a', Resp_HdrUpgra);
	__FSM_TX_AF(Resp_HdrUpgra, 'd', Resp_HdrUpgrad);
	__FSM_TX_AF(Resp_HdrUpgrad, 'e', Resp_HdrUpgrade);
	__FSM_TX_AF_OWS(Resp_HdrUpgrade, Resp_HdrUpgradeV);

	__FSM_FINISH(resp);

	return r;
}
STACK_FRAME_NON_STANDARD(tfw_http_parse_resp);

bool
tfw_http_parse_is_done(TfwHttpMsg *hm)
{
	return test_bit(TFW_HTTP_B_FULLY_PARSED, hm->flags);
}<|MERGE_RESOLUTION|>--- conflicted
+++ resolved
@@ -8939,16 +8939,10 @@
 
 	if (likely(type != HTTP2_DATA)) {
 		r = tfw_hpack_decode(&ctx->hpack, data, len, req, parsed);
-<<<<<<< HEAD
-	else if ((req->method_override
-			&& TFW_HTTP_IS_METH_BODYLESS(req->method_override))
-		    || TFW_HTTP_IS_METH_BODYLESS(req->method))
-=======
 	}
 	else if ((req->method_override
 		  && TFW_HTTP_IS_METH_BODYLESS(req->method_override))
 		 || TFW_HTTP_IS_METH_BODYLESS(req->method))
->>>>>>> 998ae718
 	{
 		r = T_DROP;
 	}
