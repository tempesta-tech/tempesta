/**
 *		Tempesta FW
 *
 * Copyright (C) 2014 NatSys Lab. (info@natsys-lab.com).
 * Copyright (C) 2015-2024 Tempesta Technologies, Inc.
 *
 * This program is free software; you can redistribute it and/or modify it
 * under the terms of the GNU General Public License as published by
 * the Free Software Foundation; either version 2 of the License,
 * or (at your option) any later version.
 *
 * This program is distributed in the hope that it will be useful, but WITHOUT
 * ANY WARRANTY; without even the implied warranty of MERCHANTABILITY or
 * FITNESS FOR A PARTICULAR PURPOSE.
 * See the GNU General Public License for more details.
 *
 * You should have received a copy of the GNU General Public License along with
 * this program; if not, write to the Free Software Foundation, Inc., 59
 * Temple Place - Suite 330, Boston, MA 02111-1307, USA.
 */
#include <linux/ctype.h>

#undef DEBUG
#if DBG_HTTP_PARSER > 0
#define DEBUG DBG_HTTP_PARSER
#endif

#include "gfsm.h"
#include "http_msg.h"
#include "htype.h"
#include "http_sess.h"
#include "hpack.h"
#include "lib/str.h"

/* Max length of http header name. */
#define HTTP_MAX_HDR_NAME_LEN		1024

/*
 * ------------------------------------------------------------------------
 *	Common HTTP parsing routines
 * ------------------------------------------------------------------------
 */
/**
 * The following __data_{} macros help to reduce the amount of direct
 * @data/@len manipulations.
 */
#define __data_off(pos)			(size_t)((pos) - data)
#define __data_processed(pos)		__data_off(pos)
#define __data_remain(pos)		(len - __data_off(pos))
#define __data_available(pos, num)	(num <= __data_remain(pos))

/**
 * The following set of macros is for use in generic field processing.
 * @__msg_field_open macro is used for field opening, @__msg_field_fixup
 * is used for updating, and @__msg_field_finish is used when the field
 * is finished. The latter means that the TfwStr{} flag TFW_STR_COMPLETE
 * must be raised. The behavior of macros with @_pos suffixes differ from
 * the ones specified above in the sense that they fixate the field chunk
 * with respect to an explicitly defined pointer (instead of only relative
 * start of the data).
 */
#define __msg_field_open(field, pos)					\
	tfw_http_msg_set_str_data(msg, field, pos)

#define __msg_field_fixup(field, pos)					\
do {									\
	if (unlikely(tfw_http_msg_add_str_data(msg, field, data,	\
					       __data_off(pos))))	\
		return CSTR_NEQ;					\
} while (0)

#define __msg_field_finish(field, pos)					\
do {									\
	__msg_field_fixup(field, pos);					\
	(field)->flags |= TFW_STR_COMPLETE;				\
} while (0)

#define __msg_field_fixup_pos(field, data, len)				\
do {									\
	if (unlikely(tfw_http_msg_add_str_data(msg, field, data, len)))	\
		return CSTR_NEQ;					\
} while (0)

#define __msg_field_finish_pos(field, data, len)			\
do {									\
	__msg_field_fixup_pos(field, data, len);			\
	(field)->flags |= TFW_STR_COMPLETE;				\
} while (0)

#define __msg_field_chunk_flags(field, flag)				\
do {									\
	T_DBG3("parser: add chunk flags: %u\n", flag);			\
	TFW_STR_CURR(field)->flags |= flag;				\
} while (0)

#define __msg_chunk_flags(flag)						\
	__msg_field_chunk_flags(&msg->stream->parser.hdr, flag)

/*
 * The macro is frequently used for headers opened by tfw_http_msg_hdr_open().
 * It sets the header's TfwStr->data to the current chunk pointer,
 * but leaves TfwStr->len = 0. This TfwStr->data value is used latter when
 * the parser will be reading "n" bytes of data using a pointer variable "p".
 * The underlying __tfw_http_msg_add_str_data() detects TfwStr->len == 0 and
 * sets the current TfwStr's length to p + n - TfwStr->data i.e. the final
 * string will effectively point to the original chunk's start and will contain
 * every parsed byte counting from the chunk's start.
*/
#define __msg_hdr_chunk_fixup(data, len)				\
do {									\
	if (unlikely(tfw_http_msg_add_str_data(msg,			\
			&msg->stream->parser.hdr, data, len)))		\
		return CSTR_NEQ;					\
} while (0)

#define __msg_hdr_set_hpack_index(idx)					\
	parser->hdr.hpack_idx = idx;

/**
 * GCC still does a poor work on memory reusage of automatic local
 * variables in nested blocks, so we declare all required temporal variables
 * used in the defines below here to reduce stack frame usage.
 * Since the variables are global now, be careful with them.
 *
 * objtool understands jump table, but our direct jumps are still opaque for it,
 * so use compiler barrier to avoid stack manipulations after jumps.
 *
 * @parser - stores FSM state across multiple chunk processing.
 * @p      - current parser's position within the current @data chunk.
 * @c      - current character at @p. Should preferably be assigned by
 *           __FSM_STATE label.
 * @__fsm_n and
 * @__fsm_sz - mostly just two local integer values of different
 *           types. Usually one of them is used to store __data_remaining(p),
 *           and the other one is a return value indicating actually parsed
 *           character count.
 * @chunk  - one of FSM states used by __try_str() and derrivatives
 *           (TRY_STR_LAMBDA_fixup(), TRY_STR(), etc) to match a multi-character
 *           string. Initialized by TRY_STR_INIT() before the matching.
 */
#define __FSM_DECLARE_VARS(ptr)						\
	TfwHttpMsg	*msg = (TfwHttpMsg *)(ptr);			\
	TfwHttpParser	*parser = &msg->stream->parser;			\
	unsigned char	*p = data;					\
	unsigned char	c = *p;						\
	int		__maybe_unused __fsm_n;				\
	size_t		__maybe_unused __fsm_sz;			\
	TfwStr		__maybe_unused *chunk = &parser->_tmp_chunk;	\
	barrier();

/**
 * The function prints the problem place of an HTTP message whenever there
 * is not enough functionality in our parser or there is an attack.
 * We need to give more context about the case, so we print the data with
 * 8 bytes (at most) backward offset and 48 bytes (at most) length.
 * The standard format printing deals with non-printable characters, so it's
 * safe to print the attack payload as is.
 */
#define TFW_PARSER_DROP(st)						\
do {									\
	register unsigned int __p_o = min_t(unsigned int, 8, p - data);	\
	register unsigned int __p_n = min_t(unsigned int, 48,		\
					    data + len + __p_o - p);	\
	T_WARN("Parser error: state=" #st " input(-%d)=%#x('%.*s')"	\
	       " data_len=%u off=%lu\n",				\
	       __p_o, (char)c, __p_n, p - __p_o, len, p - data);	\
	return T_DROP;							\
} while (0)

#define __FSM_START(s)							\
T_DBG3("enter FSM at state %pK\n", s);					\
if (unlikely(s))							\
	goto *s; /* Fall through to the first state otherwise. */

#define __FSM_START_ALT(s)						\
T_DBG3("enter FSM at state %pK\n", s);					\
if (s == __I_EoL)							\
	goto I_EoL;							\
if (s)									\
	goto *s; /* Fall through to the first state otherwise. */

#define __FSM_STATE(st, ...)						\
barrier();								\
st: __attribute__((unused, __VA_ARGS__))				\
	c = *p;								\
	T_DBG3("parser at " #st ": c=%#x(%c), p_off=%ld\n",		\
		 c, isprint(c) ? c : '.', p - data);

#define __FSM_EXIT(ret)							\
do {									\
	r = ret;							\
	goto done;							\
} while (0)

#define FSM_EXIT(ret)							\
do {									\
	p += 1; /* eat current character */				\
	__FSM_EXIT(ret);						\
} while (0)

#define __FSM_FINISH(m)							\
done:									\
	if (r == T_OK)							\
		__set_bit(TFW_HTTP_B_FULLY_PARSED, msg->flags);		\
	/* Remaining number of bytes to process in the data chunk. */	\
	*parsed = __data_off(p);

#define __FSM_MOVE_nofixup_n(to, n)					\
do {									\
	p += n;								\
	if (unlikely(__data_off(p) >= len)) {				\
		parser->state = &&to; /* start from state @to next time */\
		__FSM_EXIT(T_POSTPONE);					\
	}								\
	goto to;							\
} while (0)

#define __FSM_MOVE_nf(to, n, field)					\
do {									\
	p += n;								\
	if (unlikely(__data_off(p) >= len)) {				\
		parser->state = &&to; /* start from state @to next time */\
		/* Close currently parsed field chunk. */		\
		BUG_ON(!(field)->data);					\
		__msg_field_fixup(field, data + len);			\
		__FSM_EXIT(T_POSTPONE);					\
	}								\
	goto to;							\
} while (0)

#define __FSM_MOVE_nofixup(to)		__FSM_MOVE_nofixup_n(to, 1)
#define __FSM_MOVE_n(to, n)						\
	__FSM_MOVE_nf(to, n, &msg->stream->parser.hdr)
#define __FSM_MOVE_f(to, field)		__FSM_MOVE_nf(to, 1, field)
#define __FSM_MOVE(to)							\
	__FSM_MOVE_nf(to, 1, &msg->stream->parser.hdr)
/* The same as __FSM_MOVE_n(), but exactly for jumps w/o data moving. */
#define __FSM_JMP(to)			do { goto to; } while (0)

#define __FSM_MATCH_MOVE_fixup_pos(alphabet, to, field, flag, fixup_pos) \
do {									\
	__fsm_n = __data_remain(p);					\
	__fsm_sz = tfw_match_##alphabet(p, __fsm_n);			\
	if (unlikely(__fsm_sz == __fsm_n)) {				\
		/* Continue field processing on next skb. */		\
		BUG_ON(!(field)->data);					\
		if (fixup_pos)						\
			__msg_field_fixup_pos(field, p, __fsm_sz);	\
		else							\
			__msg_field_fixup(field, data + len);		\
		__msg_field_chunk_flags(field, flag);			\
		parser->state = &&to;					\
		p += __fsm_sz;						\
		__FSM_EXIT(T_POSTPONE);					\
	}								\
} while (0)

/* Fixups p + __fsm_sz on chunk exhaustion */
#define __FSM_MATCH_MOVE_pos_f(alphabet, to, field, flag)		\
	__FSM_MATCH_MOVE_fixup_pos(alphabet, to, field, flag, true)

/* Fixups data + len on chunk exhaustion */
#define __FSM_MATCH_MOVE(alphabet, to, flag)				\
	__FSM_MATCH_MOVE_fixup_pos(alphabet, to, &msg->stream->parser.hdr, \
				  flag, false)

#define __FSM_MOVE_hdr_fixup(to, n)					\
do {									\
	__msg_hdr_chunk_fixup(p, n);					\
	p += n;								\
	if (unlikely(__data_off(p) >= len)) {				\
		parser->state = &&to;					\
		__FSM_EXIT(T_POSTPONE);					\
	}								\
	goto to;							\
} while (0)

/*
 * __FSM_I_* macros are intended to help with parsing of message
 * header values. That is done with separate, nested, or interior
 * FSMs, and so _I_ in the name means "interior" FSM.
 */
#define __FSM_I_field_chunk_flags(field, flag)				\
	__msg_field_chunk_flags(field, flag)

#define __FSM_I_chunk_flags(flag)					\
	__msg_chunk_flags(flag)

#define __FSM_I_MOVE_BY_REF_n(to, n, flag)				\
do {									\
	BUG_ON(n < 0);							\
	parser->_i_st = to;						\
	p += n;								\
	if (unlikely(__data_off(p) >= len)) {				\
		/* Close currently parsed field chunk. */		\
		__msg_hdr_chunk_fixup(data, len);			\
		if (flag)						\
			__msg_chunk_flags(flag);			\
		__FSM_EXIT(T_POSTPONE);					\
	}								\
	goto *to;							\
} while (0)

/* These four macroses fixup by data + len on chunk exhaustion */

#define __FSM_I_MOVE_n(to, n)						\
	__FSM_I_MOVE_BY_REF_n(&&to, n, 0)

#define __FSM_I_MOVE_flag(to, flag)					\
	__FSM_I_MOVE_BY_REF_n(&&to, 1, flag)

#define __FSM_I_MOVE_BY_REF(to)						\
	__FSM_I_MOVE_BY_REF_n(to, 1, 0)

#define __FSM_I_MOVE(to)		__FSM_I_MOVE_n(to, 1)

/* The same as __FSM_I_MOVE_n(), but exactly for jumps w/o data moving. */
#define __FSM_I_JMP(to)			goto to

#define __FSM_I_MATCH_MOVE_finish(alphabet, to, finish)			\
do {									\
	__fsm_n = __data_remain(p);					\
	__fsm_sz = tfw_match_##alphabet(p, __fsm_n);			\
	if (unlikely(__fsm_sz == __fsm_n)) {				\
		__msg_hdr_chunk_fixup(data, len);			\
		parser->_i_st = &&to;					\
		r = T_POSTPONE;						\
		finish;							\
		__FSM_EXIT(r); /* let finish update the @r */		\
	}								\
} while (0)

#define __FSM_I_MATCH_MOVE(alphabet, n)					\
	__FSM_I_MATCH_MOVE_finish(alphabet, n, {})

/*
 * __FSM_I_MOVE_fixup_xxx() and __FSM_I_MATCH_fixup_xxx() family macroses
 * fixup p + n and p + __fsm_sz appropriately. They are to be used for explicit
 * fine-grained control of chunking within a string, i.e. a caller can
 * explicitly chop an ingress contiguous string into multiple chunks thus
 * generating efficient key/value pairs.
 *
 * Normal MOVE macros fixup @data if there is not enough data and we're going to
 * return T_POSTPONE. We can not use @p since we don't know how many states we
 * executed on the current chunk, so we have no length of currently matched data.
 * In other words if you call a fixup function first and next you do normal
 * movement, then you might see the same data twice in the parsed data.
 *
 * Following rules must be meet for safe fixup logic:
 * 1. explicit fixups should not be mixed with regular fixups (__FSM_I_MOVE and
 *    others)
 * 2. call __msg_field_open() to initialize a new _empty_ TfwStr chunk (see
 *    __tfw_str_set_data()). Usually we use it to initialize header
 *    before using fixup functions to it. However, also we can use it to
 *    initialize chunk of TfwStr that have already been allocated before.
 *    (see __req_parse_forwarded()).
 * 3. fixup data in each state (so that you know how much data you processed)
 *    and make sure that __tfw_http_msg_add_str_data() is called by macros
 *    for @p, not @data. With this approach headers are processed, e.g. see
 *    __FSM_MOVE_hdr_fixup() with transition to Req_HdrAcceptV,
 *    __msg_hdr_chunk_fixup(p, __fsm_sz) in RGEN_OWS() and finally
 *    __msg_hdr_chunk_fixup(p, __fsm_n) in __TFW_HTTP_PARSE_RAWHDR_VAL().
 *
 * For complex headers we may need ability to open chunk in certain state
 * (that will save current data pointer) then travel to another stay or do
 * checks in loop and finally fixup all processed data.
 *
 * Approach which looks good(pseudo-code):
 * 1. Allocate new chunk. TfwStr *ch = tfw_str_add_compound(hm->pool,
 *							    &parser->hdr);
 * 2. Open chunk with __msg_field_open(ch, p).
 * 3. Do some processing in loop. Just move @p of parser function many times.
 * 4. Finnaly. Update the last chunk by calculating length using data pointer
 * that have been saved at first step. tfw_str_updlen(&parser->hdr, p);
 * For linear SKB this should works perfectly, but with fragmented data we will
 * get some problems. @p might point to new SKB, but last chunk in parser will
 * point to previous SKB and we must not to calculate offsets with different
 * SKBs. This implies we should fixup last chunk of header before postpone and
 * logic might be like this:
 *
 * Steps 1 and 2 as above.
 * 3. First of all we need to check last chunk. If chunk is fixuped we need to
 * allocate new chunk. Then we need to check bounds of @data, if it's
 * exhausted we should fixup current chunk then postpone message. Once message
 * parsing resumed repeat the step.
 * 4. Same as above.
 *
 * As we see, we need to allocate new chunk after message parsing jumped to next
 * data fragment. It's very important.
 */
/*
 * Fixup the current chunk that starts at the current data pointer
 * @p and has the size @n. Move forward to just after the chunk.
 * We have at least @n bytes as we parsed them before the fixup.
 * p+n should never exceed data+len i.e. we can fixup data
 * from the current chunk only.
 */
#define __FSM_I_MOVE_fixup_f(to, n, field, flag)			\
do {									\
	BUG_ON(!(field)->data);						\
	BUG_ON(n < 0);							\
	__msg_field_fixup_pos(field, p, n);				\
	__FSM_I_field_chunk_flags(field, flag);				\
	parser->_i_st = &&to;						\
	p += n;								\
	if (unlikely(__data_off(p) >= len))				\
		__FSM_EXIT(T_POSTPONE);					\
	goto to;							\
} while (0)

#define __FSM_I_MOVE_fixup(to, n, flag)					\
	__FSM_I_MOVE_fixup_f(to, n, &msg->stream->parser.hdr, flag)

#define __FSM_I_MATCH_MOVE_fixup_finish(alphabet, to, flag, finish)	\
do {									\
	__fsm_n = __data_remain(p);					\
	__fsm_sz = tfw_match_##alphabet(p, __fsm_n);			\
	if (unlikely(__fsm_sz == __fsm_n)) {				\
		__msg_hdr_chunk_fixup(p, __fsm_sz);			\
		__FSM_I_chunk_flags(flag);				\
		parser->_i_st = &&to;					\
		r = T_POSTPONE;						\
		finish;							\
		__FSM_EXIT(r);						\
	}								\
} while (0)

#define __FSM_I_MATCH_MOVE_fixup(alphabet, to, flag)			\
	__FSM_I_MATCH_MOVE_fixup_finish(alphabet, to, flag, {})

/* Conditional transition from state @st to @st_next. */
#define __FSM_TX_COND(st, condition, st_next, field, ...)		\
__FSM_STATE(st, __VA_ARGS__) {						\
	if (likely(condition))						\
		__FSM_MOVE_f(st_next, field);				\
	TFW_PARSER_DROP(st);						\
}

#define __FSM_TX_COND_nofixup(st, condition, st_next, ...)		\
__FSM_STATE(st, __VA_ARGS__) {						\
	if (likely(condition))						\
		__FSM_MOVE_nofixup(st_next);				\
	TFW_PARSER_DROP(st);						\
}

/* Automaton transition from state @st to @st_next on character @ch. */
#define __FSM_TX(st, ch, st_next, ...)					\
	__FSM_TX_COND(st, c == (ch), st_next, &parser->hdr, __VA_ARGS__)
#define __FSM_TX_nofixup(st, ch, st_next, ...)				\
	__FSM_TX_COND_nofixup(st, c == (ch), st_next, __VA_ARGS__)

/* Case-insensitive version of __FSM_TX(). */
#define __FSM_TX_LC(st, ch, st_next, field, ...)			\
	__FSM_TX_COND(st, TFW_LC(c) == (ch), st_next, field, __VA_ARGS__)
#define __FSM_TX_LC_nofixup(st, ch, st_next, ...)			\
	__FSM_TX_COND_nofixup(st, TFW_LC(c) == (ch), st_next, __VA_ARGS__)

/*
 * Automaton transition with alphabet checking and fallback state.
 * Improbable states only, so cold label.
 */
#define __FSM_TX_AF(st, ch, st_next)					\
__FSM_STATE(st, cold) {							\
	if (likely(TFW_LC(c) == ch))					\
		__FSM_MOVE(st_next);					\
	/* It should be checked in st_fallback if `c` is allowed */	\
	__FSM_JMP(RGen_HdrOtherN);					\
}

/*
 * As above, but reads OWS through transitional state. Note, that header
 * name, colon, LWS and value are stored in different chunks.
 */
#define __FSM_TX_AF_OWS(st, st_next)					\
__FSM_STATE(st, cold) {							\
	if (likely(c == ':')) {						\
		__msg_hdr_chunk_fixup(data, __data_off(p));		\
		parser->_i_st = &&st_next;				\
		__FSM_MOVE_hdr_fixup(RGen_LWS, 1);			\
	}								\
	/* It should be checked in st_fallback if `c` is allowed */	\
	__FSM_JMP(RGen_HdrOtherN);					\
}

/* As above, but with HPACK static index setting. */
#define __FSM_TX_AF_OWS_HP(st, st_next, hp_idx)				\
__FSM_STATE(st, cold) {							\
	if (likely(c == ':')) {						\
		__msg_hdr_chunk_fixup(data, __data_off(p));		\
		parser->_i_st = &&st_next;				\
		__msg_hdr_set_hpack_index(hp_idx);			\
		__FSM_MOVE_hdr_fixup(RGen_LWS, 1);			\
	}								\
	/* It should be checked in st_fallback if `c` is allowed */	\
	__FSM_JMP(RGen_HdrOtherN);					\
}

/* Used for improbable states only, so use cold label. */
#define __FSM_METH_MOVE(st, ch, st_next)				\
__FSM_STATE(st, cold) {							\
	if (likely(c == (ch)))						\
		__FSM_MOVE_nofixup(st_next);				\
	__FSM_JMP(Req_MethodUnknown);					\
}

#define __FSM_METH_MOVE_finish(st, ch, m_type)				\
__FSM_STATE(st, cold) {							\
	if (unlikely(c != (ch)))					\
		__FSM_JMP(Req_MethodUnknown);				\
	req->method = (m_type);						\
	__FSM_MOVE_nofixup(Req_MUSpace);				\
}

#define __FSM_REQUIRE(st, st_next, predicate)				\
__FSM_STATE(st) {							\
	if (unlikely(!predicate))					\
		return CSTR_NEQ;					\
	parser->_i_st = &&st_next;					\
}

#define __FSM_REQUIRE_FIRST_DIGIT(st, st_next)				\
	__FSM_REQUIRE(st, st_next, isdigit(c))

/* 4-byte (Integer) access to a string Pointer. */
#define PI(p)	(*(unsigned int *)(p))

/**
 * Little endian.
 * These two at the below can be used for characters only.
 */
#define TFW_LC_INT	0x20202020
#define TFW_LC_INT3	0x00202020
#define TFW_LC_LONG	0x2020202020202020UL
#define TFW_LC_LONG7	0x0020202020202020UL
#define TFW_CHAR4_INT(a, b, c, d)					\
	 ((d << 24) | (c << 16) | (b << 8) | a)
#define TFW_CHAR8_INT(a, b, c, d, e, f, g, h)				\
	 (((long)h << 56) | ((long)g << 48) | ((long)f << 40)		\
	  | ((long)e << 32) | (d << 24) | (c << 16) | (b << 8) | a)
#define TFW_P2LCINT(p)	(PI(p) | TFW_LC_INT)
/*
 * Match 4 or 8 characters with conversion to lower case of 3, 4, 7, or
 * 8 first characters and type conversion to int or long type.
 */
#define C4_INT_LCM(p, a, b, c, d)					\
	 !((PI(p) | TFW_LC_INT) ^ TFW_CHAR4_INT(a, b, c, d))
#define C8_INT_LCM(p, a, b, c, d, e, f, g, h)				\
	 !((*(unsigned long *)(p) | TFW_LC_LONG)			\
	   ^ TFW_CHAR8_INT(a, b, c, d, e, f, g, h))
#define C4_INT3_LCM(p, a, b, c, d)					\
	 !((PI(p) | TFW_LC_INT3) ^ TFW_CHAR4_INT(a, b, c, d))
#define C8_INT7_LCM(p, a, b, c, d, e, f, g, h)				\
	 !((*(unsigned long *)(p) | TFW_LC_LONG7)			\
	   ^ TFW_CHAR8_INT(a, b, c, d, e, f, g, h))

/*
 * Matching 4 to 8 characters without conversion to lower case (applicable
 * for HTTP/2 headers name comparison).
 */
#define C4_INT(p, a, b, c, d)						\
	!(PI(p) ^ TFW_CHAR4_INT(a, b, c, d))
#define C8_INT(p, a, b, c, d, e, f, g, h)				\
	!(*(unsigned long *)(p) ^ TFW_CHAR8_INT(a, b, c, d, e, f, g, h))

#define IN_ALPHABET(c, a)	(a[c >> 6] & (1UL << (c & 0x3f)))

#define CSTR_EQ			0
#define CSTR_POSTPONE		T_POSTPONE	/* -MAX_ERRNO + 1 */
#define CSTR_NEQ		T_DROP		/* -MAX_ERRNO + 3 */
#define CSTR_BADLEN		T_BAD		/* -MAX_ERRNO + 4 */

/**
 * Compare a mixed pair of strings with the string @str of length @str_len where
 * the first string is a part of the header @hdr which is being processed and
 * the second string is yet unhandled data of length @len starting from @p. The
 * @chunk->data is used to refer to the start of the first string within the
 * @hdr, while the @chunk->len is used to track gathered length.
 *
 * @str is always in lower case.
 *
 * @return
 * 	CSTR_NEQ:	not equal
 * 	> 0:		(partially) equal, length of matched chunk
 */
static int
__try_str(TfwStr *hdr, TfwStr* chunk, unsigned char *p, size_t len,
	  const unsigned char *str, size_t str_len)
{
	size_t offset = chunk->len;

	if (unlikely(offset > str_len || TFW_LC(*p) != str[offset]))
		return CSTR_NEQ;

	len = min(len, str_len - offset);
	if (tfw_cstricmp_2lc(p, str + offset, len) ||
	    (chunk->len && !tfw_str_eq_cstr_pos(hdr, chunk->data, str,
						chunk->len, TFW_STR_EQ_CASEI)))
		return CSTR_NEQ;

	chunk->len += len;
	return len;
}

/**
 * Parse probably chunked string representation of an decimal integer.
 * @return number of parsed bytes.
 */
static __always_inline int
__parse_ulong(unsigned char *__restrict data, size_t len,
	      const unsigned long *__restrict delimiter_a,
	      unsigned long *__restrict acc, unsigned long limit)
{
	unsigned char *p;

	for (p = data; p - data < len; ++p) {
		T_DBG3("__parse_ulong: acc=%lu p=%c len=%zu limit=%lu\n",
		       *acc, *p, len, limit);
		if (unlikely(IN_ALPHABET(*p, delimiter_a)))
			return p - data;
		if (unlikely(!isdigit(*p)))
			return CSTR_NEQ;
		if (unlikely(__builtin_uaddl_overflow(*acc * 10, *p - '0', acc)
			|| *acc > limit))
			return CSTR_BADLEN;
	}

	return CSTR_POSTPONE;
}

/**
 * Parse an integer followed by a white space.
 */
static __always_inline int
__parse_ulong_ws(unsigned char *__restrict data, size_t len,
		 unsigned long *__restrict acc, unsigned long limit)
{
	/*
	 * Standard white-space characters are:
	 * ' '  (0x20) space (SPC)
	 * '\t' (0x09) horizontal tab (TAB)
	 * '\n' (0x0a) newline (LF)
	 * '\v' (0x0b) vertical tab (VT)
	 * '\f' (0x0c) feed (FF)
	 * '\r' (0x0d) carriage return (CR)
	 */
	static const unsigned long whitespace_a[] ____cacheline_aligned = {
		0x0000000100003e00UL, 0, 0, 0
	};
	return __parse_ulong(data, len, whitespace_a, acc, limit);
}

/**
 * Parse an integer followed by delim.
 */
static __always_inline int
__parse_ulong_ws_delim(unsigned char *__restrict data, size_t len,
		       unsigned long *__restrict acc, unsigned long limit)
{
	/*
	 * Standard white-space plus semicolon and dquoute characters are:
	 * '\t' (0x09) horizontal tab (TAB)
	 * '\n' (0x0a) newline (LF)
	 * '\v' (0x0b) vertical tab (VT)
	 * '\f' (0x0c) feed (FF)
	 * '\r' (0x0d) carriage return (CR)
	 * ' '  (0x20) space (SPC)
	 * '"'  (0x22) dquote
	 * ';'  (0x3b) semicolon
	 */
	static const unsigned long ws_comma_a[] ____cacheline_aligned = {
		0x0800000500003e00UL, 0, 0, 0
	};
	return __parse_ulong(data, len, ws_comma_a, acc, limit);
}

#define parse_int_ws(data, len, acc)					\
	__parse_ulong_ws(data, len, acc, UINT_MAX)

#define parse_long_ws(data, len, acc)					\
	__parse_ulong_ws(data, len, acc, LONG_MAX)

/**
 * Parse an integer as part of HTTP list.
 */
static inline int
parse_ulong_list(unsigned char *data, size_t len, unsigned long *acc,
		 unsigned long limit)
{
	/*
	 * Standard white-space plus comma characters are:
	 * '\t' (0x09) horizontal tab (TAB)
	 * '\n' (0x0a) newline (LF)
	 * '\v' (0x0b) vertical tab (VT)
	 * '\f' (0x0c) feed (FF)
	 * '\r' (0x0d) carriage return (CR)
	 * ' '  (0x20) space (SPC)
	 * ','  (0x2c) comma
	 */
	static const unsigned long ws_comma_a[] ____cacheline_aligned = {
		0x0000100100003e00UL, 0, 0, 0
	};
	return __parse_ulong(data, len, ws_comma_a, acc, limit);
}


#define parse_uint_list(data, len, acc)					\
	parse_ulong_list(data, len, acc, UINT_MAX)

/**
 * Parse probably chunked string representation of an hexadecimal integer.
 * @return number of parsed bytes.
 */
static int
parse_int_hex(unsigned char *data, size_t len, unsigned long *acc, unsigned short *cnt)
{
	unsigned char *p;

	for (p = data; p - data < len; ++p) {
		if (unlikely(IS_CRLF(*p) || (*p == ';'))) {
			if (unlikely(*acc > LONG_MAX))
				return CSTR_BADLEN;
			return p - data;
		}
		if (unlikely(!isxdigit(*p)))
			return CSTR_NEQ;
		if (unlikely(*cnt >= (sizeof(long) * 2)))
			return CSTR_BADLEN;
		*acc = (*acc << 4) + (*p & 0xf) + (*p >> 6) * 9;
		++*cnt;
	}

	return CSTR_POSTPONE;
}

/**
 * Parse OWS, i.e. the space or horizontal tab characters which
 * can exist before or after the header's value.
 * @return number of parsed bytes or CSTR_POSTPONE if all @len bytes
 * are parsed.
 */
static __always_inline int
parse_ows(unsigned char *__restrict data, size_t len)
{
	unsigned char *p;

	for (p = data; p - data < len; ++p) {
		if (!IS_WS(*p))
			return p - data;
	}
	return CSTR_POSTPONE;
}

/**
 * These headers should not be present in the list
 * of hop-by-hop headers.
 */
static const TfwStr ete_spec_raw_hdrs[] = {
	/* End-to-end spec and raw headers */
	TFW_STR_STRING("age:"),
	TFW_STR_STRING("authorization:"),
	TFW_STR_STRING("cache-control:"),
	TFW_STR_STRING("connection:"),
	TFW_STR_STRING("content-length:"),
	TFW_STR_STRING("content-type:"),
	TFW_STR_STRING("cookie:"),
	TFW_STR_STRING("date:"),
	TFW_STR_STRING("etag:"),
	TFW_STR_STRING("expires:"),
	TFW_STR_STRING("forwarded:"),
	TFW_STR_STRING("host:"),
	TFW_STR_STRING("pragma:"),
	TFW_STR_STRING("server:"),
	TFW_STR_STRING("transfer-encoding:"),
	TFW_STR_STRING("user-agent:"),
	TFW_STR_STRING("x-forwarded-for:"),
};

/**
 * Mark existing spec headers of http message @hm as hop-by-hop if they were
 * listed in Connection header or in @tfw_http_init_parser_* function.
 */
static void
mark_spec_hbh(TfwHttpMsg *hm)
{
	TfwHttpHbhHdrs *hbh_hdrs = &hm->stream->parser.hbh_parser;
	unsigned int id;

	for (id = 0; id < TFW_HTTP_HDR_RAW; ++id) {
		TfwStr *hdr = &hm->h_tbl->tbl[id];
		if ((hbh_hdrs->spec & (0x1 << id)) && (!TFW_STR_EMPTY(hdr))) {
			T_DBG3("%s: hm %pK, tbl[%u] flags +TFW_STR_HBH_HDR\n",
			       __func__, hm, id);
			hdr->flags |= TFW_STR_HBH_HDR;
		}
	}
}

/**
 * Mark raw header @hdr as hop-by-hop if its name was listed in Connection
 * header
 */
static void
mark_raw_hbh(TfwHttpMsg *hm, TfwStr *hdr)
{
	TfwHttpHbhHdrs *hbh = &hm->stream->parser.hbh_parser;
	unsigned int i;

	/*
	 * Multiple headers with the same name are saved to the same TfwStr,
	 * so once we bumped into the first of the headers and marked it with
	 * TFW_STR_HBH_HDR flag no need to keep comparing the header name to
	 * every other header in message.
	 *
	 * Unset TFW_STR_HBH_HDR flag for header name to indicate that
	 * corresponding hop-by-hop header was found.
	 */
	for (i = 0; i < hbh->off; ++i) {
		TfwStr *hbh_name = &hbh->raw[i];
		if ((hbh_name->flags & TFW_STR_HBH_HDR)
		    && !(tfw_stricmpspn(&hbh->raw[i], hdr, ':')))
		{
			T_DBG3("%s: hbh raw[%d], hm %pK, hdr %pK ->flags %x, "
			       "flags +TFW_STR_HBH_HDR\n",
			       __func__, i, hm, hdr, hdr->flags);
			hdr->flags |= TFW_STR_HBH_HDR;
			hbh_name->flags = hbh_name->flags &
					~(unsigned int)TFW_STR_HBH_HDR;
			break;
		}
	}
}

/**
 * Lookup for the header @hdr in already collected headers table @ht,
 * and mark it as hop-by-hop. The lookup is performed until ':', so header
 * name only is enough in @hdr.
 *
 * @return true if @hdr was found and marked as hop-by-hop
 */
static bool
__mark_hbh_hdr(TfwHttpMsg *hm, TfwStr *hdr)
{
	TfwHttpHdrTbl *ht = hm->h_tbl;
	unsigned int hid = tfw_http_msg_hdr_lookup(hm, hdr);

	/*
	 * This function is called before hm->h_tbl is fully parsed,
	 * if header is empty, don't touch it
	 */
	if ((hid >= ht->off) || (TFW_STR_EMPTY(&ht->tbl[hid])))
		return false;

	T_DBG3("%s: hm %pK, hid %u, flags +TFW_STR_HBH_HDR\n",
	       __func__, hm, hid);
	ht->tbl[hid].flags |= TFW_STR_HBH_HDR;
	return true;
}

/**
 * Complete HBH header.
 * Chunk with ':' will be added to the end.
 * After name of hop-by-hop header was completed, the routine will search
 * for headers with that name and mark them as hop-by-hop.
 * Header might not be parsed yet, i.e. it comes after the Connection header.
 *
 * NOTE: Most of the headers listed in RFC 7231 are end-to-end and must not
 * be listed in the header. Instead of comparing connection tokens to all
 * end-to-end headers names compare only to headers parsed by
 * TFW_HTTP_PARSE_RAWHDR_VAL macro.
 */
static int
__hbh_parser_finalize(TfwHttpMsg *hm)
{
	TfwStr *hbh_hdr, *append;
	TfwStr s_colon = { .data = ":", .len = 1 };
	TfwHttpHbhHdrs *hbh = &hm->stream->parser.hbh_parser;
	hbh_hdr = &hbh->raw[hbh->off];

	T_DBG3("%s: hbh->off %d, hbh_h %pK, hbh_h->nchunks %d, hbh_h->len %lu\n",
	       __func__, hbh->off, hbh_hdr, hbh_hdr->nchunks, hbh_hdr->len);

	append = tfw_str_add_compound(hm->pool, hbh_hdr);
	if (!append)
		return -ENOMEM;
	*append = s_colon;

	hbh_hdr->len += s_colon.len;
	++hbh->off;

	if (tfw_http_msg_find_hdr(hbh_hdr, ete_spec_raw_hdrs))
		return CSTR_NEQ;
	/*
	 * Don't set TFW_STR_HBH_HDR flag if such header was already
	 * parsed. See comment in mark_raw_hbh()
	 */
	if (!__mark_hbh_hdr(hm, hbh_hdr))
		hbh_hdr->flags |= TFW_STR_HBH_HDR;

	return 0;
}

/**
 * Add header name listed in Connection header to hop-by-hop table of raw
 * headers. If @finalize_item is true then (@data, @len) represents
 * last chunk of header name and HBH header would be finalized.
 * Otherwise last header in table stays open to add more data.
 */
static int
__hbh_parser_add_data(TfwHttpMsg *hm, char *data, unsigned long len,
		      bool finalize_item)
{
	TfwStr *hbh_hdr, *append;
	TfwHttpHbhHdrs *hbh = &hm->stream->parser.hbh_parser;

	T_DBG3("%s: hm %pK, data %pK, *data [%c], len %lu, fin=%d\n",
	       __func__, hm, data, *data, len, finalize_item ? 1 : 0);

	if (hbh->off == TFW_HBH_TOKENS_MAX)
		return CSTR_NEQ;
	hbh_hdr = &hbh->raw[hbh->off];

	if (!TFW_STR_EMPTY(hbh_hdr)) {
		append = tfw_str_add_compound(hm->pool, hbh_hdr);
	} else {
		append = (TfwStr *)tfw_pool_alloc(hm->pool, sizeof(TfwStr));
		hbh_hdr->chunks = append;
		hbh_hdr->nchunks = 1;
	}

	if (!append)
		return -ENOMEM;
	append->len = len;
	append->data = data;
	hbh_hdr->len += len;

	T_DBG3("%s: hbh->off %d, hbh_h %pK, hbh_h->nchunks %d, hbh_h->len %lu\n",
	       __func__, hbh->off, hbh_hdr, hbh_hdr->nchunks, hbh_hdr->len);

	return finalize_item ? __hbh_parser_finalize(hm) : 0;
}

static int
process_trailer_hdr(TfwHttpMsg *hm, TfwStr *hdr, unsigned int id)
{
	if (!(hm->crlf.flags & TFW_STR_COMPLETE))
		return CSTR_EQ;

	/*
	 * RFC 7230 4.1.2:
	 *
	 * A sender MUST NOT generate a trailer that contains a field necessary
	 * for message framing (e.g., Transfer-Encoding and Content-Length),
	 * routing (e.g., Host), request modifiers (e.g., controls and
	 * conditionals in Section 5 of [RFC7231]), authentication (e.g., see
	 * [RFC7235] and [RFC6265]), response control data (e.g., see Section
	 * 7.1 of [RFC7231]), or determining how to process the payload (e.g.,
	 * Content-Encoding, Content-Type, Content-Range, and Trailer).
	 */
	switch (id) {
	case TFW_HTTP_HDR_HOST:
	case TFW_HTTP_HDR_CONTENT_LENGTH:
	case TFW_HTTP_HDR_CONTENT_TYPE:
	case TFW_HTTP_HDR_COOKIE:
	case TFW_HTTP_HDR_IF_NONE_MATCH:
	case TFW_HTTP_HDR_X_FORWARDED_FOR:
	case TFW_HTTP_HDR_TRANSFER_ENCODING:
	case TFW_HTTP_HDR_CONTENT_ENCODING:
	case TFW_HTTP_HDR_SET_COOKIE:
	case TFW_HTTP_HDR_FORWARDED:
		return CSTR_NEQ;
	}

	hdr->flags |= TFW_STR_TRAILER;
	__set_bit(TFW_HTTP_B_CHUNKED_TRAILER, hm->flags);

	return CSTR_EQ;
}

/**
 * Check whether response contains Content-Encoding and Transfer-Encoding
 * other than chunked.
 *
 * Return T_DROP on success.
 */
static int
__parse_check_encodings(TfwHttpResp *resp)
{
	TfwStr *tbl = resp->h_tbl->tbl;

	if (test_bit(TFW_HTTP_B_TE_EXTRA, resp->flags)
	    && !TFW_STR_EMPTY(&tbl[TFW_HTTP_HDR_CONTENT_ENCODING])) {
		T_WARN("Content-Encoding and Transfer-Encoding other than"
		       " chunked not allowed to be in same response.\n");
			return T_DROP;
	}

	return T_OK;
}

#define __FSM_I_MOVE_body_lambda(to, n, lambda)				\
do {									\
	p += n;								\
	if (unlikely(__data_off(p) >= len)) {				\
		lambda;							\
		parser->_i_st = &&to;					\
		__FSM_EXIT(T_POSTPONE);					\
	}								\
	goto to;							\
} while (0)

#define __FSM_I_MOVE_body_nf(to, n)					\
	__FSM_I_MOVE_body_lambda(to, n, {})

static int
__req_parse_body(TfwHttpReq *req, unsigned char *data, size_t len)
{
	int r = CSTR_NEQ;
	__FSM_DECLARE_VARS(req);

	__FSM_START(parser->_i_st);

	__FSM_STATE(I_BodyParseInit) {
		/* For chunked body need parse @to_read from chunk descriptor. */
		if (parser->to_read == -1)
			__FSM_JMP(I_BodyChunked);
	}

	__FSM_STATE(I_BodyReadData) {
		BUG_ON(parser->to_read < 0);
		T_DBG3("read body: to_read=%ld\n", parser->to_read);

		__fsm_sz = min_t(long, parser->to_read, __data_remain(p));
		parser->to_read -= __fsm_sz;
		if (parser->to_read)
			__FSM_I_MOVE_body_nf(I_BodyReadData, __fsm_sz);

		if (test_bit(TFW_HTTP_B_CHUNKED, msg->flags)) {
			parser->to_read = -1;
			__FSM_I_MOVE_body_nf(I_BodyEoL, __fsm_sz);
		}

		/* We've fully read Content-Length bytes. */
		p += __fsm_sz;
		return __data_off(p);
	}

	__FSM_STATE(I_BodyChunked) {
		/* Prevent @parse_int_hex false positives. */
		if (!isxdigit(c))
			__FSM_EXIT(T_DROP);
		/* Fall through. */
	}

	__FSM_STATE(I_BodyChunkLen) {
		__fsm_sz = __data_remain(p);
		/* Read next chunk length. */
		__fsm_n = parse_int_hex(p, __fsm_sz, &parser->_acc,
					&parser->_cnt);
		T_DBG3("data chunk: remain_len=%zu ret=%d to_read=%lu\n",
		       __fsm_sz, __fsm_n, parser->_acc);
		switch (__fsm_n) {
		case CSTR_POSTPONE:
			__FSM_I_MOVE_body_nf(I_BodyChunkLen, __fsm_sz);
		case CSTR_BADLEN:
		case CSTR_NEQ:
			__FSM_EXIT(T_DROP);
		default:
			parser->to_read = parser->_acc;
			parser->_acc = 0;
			parser->_cnt = 0;
			__FSM_I_MOVE_body_nf(I_BodyChunkExt, __fsm_n);
		}
	}

	__FSM_STATE(I_BodyChunkExt) {
		if (unlikely(c == ';' || c == '=' || IS_TOKEN(c)))
			__FSM_I_MOVE_body_nf(I_BodyChunkExt, 1);
		/* Fall through. */
	}

	__FSM_STATE(I_BodyEoL) {
		if (likely(c == '\r'))
			__FSM_I_MOVE_body_nf(I_BodyCR, 1);
		/* Fall through. */
	}

	__FSM_STATE(I_BodyCR) {
		if (unlikely(c != '\n'))
			__FSM_EXIT(T_DROP);
		if (parser->to_read == -1)
			__FSM_I_MOVE_body_nf(I_BodyChunked, 1);
		else if (parser->to_read > 0)
			/* We know size of chunk, parse data. */
			__FSM_I_MOVE_body_nf(I_BodyReadData, 1);

		/*
		 * We've fully read the chunked body.
		 * Add everything and the current character.
		 */
		return __data_off(++p);
	}

done:
	return r;
}
STACK_FRAME_NON_STANDARD(__req_parse_body);

static int
__resp_parse_body(TfwHttpResp *resp, unsigned char *data, size_t len)
{
	int r = CSTR_NEQ;
	__FSM_DECLARE_VARS(resp);

#define TFW_BODY_OPEN_CHUNK()						\
do {									\
	TfwStr *ch = tfw_str_add_compound(msg->pool, &resp->cut);	\
									\
	if (!ch) { 							\
		T_WARN("Cannot grow HTTP data string\n"); 		\
		return CSTR_NEQ; 					\
	} 								\
	__msg_field_open(ch, p); 					\
} while (0)

#define __FSM_I_MOVE_cut_fixup(to, n)					\
	__FSM_I_MOVE_body_lambda(to, n, {				\
		tfw_str_updlen(&resp->cut, p);				\
	})

	if (!TFW_STR_EMPTY(TFW_STR_CURR(&resp->cut)))
		TFW_BODY_OPEN_CHUNK();

	__FSM_START(parser->_i_st);

	__FSM_STATE(I_BodyParseInit) {
		/* For chunked body need parse @to_read from chunk descriptor. */
		if (parser->to_read == -1)
			__FSM_JMP(I_BodyChunked);
	}

	__FSM_STATE(I_BodyReadData) {
		BUG_ON(parser->to_read < 0);
		T_DBG3("read body: to_read=%ld\n", parser->to_read);

		if (!resp->body_start_data) {
			resp->body_start_data = p;
			resp->body_start_skb =
				ss_skb_peek_tail(&msg->msg.skb_head);
		}
		__fsm_sz = min_t(long, parser->to_read, __data_remain(p));
		parser->to_read -= __fsm_sz;
		if (parser->to_read)
			__FSM_I_MOVE_body_nf(I_BodyReadData, __fsm_sz);

		if (test_bit(TFW_HTTP_B_CHUNKED, msg->flags)) {
			parser->to_read = -1;
			__FSM_I_MOVE_body_nf(I_ChunkDataEnd, __fsm_sz);
		}

		/* We've fully read Content-Length bytes. */
		p += __fsm_sz;
		return __data_off(p);
	}

	__FSM_STATE(I_BodyChunked) {
		/* Prevent @parse_int_hex false positives. */
		if (!isxdigit(c))
			__FSM_EXIT(T_DROP);
		/* Fall through. */
	}

	__FSM_STATE(I_BodyChunkLen) {
		__fsm_sz = __data_remain(p);
		/* Read next chunk length. */
		__fsm_n = parse_int_hex(p, __fsm_sz, &parser->_acc,
					&parser->_cnt);
		T_DBG3("data chunk: remain_len=%zu ret=%d to_read=%lu\n",
		       __fsm_sz, __fsm_n, parser->_acc);
		switch (__fsm_n) {
		case CSTR_POSTPONE:
			__FSM_I_MOVE_cut_fixup(I_BodyChunkLen, __fsm_sz);
		case CSTR_BADLEN:
		case CSTR_NEQ:
			__FSM_EXIT(T_DROP);
		default:
			parser->to_read = parser->_acc;
			parser->_acc = 0;
			parser->_cnt = 0;
			__FSM_I_MOVE_cut_fixup(I_BodyChunkExt, __fsm_n);
		}
	}

	__FSM_STATE(I_BodyChunkExt) {
		if (unlikely(c == ';' || c == '=' || IS_TOKEN(c)))
			__FSM_I_MOVE_cut_fixup(I_BodyChunkExt, 1);
		__FSM_JMP(I_BodyEoL);
	}

	/* Fixup chunked body data-part */
	__FSM_STATE(I_ChunkDataEnd) {
		/* Don't fixup chunk after resuming parsing. */
		if (!TFW_STR_EMPTY(TFW_STR_CURR(&resp->cut)))
			TFW_BODY_OPEN_CHUNK();
		else
			/*
			 * Need to reopen field, because last chunks points to
			 * address before data-part. Without reopening it
			 * leads to fixuping data-part.
			 */
			__msg_field_open(TFW_STR_CURR(&resp->cut), p);
		/* Fall through. */
	}

	__FSM_STATE(I_BodyEoL) {
		if (likely(c == '\r'))
			__FSM_I_MOVE_cut_fixup(I_BodyCR, 1);
		/* Fall through. */
	}

	__FSM_STATE(I_BodyCR) {
		if (unlikely(c != '\n'))
			__FSM_EXIT(T_DROP);
		if (parser->to_read == -1)
			__FSM_I_MOVE_cut_fixup(I_BodyChunked, 1);
		else if (parser->to_read > 0)
			/* We know size of chunk, parse data. */
			__FSM_I_MOVE_cut_fixup(I_BodyDescEnd, 1);

		/*
		 * We've fully read the chunked body.
		 * Add everything and the current character.
		 */
		tfw_str_updlen(&resp->cut, ++p);
		return __data_off(p);
	}

	/* Fixup parsed chunk size */
	__FSM_STATE(I_BodyDescEnd) {
		/* Don't fixup chunk after resuming parsing. */
		if (__data_off(p) > 0) {
			tfw_str_updlen(&resp->cut, p);
		}
		__FSM_JMP(I_BodyReadData);
	}
done:
	return r;

#undef TFW_BODY_OPEN_CHUNK
#undef __FSM_I_MOVE_cut_fixup
}
STACK_FRAME_NON_STANDARD(__resp_parse_body);

#undef __FSM_I_MOVE_body_nf
#undef __FSM_I_MOVE_body_lambda

/*
 * Helping state identifiers used to define which jump address an FSM should
 * set as the entry point.
 * Don't introduce too much of such identifies!
 */
#define __I_EoL			(void *)1

/* Initialize TRY_STR parsing context */
#define TRY_STR_INIT()		TFW_STR_INIT(chunk)

/**
 * Parsing helpers.
 * TRY_STR_* macros are supposed to be used without explicit fixups, so the
 * whole data + len chunk will be fixed up on chunk exhaustion.
 * @str in TRY_STR_LAMBDA must be in lower case.
 * @lambda is called on successfull full string match.
 * @finish is called when the current data+len chunk is exhausted.
 */
#define TRY_STR_LAMBDA_BY_REF_finish(str, lambda, finish, state)	\
	if (!chunk->data)						\
		chunk->data = p;					\
	T_DBG3("TSLBR_pre: data %pK, p %pK, c [%c], len %zu, "		\
	       "str='%s'\n", data, p, c, len, str);			\
	__fsm_n = __try_str(&parser->hdr, chunk, p, __data_remain(p),	\
			    str, sizeof(str) - 1);			\
	T_DBG3("TSLBR_post: __fsm_n: %d, chunk->len %lu\n",		\
	       __fsm_n, chunk->len);					\
	if (__fsm_n > 0) {						\
		if (chunk->len == sizeof(str) - 1) {			\
			lambda;						\
			TRY_STR_INIT();					\
			__FSM_I_MOVE_BY_REF_n(state, __fsm_n, 0);	\
		}							\
		/* Here __fsm_n == __data_remain(p) i.e. chunk exhausted */ \
		__msg_hdr_chunk_fixup(data, len);			\
		finish;							\
		return CSTR_POSTPONE;					\
	}

#define TRY_STR_LAMBDA_finish(str, lambda, finish, state)		\
	TRY_STR_LAMBDA_BY_REF_finish(str, lambda, finish, &&state)

/*
 * Store current state if we're going to exit in waiting for new data
 * (POSTPONE). We store current parser state only when we return from the
 * parser FSM - it's better that to store the state on each transition.
 */
#define TRY_STR_LAMBDA(str, lambda, curr_st, next_st)			\
	TRY_STR_LAMBDA_finish(str, lambda, {				\
			parser->_i_st = &&curr_st;			\
		}, next_st)

#define TRY_STR(str, curr_st, next_st)					\
	TRY_STR_LAMBDA_finish(str, { }, {				\
			parser->_i_st = &&curr_st;			\
		}, next_st)

#define TRY_STR_BY_REF(str, curr_st, next_st)				\
	TRY_STR_LAMBDA_BY_REF_finish(str, { }, {			\
			parser->_i_st = curr_st;			\
		}, next_st)

/**
 * The same as @TRY_STR_LAMBDA_finish(), but @str must be of plain
 * @TfwStr{} type and variable @field is used (instead of hard coded
 * header field); besides, @finish parameter is not used in this macro.
 * xxx_fixup() family of functions is used to explicit chunking of strings.
 */
#define TRY_STR_LAMBDA_fixup_flag(str, field, lambda, curr_st, next_st,	\
				  flag)					\
	BUG_ON(!TFW_STR_PLAIN(str));					\
	if (!chunk->data)						\
		chunk->data = p;					\
	__fsm_n = __try_str(field, chunk, p, __data_remain(p),		\
			    (str)->data, (str)->len);			\
	if (__fsm_n > 0) {						\
		if (chunk->len == (str)->len) {				\
			lambda;						\
			TRY_STR_INIT();					\
			__FSM_I_MOVE_fixup_f(next_st, __fsm_n, field,	\
					     flag);			\
		}							\
		__msg_field_fixup_pos(field, p, __fsm_n);		\
		__FSM_I_field_chunk_flags(field, flag);			\
		parser->_i_st = &&curr_st;				\
		return CSTR_POSTPONE;					\
	}

#define TRY_STR_LAMBDA_fixup(str, field, lambda, curr_st, next_st)	\
	TRY_STR_LAMBDA_fixup_flag(str, field, lambda, curr_st,		\
				  next_st, 0)

#define TRY_STR_fixup(str, curr_st, next_st)				\
	TRY_STR_LAMBDA_fixup(str, &parser->hdr, { }, curr_st, next_st)

/*
 * Headers EOL processing. Allow only LF and CRLF as a newline delimiters.
 *
 * Note also, that according to RFC 7230, HTTP-headers may appear in two
 * cases. The first one is header section (3.2) and the second one is
 * chunked-body trailer-part (4.1).
 */
#define RGEN_EOL()							\
__FSM_STATE(RGen_EoL, hot) {						\
	if (c == '\r')							\
		__FSM_MOVE_nofixup(RGen_CR);				\
	if (c == '\n') {						\
		if (parser->hdr.data) {					\
			tfw_str_set_eolen(&parser->hdr, 1);		\
			if ((r = tfw_http_msg_hdr_close(msg)))		\
				FSM_EXIT(r);				\
		}							\
		__FSM_MOVE_nofixup(RGen_Hdr);				\
	}								\
	TFW_PARSER_DROP(RGen_EoL);					\
}									\
__FSM_STATE(RGen_CR, hot) {						\
	if (unlikely(c != '\n'))					\
		TFW_PARSER_DROP(RGen_CR);				\
	if (parser->hdr.data) {						\
		tfw_str_set_eolen(&parser->hdr, 2);			\
		if ((r = tfw_http_msg_hdr_close(msg)))			\
			FSM_EXIT(r);					\
	}								\
	/* Process next header if any. */				\
	__FSM_MOVE_nofixup(RGen_Hdr);					\
}

/*
 * Process the final CRLF, i.e. the end of the headers part or the whole
 * HTTP message. We may get here after trailing-part headers. In that
 * case @msg->crlf is already set and there is nothing to do.
 */
#define TFW_HTTP_PARSE_CRLF()						\
do {									\
	if (unlikely(c == '\r')) {					\
		if (msg->crlf.flags & TFW_STR_COMPLETE)			\
			__FSM_MOVE_nofixup(RGen_CRLFCR);		\
		if (!msg->crlf.data)					\
			/* The end of the headers part. */		\
			tfw_http_msg_set_str_data(msg, &msg->crlf, p);	\
		__FSM_MOVE_f(RGen_CRLFCR, &msg->crlf);			\
	}								\
	if (c == '\n') {						\
		if (!msg->crlf.data) {					\
			/*						\
			 * Set data and length explicitly for a single	\
			 * LF w/o calling complex __msg_field_fixup().	\
			 */						\
			tfw_http_msg_set_str_data(msg, &msg->crlf, p);	\
			msg->crlf.len = 1;				\
			msg->crlf.flags |= TFW_STR_COMPLETE;		\
			__FSM_JMP(RGen_BodyInit);			\
		}							\
		parser->state = &&RGen_Hdr;				\
		FSM_EXIT(T_OK);						\
	}								\
} while (0)

/*
 * State processing a character just after CRLFCR, i.e. the final LF.
 */
#define RGEN_CRLF()							\
__FSM_STATE(RGen_CRLFCR, hot) {						\
	if (unlikely(c != '\n'))					\
		TFW_PARSER_DROP(RGen_CRLFCR);				\
	mark_spec_hbh(msg);						\
	if (!(msg->crlf.flags & TFW_STR_COMPLETE)) {			\
		BUG_ON(!msg->crlf.data);				\
		__msg_field_finish(&msg->crlf, p + 1);			\
		__FSM_JMP(RGen_BodyInit);				\
	}								\
	parser->state = &&RGen_CRLFCR;					\
	/* Don't fixup last CR, just set EOLEN for body which will	\
	 * be cutted during HTTP1 to HTTP2 transformation and will	\
	 * not be stored in cache. */					\
	if (TFW_CONN_TYPE(msg->conn) & Conn_Srv)			\
		tfw_str_set_eolen(&msg->body, 2);			\
	FSM_EXIT(T_OK);							\
}

/*
 * We have HTTP message descriptors and special headers,
 * however we still need to store full headers (instead of just their values)
 * as well as store headers which aren't need in further processing
 * (e.g. Content-Length which is doubled by TfwHttpMsg.content_length)
 * to mangle row skb data.
 * Rule of thumb for @saveval: saveval = false for explicit chunking functions
 * i.e. the ones that use xxx_fixup() functions.
 */
#define __TFW_HTTP_PARSE_SPECHDR_VAL(st_curr, hm, func, id, saveval)	\
__FSM_STATE(st_curr) {							\
	BUG_ON(__data_off(p) > len);					\
	__fsm_sz = __data_remain(p);					\
	if (!parser->_i_st)						\
		TRY_STR_INIT();						\
	/*								\
	 * Check whether the header slot is acquired to catch		\
	 * duplicate headers in sense of RFC 7230 3.2.2.		\
	 */								\
	if (id < TFW_HTTP_HDR_NONSINGULAR				\
	    && unlikely(!TFW_STR_EMPTY(&(msg)->h_tbl->tbl[id])))	\
		TFW_PARSER_DROP(st_curr);				\
	__fsm_n = func(hm, p, __fsm_sz);				\
	T_DBG3("parse special header " #func ": ret=%d data_len=%lu"	\
	       " id=%d\n", __fsm_n, __fsm_sz, id);			\
	switch (__fsm_n) {						\
	case CSTR_POSTPONE:						\
		/* The automaton state keeping is handled in @func. */	\
		p += __fsm_sz;						\
		parser->state = &&st_curr;				\
		__FSM_EXIT(T_POSTPONE);					\
	case CSTR_BADLEN: /* bad header length */			\
	case CSTR_NEQ: /* bad header value */				\
		TFW_PARSER_DROP(st_curr);				\
	default:							\
		BUG_ON(__fsm_n < 0);					\
		/* The header value is fully parsed, move forward. */	\
		if (!(TFW_CONN_TYPE(msg->conn) & Conn_Srv)		\
		    && unlikely(id == TFW_HTTP_HDR_COOKIE)) {		\
			HTTP_JA5H_CALC_NUM(((TfwHttpReq *)msg), cookie,	\
					   TFW_HTTP_JA5H_COOKIE_MAX);	\
		}							\
		if (saveval)						\
			__msg_hdr_chunk_fixup(p, __fsm_n);		\
		r = process_trailer_hdr(msg, &parser->hdr, id);		\
		if (r < 0 && r != CSTR_POSTPONE)			\
			TFW_PARSER_DROP(st_curr);			\
		parser->_i_st = &&RGen_EoL;				\
		parser->_hdr_tag = id;					\
		parser->_acc = 0;					\
		p += __fsm_n;						\
		BUG_ON(unlikely(__data_off(p) >= len));			\
		__FSM_JMP(RGen_RWS); /* skip RWS */			\
	}								\
}

#define TFW_HTTP_PARSE_SPECHDR_VAL(st_curr, hm, func, id)		\
	__TFW_HTTP_PARSE_SPECHDR_VAL(st_curr, hm, func, id, 1)

#define __TFW_HTTP_PARSE_RAWHDR_VAL(st_curr, hm, func, saveval)		\
__FSM_STATE(st_curr) {							\
	BUG_ON(__data_off(p) > len);					\
	__fsm_sz = __data_remain(p);					\
	if (!parser->_i_st)						\
		TRY_STR_INIT();						\
	__fsm_n = func(hm, p, __fsm_sz);				\
	T_DBG3("parse raw header " #func ": ret=%d data_len=%lu\n",	\
	       __fsm_n, __fsm_sz);					\
	switch (__fsm_n) {						\
	case CSTR_POSTPONE:						\
		/* The automaton state keeping is handled in @func. */	\
		p += __fsm_sz;						\
		parser->state = &&st_curr;				\
		__FSM_EXIT(T_POSTPONE);					\
	case CSTR_BADLEN: /* bad header length */			\
	case CSTR_NEQ: /* bad header value */				\
		TFW_PARSER_DROP(st_curr);				\
	default:							\
		BUG_ON(__fsm_n < 0);					\
		/* The header value is fully parsed, move forward. */	\
		if (saveval)						\
			__msg_hdr_chunk_fixup(p, __fsm_n);		\
		mark_raw_hbh(msg, &parser->hdr);			\
		r = process_trailer_hdr(msg, &parser->hdr,		\
					TFW_HTTP_HDR_RAW);		\
		if (r < 0 && r != CSTR_POSTPONE)			\
			TFW_PARSER_DROP(st_curr);			\
		parser->_i_st = &&RGen_EoL;				\
		parser->_hdr_tag = TFW_HTTP_HDR_RAW;			\
		parser->_acc = 0;					\
		p += __fsm_n;						\
		BUG_ON(unlikely(__data_off(p) >= len));			\
		__FSM_JMP(RGen_RWS); /* skip RWS */			\
	}								\
}

#define TFW_HTTP_PARSE_RAWHDR_VAL(st_curr, hm, func)			\
	__TFW_HTTP_PARSE_RAWHDR_VAL(st_curr, hm, func, 1)

/*
 * Parse raw (common) HTTP headers.
 * Note that some of these can be extremely large.
 */
#define RGEN_HDR_OTHER()						\
__FSM_STATE(RGen_HdrOtherN) {						\
	__FSM_MATCH_MOVE(token, RGen_HdrOtherN, 0);			\
	if (likely(*(p + __fsm_sz) == ':')) {				\
		/*							\
		 * Header name must contain at least one character, but \
		 * ':' can be found at the beginning of a new skb or	\
		 * fragment, it's ok.					\
		*/							\
		if (unlikely(!__fsm_sz && TFW_STR_EMPTY(&parser->hdr)	\
			     && p == (unsigned char *)parser->hdr.data))\
		{							\
			TFW_PARSER_DROP(RGen_HdrOtherN);		\
		}							\
		__msg_hdr_chunk_fixup(data, __data_off(p + __fsm_sz));	\
		if (unlikely(parser->hdr.len > HTTP_MAX_HDR_NAME_LEN)) {\
			T_WARN("Max header name length %u exceeded.",	\
			       HTTP_MAX_HDR_NAME_LEN);			\
			return T_DROP;					\
		}							\
		parser->_i_st = &&RGen_HdrOtherV;			\
		p += __fsm_sz;						\
		__FSM_MOVE_hdr_fixup(RGen_LWS, 1);			\
	}								\
	TFW_PARSER_DROP(RGen_HdrOtherN);				\
}									\
__FSM_STATE(RGen_HdrOtherV) {						\
	/*								\
	 * The header content is opaque for us,				\
	 * so pass ctext and VCHAR.					\
	 */								\
	__FSM_MATCH_MOVE_pos_f(ctext_vchar, RGen_HdrOtherV,		\
			       &msg->stream->parser.hdr, 0);		\
	if (!IS_CRLF(*(p + __fsm_sz)))					\
		TFW_PARSER_DROP(RGen_HdrOtherV);			\
	__msg_hdr_chunk_fixup(p, __fsm_sz);				\
	mark_raw_hbh(msg, &parser->hdr);				\
	r = process_trailer_hdr(msg, &parser->hdr, TFW_HTTP_HDR_RAW);	\
	if (r < 0 && r != CSTR_POSTPONE)				\
		TFW_PARSER_DROP(st_curr);				\
	parser->_hdr_tag = TFW_HTTP_HDR_RAW;				\
	__FSM_MOVE_nofixup_n(RGen_EoL, __fsm_sz);			\
}

#define WARN_BODY_ATTACK(msg_type, attack_type) 			\
	T_WARN("Transfer-Encoding chunked and Content-Length in same"   \
	       " %s considered as attempt to %s attack.\n", msg_type,   \
		attack_type)

#define DROP_REQUEST_SMUGGLING() {					\
	WARN_BODY_ATTACK("request", "Request smuggling");		\
	FSM_EXIT(T_DROP);						\
}

#define DROP_RESPONSE_SPLITTING() {					\
	WARN_BODY_ATTACK("reponse", "Response splitting");		\
	FSM_EXIT(T_DROP); 						\
}

/* Process according RFC 9112 6.3 */
#define TFW_HTTP_INIT_REQ_BODY_PARSING()				\
__FSM_STATE(RGen_BodyInit, cold) {					\
	register TfwStr *tbl = msg->h_tbl->tbl;				\
									\
	__set_bit(TFW_HTTP_B_HEADERS_PARSED, msg->flags);		\
	tfw_http_extract_request_authority(req);			\
	T_DBG3("parse request body: flags=%#lx content_length=%lu\n",	\
	       msg->flags[0], msg->content_length);			\
									\
	if (!TFW_STR_EMPTY(&tbl[TFW_HTTP_HDR_TRANSFER_ENCODING])) {	\
		/*							\
		 * According to RFC 9112 6.3 p.3, more strict		\
		 * scenario has been implemented to exclude		\
		 * attempts of HTTP Request Smuggling or HTTP		\
		 * Response Splitting.					\
		 */							\
		if (!TFW_STR_EMPTY(&tbl[TFW_HTTP_HDR_CONTENT_LENGTH]))	\
			DROP_REQUEST_SMUGGLING();			\
		if (test_bit(TFW_HTTP_B_CHUNKED, msg->flags))		\
			__FSM_MOVE_nofixup(RGen_BodyStart);		\
		/*							\
		 * If "Transfer-Encoding:" header is present and	\
		 * there's NO "chunked" coding, then send 400 response	\
		 * (Bad Request) and close the connection.		\
		 */							\
		TFW_PARSER_DROP(RGen_BodyInit);				\
	}								\
									\
	if (tfw_http_parse_check_bodyless_meth(req))			\
		FSM_EXIT(T_DROP);					\
									\
	if (msg->content_length) {					\
		parser->to_read = msg->content_length;			\
		__FSM_MOVE_nofixup(RGen_BodyStart);			\
	}								\
	/* There is no body. */						\
	msg->body.flags |= TFW_STR_COMPLETE;				\
	parser->state = &&RGen_BodyInit;				\
	FSM_EXIT(T_OK);							\
}

/* Process according RFC 9112 6.3 */
#define TFW_HTTP_INIT_RESP_BODY_PARSING()				\
__FSM_STATE(RGen_BodyInit) {						\
	register TfwStr *tbl = msg->h_tbl->tbl;				\
									\
	__set_bit(TFW_HTTP_B_HEADERS_PARSED, msg->flags);		\
	T_DBG3("parse response body: flags=%#lx content_length=%lu\n",	\
	       msg->flags[0], msg->content_length);			\
									\
	/* There's no body. */						\
	if (test_bit(TFW_HTTP_B_VOID_BODY, msg->flags)) 		\
		goto no_body;						\
	if (!TFW_STR_EMPTY(&tbl[TFW_HTTP_HDR_TRANSFER_ENCODING])) {	\
		/* 							\
		 * Drop response which has Content-Encoding and 	\
		 * Transfer-Encoding other than chunked 		\
		 */ 							\
		if (__parse_check_encodings(resp))			\
			FSM_EXIT(T_DROP);				\
		if (!TFW_STR_EMPTY(&tbl[TFW_HTTP_HDR_CONTENT_LENGTH])) {\
			/*						\
			 * Drop responses which have transfer-encoding	\
			 * *chunked* and content-length. According to	\
			 * RFC 9112 6.3 p.3, more strict scenario has	\
			 * been implemented to exclude attempts of HTTP	\
			 * Request Smuggling or HTTP Response Splitting.\
			 * Encodings other than	*chunked* are allowed	\
			 * to be used with content-length header.	\
			 */						\
			if (test_bit(TFW_HTTP_B_CHUNKED, msg->flags))	\
				DROP_RESPONSE_SPLITTING();		\
			if (msg->content_length == 0)			\
				goto no_body;				\
			parser->to_read = msg->content_length;		\
			__FSM_MOVE_nofixup(RGen_BodyStart);		\
		}							\
		if (test_bit(TFW_HTTP_B_CHUNKED, msg->flags))		\
			__FSM_MOVE_nofixup(RGen_BodyStart);		\
		/* Process the body until the connection is closed. */	\
		__set_bit(TFW_HTTP_B_UNLIMITED, msg->flags);		\
		__FSM_MOVE_nofixup(Resp_BodyUnlimStart);		\
	}								\
	if (!TFW_STR_EMPTY(&tbl[TFW_HTTP_HDR_CONTENT_LENGTH])) {	\
		if (msg->content_length) {				\
			parser->to_read = msg->content_length;		\
			__FSM_MOVE_nofixup(RGen_BodyStart);		\
		}							\
		goto no_body;						\
	}								\
	/* Process the body until the connection is closed. */		\
	/*								\
	 * TODO: Currently Tempesta fully assembles response before	\
	 * transmitting it to a client. This behaviour is considered	\
	 * dangerous and the issue must be solved in generic way:	\
	 * Tempesta must use chunked transfer encoding for proxied	\
	 * responses w/o lengths. Refer issues #534 and #498 for more	\
	 * information.							\
	 */								\
	__set_bit(TFW_HTTP_B_UNLIMITED, msg->flags);			\
	__FSM_MOVE_nofixup(Resp_BodyUnlimStart);			\
no_body:								\
	msg->body.flags |= TFW_STR_COMPLETE;				\
	parser->state = &&RGen_BodyInit;				\
	FSM_EXIT(T_OK);							\
}

#define TFW_HTTP_PARSE_BODY_UNLIM()					\
__FSM_STATE(Resp_BodyUnlimStart) {					\
	tfw_http_msg_set_str_data(msg, &msg->body, p);			\
	/* fall through */						\
}									\
__FSM_STATE(Resp_BodyUnlimRead) {					\
	msg->body.len += __data_remain(p);				\
	__FSM_MOVE_nofixup_n(Resp_BodyUnlimRead, __data_remain(p));	\
}

#define TFW_HTTP_PARSE_BODY(response, ...)				\
/* Read request|response body. */					\
__FSM_STATE(RGen_BodyStart, __VA_ARGS__) {				\
	__msg_field_open(&msg->body, p);				\
	if (response)							\
		__msg_field_open(&((TfwHttpResp *)msg)->cut, p);	\
	/* Fall through. */						\
}									\
__FSM_STATE(RGen_BodyParse, __VA_ARGS__) {				\
	__fsm_sz = __data_remain(p);					\
	if (TFW_CONN_TYPE(msg->conn) & Conn_Srv)			\
		__fsm_n = __resp_parse_body((TfwHttpResp*)msg, p, __fsm_sz);\
	else								\
		__fsm_n = __req_parse_body((TfwHttpReq*)msg, p, __fsm_sz);\
	T_DBG3("body parsed: ret=%d data_len=%lu", __fsm_n, __fsm_sz);	\
	switch (__fsm_n) {						\
	case CSTR_POSTPONE:						\
		parser->state = &&RGen_BodyParse;			\
		p += __fsm_sz;						\
		msg->body.len += __fsm_sz;				\
		__FSM_EXIT(T_POSTPONE);					\
	case CSTR_BADLEN:						\
	case CSTR_NEQ:							\
		TFW_PARSER_DROP(RGen_BodyParse);			\
	default:							\
		p += __fsm_n;						\
		msg->body.len += __fsm_n;				\
		msg->body.flags |= TFW_STR_COMPLETE;			\
		if (!test_bit(TFW_HTTP_B_CHUNKED, msg->flags)) {	\
			__FSM_EXIT(T_OK);				\
		} else if (unlikely(__data_off(p) >= len)) {		\
			/* Chunked body parsed. Wait for trailer. */	\
			parser->state = &&RGen_Hdr;			\
			__FSM_EXIT(T_POSTPONE);				\
		}							\
		/* Process the trailer-part. */				\
		__FSM_JMP(RGen_Hdr);					\
	}								\
}									\

/*
 * Read OWS and move to stashed state. This is bit complicated (however
 * you can think about this as a plain pushdown automaton), but reduces
 * FSM code size.
 */
#define RGEN_OWS()							\
__FSM_STATE(RGen_LWS, hot) {						\
	__fsm_sz = __data_remain(p);					\
	__fsm_n = parse_ows(p, __fsm_sz);				\
	T_DBG3("parse LWS: __fsm_n=%d, __fsm_sz=%lu, len=%u,"		\
	       " off=%lu\n", __fsm_n, __fsm_sz, len, __data_off(p));	\
	if  (__fsm_n == CSTR_POSTPONE) {				\
		__msg_hdr_chunk_fixup(p, __fsm_sz);			\
		__msg_chunk_flags(TFW_STR_OWS);				\
		p += __fsm_sz;						\
		parser->state = &&RGen_LWS;				\
		__FSM_EXIT(T_POSTPONE);					\
	}								\
	BUG_ON(__fsm_n < 0);						\
	if (__fsm_n) {							\
		__msg_hdr_chunk_fixup(p, __fsm_n);			\
		__msg_chunk_flags(TFW_STR_OWS);				\
	}								\
	parser->state = parser->_i_st;					\
	parser->_i_st = NULL;						\
	p += __fsm_n;							\
	BUG_ON(unlikely(__data_off(p) >= len));				\
	goto *parser->state;						\
}									\
__FSM_STATE(RGen_RWS, hot) {						\
	if (likely(IS_WS(c)))						\
		__FSM_MOVE_nofixup(RGen_RWS);				\
	T_DBG3("parse RWS: len=%u, off=%lu\n", len, __data_off(p));	\
	parser->state = parser->_i_st;					\
	parser->_i_st = NULL;						\
	BUG_ON(unlikely(__data_off(p) >= len));				\
	goto *parser->state;						\
}

/**
 * Parse Connection header value, RFC 7230 6.1.
 *
 * Store names of listed headers in @hm->parser.hbh_parser to mark them as
 * hop-by-hop during parsing. Mark already parsed headers as hop-by-hop once
 * they appear in the header.
 *
 * @return CSTR_NEQ if the header contains end-to-end headers or too lot of
 * connection specific options/headers.
 */
static int
__parse_connection(TfwHttpMsg *hm, unsigned char *data, size_t len)
{
	int r = CSTR_NEQ;
	__FSM_DECLARE_VARS(hm);

	BUILD_BUG_ON(sizeof(parser->hbh_parser.spec) * 8 < TFW_HTTP_HDR_RAW);

	__FSM_START(parser->_i_st);

/*
 * Save parsed data to list of raw hop-by-hop headers if data doesn't match
 * to @name and do @lambda otherwize
*/
#define TRY_CONN_TOKEN(name, lambda)					\
	TRY_STR_LAMBDA_finish(name, lambda, {				\
			if (__hbh_parser_add_data(hm, p, __fsm_n, false))\
				r = CSTR_NEQ;				\
			else						\
				parser->_i_st = &&I_Conn;		\
		}, I_ConnTok)

	/*
	 * Connection header lists either boolean connection tokens or
	 * names of hop-by-hop headers.
	 *
	 * Sender must not list end-to-end headers in Connection header.
	 * In this function we check only spec headers that can be hop-by-hop.
	 * Other headers listed in the header will be compared with names of
	 * end-to-end headers during saving in __hbh_parser_add_data().
	 *
	 * For WebSocket Protocol during handshake client sets
	 * "Connection: upgrade" and "Upgrade" header. This headers should be
	 * recreated before pass to backend.
	 */
	__FSM_STATE(I_Conn) {
		WARN_ON_ONCE(parser->_acc);
		/* Boolean connection tokens */
		TRY_CONN_TOKEN("close", {
			if (__hbh_parser_add_data(hm, p, __fsm_n, false))
				return CSTR_NEQ;
			__set_bit(TFW_HTTP_B_CONN_CLOSE, &parser->_acc);
		});
		/* Spec headers */
		TRY_CONN_TOKEN("keep-alive", {
			if (__hbh_parser_add_data(hm, p, __fsm_n, false))
				return CSTR_NEQ;
			__set_bit(TFW_HTTP_B_CONN_KA, &parser->_acc);
		});
		TRY_CONN_TOKEN("upgrade", {
			if (__hbh_parser_add_data(hm, p, __fsm_n, false))
				return CSTR_NEQ;
			__set_bit(TFW_HTTP_B_CONN_UPGRADE, &parser->_acc);
		});
		TRY_STR_INIT();
		__FSM_I_JMP(I_ConnOther);
	}
#undef TRY_CONN_TOKEN

	__FSM_STATE(I_ConnTok) {
		WARN_ON_ONCE(!parser->_acc);

		if (likely(IS_WS(c) || c == ',' || IS_CRLF(c))) {
			if (__hbh_parser_finalize(hm))
				return CSTR_NEQ;
		} else {
			__FSM_I_JMP(I_ConnOther);
		}

		if (test_bit(TFW_HTTP_B_CONN_KA, &parser->_acc)) {
			register unsigned int hid = TFW_HTTP_HDR_KEEP_ALIVE;

			if (test_bit(TFW_HTTP_B_CONN_CLOSE, msg->flags))
				return CSTR_NEQ;
			__set_bit(TFW_HTTP_B_CONN_KA, msg->flags);

			parser->hbh_parser.spec |= 0x1 << hid;
			if (!TFW_STR_EMPTY(&msg->h_tbl->tbl[hid]))
				msg->h_tbl->tbl[hid].flags |= TFW_STR_HBH_HDR;
		}
		else if (test_bit(TFW_HTTP_B_CONN_CLOSE, &parser->_acc)) {
			if (test_bit(TFW_HTTP_B_CONN_KA, msg->flags))
				return CSTR_NEQ;
			__set_bit(TFW_HTTP_B_CONN_CLOSE, msg->flags);
		}
		else if (test_bit(TFW_HTTP_B_CONN_UPGRADE, &parser->_acc)) {
			register unsigned int hid = TFW_HTTP_HDR_UPGRADE;

			__set_bit(TFW_HTTP_B_CONN_UPGRADE, msg->flags);

			parser->hbh_parser.spec |= 0x1 << hid;
			if (!TFW_STR_EMPTY(&msg->h_tbl->tbl[hid]))
				msg->h_tbl->tbl[hid].flags |= TFW_STR_HBH_HDR;
		}

		__FSM_I_JMP(I_EoT);
	}

	/*
	 * Other connection tokens. Popular examples of the "Connection:"
	 * header value are "Keep-Alive, TE" or "TE, close". However,
	 * it could be names of any headers, including custom headers.
	 * Raw headers: add to @hm->parser.hbh_parser.raw table.
	 */
	__FSM_STATE(I_ConnOther) {
		__FSM_I_MATCH_MOVE_finish(token, I_ConnOther, {
			if (__hbh_parser_add_data(hm, p, __fsm_sz, false))
				r = CSTR_NEQ;
		});
		__set_bit(TFW_HTTP_B_CONN_EXTRA, msg->flags);
		c = *(p + __fsm_sz);
		if (__hbh_parser_add_data(hm, p, __fsm_sz, true))
			return  CSTR_NEQ;
		if (IS_WS(c) || c == ',')
			__FSM_I_MOVE_n(I_EoT, __fsm_sz + 1);
		if (IS_CRLF(c))
			return __data_off(p + __fsm_sz);
		return CSTR_NEQ;
	}

	/* End of token */
	__FSM_STATE(I_EoT) {
		if (IS_WS(c) || c == ',')
			__FSM_I_MOVE(I_EoT);

		if (IS_TOKEN(c)) {
			parser->_acc = 0; /* reinit for next token */
			__FSM_I_JMP(I_Conn);
		}
		if (IS_CRLF(c))
			return __data_off(p);
		return CSTR_NEQ;
	}

done:
	T_DBG3("parser: Connection parsed: flags %#lx\n", msg->flags[0]);

	return r;
}
STACK_FRAME_NON_STANDARD(__parse_connection);

/**
 * Parse Content-Length header value, RFC 7230 section 3.3.2.
 */
static int
__parse_content_length(TfwHttpMsg *hm, unsigned char *data, size_t len)
{
	int r;
	__FSM_DECLARE_VARS(hm);

	__FSM_START(parser->_i_st);

	__FSM_REQUIRE_FIRST_DIGIT(I_ContLenBeg, I_ContLen);

	__FSM_STATE(I_ContLen) {
		/*
		 * A server MUST NOT send a Content-Length header field in any response
		 * with a status code of 1xx (Informational) or 204 (No Content).
		 * TODO: server MUST NOT send a Content-Length header field in any 2xx
		 * (Successful) response to a CONNECT request
		 */
		if (TFW_CONN_TYPE(msg->conn) & Conn_Srv) {
			TfwHttpResp *resp = (TfwHttpResp *)msg;
			if (resp->status - 100U < 100U || resp->status == 204)
				return CSTR_NEQ;
		}

		/*
		 * According to RFC 7230 3.3.2, in cases of multiple Content-Length
		 * header fields with field-values consisting of the same decimal
		 * value, or a single Content-Length header field with a field
		 * value containing a list of identical decimal values, more strict
		 * implementation is chosen: message will be rejected as invalid,
		 * to exclude attempts of HTTP Request Smuggling or HTTP Response
		 * Splitting.
		 */
		r = parse_long_ws(data, len, &msg->content_length);
		if (r == CSTR_POSTPONE)
			__msg_hdr_chunk_fixup(data, len);

		T_DBG3("%s: content_length=%lu\n", __func__, msg->content_length);
		__set_bit(TFW_HTTP_B_REQ_CONTENT_LENGTH_PARSED, hm->flags);

		return r;
	}
}

static int
__parse_content_location(TfwHttpMsg *hm, unsigned char *data, size_t len)
{
	int r = CSTR_NEQ;
	__FSM_DECLARE_VARS(hm);

	__FSM_START(parser->_i_st);

	__FSM_STATE(I_ContLocation) {
		/* Do not validate this header, eat this as is. */
		__FSM_I_MATCH_MOVE(ctext_vchar, I_ContLocation);
		if (IS_CRLF(*(p + __fsm_sz)))
			return __data_off(p + __fsm_sz);
		return CSTR_NEQ;
	}

done:
	return r;
}

/**
 * Parse Content-Type header value, RFC 7231 3.1.1.5.
 */
static int
__resp_parse_content_type(TfwHttpMsg *hm, unsigned char *data, size_t len)
{
	int r = CSTR_NEQ;
	__FSM_DECLARE_VARS(hm);

	__FSM_START(parser->_i_st);

	__FSM_STATE(I_ContType) {
		/*
		 * Just eat the header value: we're interested in
		 * type "/" subtype only and they're at begin of the value.
		 *
		 * RFC 7231 3.1.1.1 defines Media Type as
		 *
		 *	token "/" token *(OWS ";" OWS parameter)
		 *	parameter = token "=" (token / quoted-string)
		 *
		 * RFC 7230 defines
		 *
		 * 	quoted-string = DQUOTE *(qdtext / quoted-pair) DQUOTE
		 * 	qdtext = HTAB / SP / %x21 / %x23-5B / %x5D-7E / %x80-FF
		 * 	quoted-pair = "\" (HTAB / SP / VCHAR / %x80-FF)
		 *
		 * , so this is essentially ctext | VCHAR.
		 */
		__FSM_I_MATCH_MOVE(ctext_vchar, I_ContType);
		if (IS_CRLF(*(p + __fsm_sz)))
			return __data_off(p + __fsm_sz);
		return CSTR_NEQ;
	}

done:
	return r;
}

static int
__strdup_multipart_boundaries(TfwHttpReq *req)
{
	unsigned char *data_raw, *data, *ptr_raw, *ptr;
	TfwStr *c, *end;

	data_raw = tfw_pool_alloc(req->pool, req->multipart_boundary_raw.len);
	data = tfw_pool_alloc(req->pool, req->multipart_boundary.len);

	if (!data_raw || !data)
		return -ENOMEM;

	ptr_raw = data_raw;
	ptr = data;
	TFW_STR_FOR_EACH_CHUNK(c, &req->multipart_boundary_raw, end) {
		memcpy_fast(ptr_raw, c->data, c->len);
		ptr_raw += c->len;
		if (c->flags & TFW_STR_VALUE) {
			memcpy_fast(ptr, c->data, c->len);
			ptr += c->len;
		}
	}

	if (ptr_raw != data_raw + req->multipart_boundary_raw.len ||
	    ptr != data + req->multipart_boundary.len)
	{
		T_WARN("Multipart boundary string length mismatch");
		return -EINVAL;
	}

	req->multipart_boundary_raw.data = data_raw;
	req->multipart_boundary.data = data;
	req->multipart_boundary_raw.nchunks = 0;
	req->multipart_boundary.nchunks = 0;

	return 0;
}

static int
__req_parse_content_type(TfwHttpMsg *hm, unsigned char *data, size_t len)
{
	int r = CSTR_NEQ;
	TfwHttpReq *req = (TfwHttpReq *)hm;
	__FSM_DECLARE_VARS(hm);

	__FSM_START(parser->_i_st);

	__FSM_STATE(I_ContType) {
		if (req->method != TFW_HTTP_METH_POST)
			__FSM_I_JMP(I_EoL);
		/* Fall through. */;
	}

	__FSM_STATE(I_ContTypeMediaType) {
		static const TfwStr s_multipart_form_data =
			TFW_STR_STRING("multipart/form-data");
		TRY_STR_LAMBDA_fixup(&s_multipart_form_data, &parser->hdr, {},
				     I_ContTypeMediaType,
				     I_ContTypeMaybeMultipart);
		if (chunk->len >= sizeof("multipart/") - 1) {
			TRY_STR_INIT();
			__FSM_I_JMP(I_ContTypeOtherSubtype);
		} else {
			TRY_STR_INIT();
			__FSM_I_JMP(I_ContTypeOtherType);
		}
	}

	__FSM_STATE(I_ContTypeMaybeMultipart) {
		if (c == ';') {
			__set_bit(TFW_HTTP_B_CT_MULTIPART, req->flags);
			__FSM_I_MOVE_fixup(I_ContTypeParamOWS, 1, 0);
		}
		if (IS_WS(c))
			__FSM_I_MOVE_fixup(I_ContTypeMultipartOWS, 1, 0);
		if (IS_CRLF(c)) {
			__set_bit(TFW_HTTP_B_CT_MULTIPART, req->flags);
			goto finalize;
		}
		__FSM_I_JMP(I_ContTypeOtherSubtype);
	}

	__FSM_STATE(I_ContTypeMultipartOWS) {
		if (IS_WS(c))
			__FSM_I_MOVE_fixup(I_ContTypeMultipartOWS, 1, 0);
		if (c == ';') {
			__set_bit(TFW_HTTP_B_CT_MULTIPART, req->flags);
			__FSM_I_MOVE_fixup(I_ContTypeParamOWS, 1, 0);
		}
		if (IS_CRLF(c)) {
			__set_bit(TFW_HTTP_B_CT_MULTIPART, req->flags);
			goto finalize;
		}
		return CSTR_NEQ;
	}

	__FSM_STATE(I_ContTypeParamOWS) {
		if (IS_WS(c))
			__FSM_I_MOVE_fixup(I_ContTypeParamOWS, 1, 0);
		if (IS_CRLF(c))
			goto finalize;
		/* Fall through. */;
	}

	__FSM_STATE(I_ContTypeParam) {
		static const TfwStr s_boundary = TFW_STR_STRING("boundary=");
		if (!test_bit(TFW_HTTP_B_CT_MULTIPART, req->flags))
			__FSM_I_JMP(I_ContTypeParamOther);

		TRY_STR_LAMBDA_fixup(&s_boundary, &parser->hdr, {
			/*
			 * Requests with multipart/form-data payload should have
			 * only one boundary parameter.
			 */
			if (__test_and_set_bit(
			      TFW_HTTP_B_CT_MULTIPART_HAS_BOUNDARY, req->flags))
				return CSTR_NEQ;
		}, I_ContTypeParam, I_ContTypeBoundaryValue);
		TRY_STR_INIT();
		/* Fall through. */;
	}

	__FSM_STATE(I_ContTypeParamOther) {
		__FSM_I_MATCH_MOVE_fixup(token, I_ContTypeParamOther, 0);
		if (IS_CRLF(*(p + __fsm_sz))) {
			/* Line terminated just after parameter name. Value is
			 * missing.
			 */
			return CSTR_NEQ;
		}
		if (*(p + __fsm_sz) != '=')
			return CSTR_NEQ;
		__FSM_I_MOVE_fixup(I_ContTypeParamValue, __fsm_sz + 1, 0);
	}

	__FSM_STATE(I_ContTypeBoundaryValue) {
		req->multipart_boundary_raw.len = 0;
		req->multipart_boundary.len = 0;
		/*
		 * msg->parser.hdr.data can't be used as a base here, since its
		 * value can change due to reallocation during msg->parser.hdr
		 * growth. Let's store chunk number instead for now.
		 */
		req->multipart_boundary_raw.data =
			(char *)(size_t)parser->hdr.nchunks;
		if (*p == '"') {
			req->multipart_boundary_raw.len += 1;
			__FSM_I_MOVE_fixup(I_ContTypeBoundaryValueQuoted, 1, 0);
		}
		/* Fall through. */;
	}

	__FSM_STATE(I_ContTypeBoundaryValueUnquoted) {
		__fsm_n = __data_remain(p);
		__fsm_sz = tfw_match_token(p, __fsm_n);
		if (__fsm_sz > 0) {
			__msg_hdr_chunk_fixup(p, __fsm_sz);
			__FSM_I_chunk_flags(TFW_STR_VALUE);
			req->multipart_boundary_raw.len += __fsm_sz;
			req->multipart_boundary.len += __fsm_sz;
		}
		if (unlikely(__fsm_sz == __fsm_n)) {
			parser->_i_st = &&I_ContTypeBoundaryValueUnquoted;
			return CSTR_POSTPONE;
		}

		p += __fsm_sz;
		req->multipart_boundary_raw.nchunks = parser->hdr.nchunks -
				     (size_t)req->multipart_boundary_raw.data;
		/* __fsm_sz != __fsm_n, therefore __data_remain(p) > 0 */
		__FSM_I_JMP(I_ContTypeParamValueOWS);
	}

	__FSM_STATE(I_ContTypeBoundaryValueQuoted) {
		__fsm_n = __data_remain(p);
		__fsm_sz = tfw_match_token(p, __fsm_n);
		if (__fsm_sz > 0) {
			__msg_hdr_chunk_fixup(p, __fsm_sz);
			__FSM_I_chunk_flags(TFW_STR_VALUE);
			req->multipart_boundary_raw.len += __fsm_sz;
			req->multipart_boundary.len += __fsm_sz;
		}
		if (unlikely(__fsm_sz == __fsm_n)) {
			parser->_i_st = &&I_ContTypeBoundaryValueQuoted;
			return CSTR_POSTPONE;
		}
		p += __fsm_sz;

		if (*p == '\\') {
			req->multipart_boundary_raw.len += 1;
			__FSM_I_MOVE_fixup(I_ContTypeBoundaryValueEscapedChar,
					   1, 0);
		}
		if (IS_CRLF(*p)) {
			/* Missing closing '"'. */
			return CSTR_NEQ;
		}
		if (*p != '"') {
			/* TODO: faster qdtext/quoted-pair matcher. */
			req->multipart_boundary_raw.len += 1;
			req->multipart_boundary.len += 1;
			__FSM_I_MOVE_fixup(I_ContTypeBoundaryValueQuoted, 1,
					   TFW_STR_VALUE);
		}

		/* *p == '"' */
		__msg_hdr_chunk_fixup(p, 1);
		p += 1;
		req->multipart_boundary_raw.len += 1;
		req->multipart_boundary_raw.nchunks = parser->hdr.nchunks -
				     (size_t)req->multipart_boundary_raw.data;

		if (unlikely(__data_remain(p) == 0)) {
			parser->_i_st = &&I_ContTypeParamValueOWS;
			return CSTR_POSTPONE;
		}
		__FSM_I_JMP(I_ContTypeParamValueOWS);
	}

	__FSM_STATE(I_ContTypeBoundaryValueEscapedChar) {
		if (IS_CRLF(*p))
			return CSTR_NEQ;
		req->multipart_boundary_raw.len += 1;
		req->multipart_boundary.len += 1;
		__FSM_I_MOVE_fixup(I_ContTypeBoundaryValueQuoted, 1,
				   TFW_STR_VALUE);
	}

	__FSM_STATE(I_ContTypeParamValue) {
		if (*p == '"')
			__FSM_I_MOVE_fixup(I_ContTypeParamValueQuoted, 1, 0);
		__FSM_I_JMP(I_ContTypeParamValueUnquoted);
	}

	__FSM_STATE(I_ContTypeParamValueUnquoted) {
		__FSM_I_MATCH_MOVE_fixup(token, I_ContTypeParamValueUnquoted,
					 TFW_STR_VALUE);
		__FSM_I_MOVE_fixup(I_ContTypeParamValueOWS, __fsm_sz, 0);
	}

	__FSM_STATE(I_ContTypeParamValueOWS) {
		if (IS_WS(c))
			__FSM_I_MOVE_fixup(I_ContTypeParamValueOWS, 1, 0);
		if (c == ';')
			__FSM_I_MOVE_fixup(I_ContTypeParamOWS, 1, 0);
		if (IS_CRLF(c))
			goto finalize;
		return CSTR_NEQ;
	}

	__FSM_STATE(I_ContTypeParamValueQuoted) {
		__FSM_I_MATCH_MOVE_fixup(token, I_ContTypeParamValueQuoted,
					 TFW_STR_VALUE);
		if (__fsm_sz > 0) {
			__msg_hdr_chunk_fixup(p, __fsm_sz);
			__FSM_I_chunk_flags(TFW_STR_VALUE);
		}
		p += __fsm_sz;
		if (*p == '\\')
			__FSM_I_MOVE_fixup(I_ContTypeParamValueEscapedChar, 1,
					   0);
		if (*p == '"')
			__FSM_I_MOVE_fixup(I_ContTypeParamValueOWS, 1, 0);
		if (IS_CRLF(*p)) {
			/* Missing closing '"'. */
			return CSTR_NEQ;
		}
		/* TODO: faster qdtext/quoted-pair matcher. */
		__FSM_I_MOVE_fixup(I_ContTypeParamValueQuoted, 1, 0);
	}

	__FSM_STATE(I_ContTypeParamValueEscapedChar) {
		if (IS_CRLF(*p))
			return CSTR_NEQ;
		__FSM_I_MOVE_fixup(I_ContTypeParamValueQuoted, 1,
				   TFW_STR_VALUE);
	}

	__FSM_STATE(I_ContTypeOtherType) {
		__FSM_I_MATCH_MOVE_fixup(token, I_ContTypeOtherType, 0);
		if (IS_CRLF(*(p + __fsm_sz))) {
			__FSM_I_MOVE_fixup(I_EoL, __fsm_sz, 0);
		}
		__FSM_I_MOVE_fixup(I_ContTypeOtherTypeSlash, __fsm_sz, 0);
	}

	__FSM_STATE(I_ContTypeOtherTypeSlash) {
		if (c != '/')
			return CSTR_NEQ;
		__FSM_I_MOVE_fixup(I_ContTypeOtherSubtype, 1, 0);
	}

	__FSM_STATE(I_ContTypeOtherSubtype) {
		__FSM_I_MATCH_MOVE_fixup(token, I_ContTypeOtherSubtype, 0);
		__FSM_I_MOVE_fixup(I_ContTypeOtherTypeOWS, __fsm_sz, 0);
	}

	__FSM_STATE(I_ContTypeOtherTypeOWS) {
		if (IS_WS(c))
			__FSM_I_MOVE_fixup(I_ContTypeOtherTypeOWS, 1, 0);
		if (c == ';')
			__FSM_I_MOVE_fixup(I_ContTypeParamOWS, 1, 0);
		if (IS_CRLF(c))
			goto finalize;
		return CSTR_NEQ;
	}

	__FSM_STATE(I_EoL) {
		__FSM_I_MATCH_MOVE_fixup(ctext_vchar, I_EoL, 0);
		if (IS_CRLF(*(p + __fsm_sz))) {
			__msg_hdr_chunk_fixup(p, __fsm_sz);
			p += __fsm_sz;
			goto finalize;
		}
		return CSTR_NEQ;
	}

done:
	return r;

finalize:
	if (req->multipart_boundary_raw.len > 0) {
		req->multipart_boundary_raw.chunks = parser->hdr.chunks +
			(size_t)req->multipart_boundary_raw.data;

		/*
		 * Raw value of multipart boundary is going to be used during
		 * Content-Type field composing. So to prevent memcpy'ing
		 * intersecting buffers, we have to make a separate copy.
		 */
		if (__strdup_multipart_boundaries(req))
			return CSTR_NEQ;
	}

	return __data_off(p);
}
STACK_FRAME_NON_STANDARD(__req_parse_content_type);

/**
 * Parse Content-Encoding header value, RFC 9110 8.4.
 * Parse Transfer-Encoding header value, RFC 2616 14.41 and 3.6.
 *
 * We cut transfer-encoding for h2 responses, since the transfer-encoding is not
 * allowed over h2 connections. See RFC 9113 8.2.2
 */
static int
__parse_transfer_encoding(TfwHttpMsg *hm, unsigned char *data, size_t len,
			  bool client, bool content)
{
	int r = CSTR_NEQ;
	__FSM_DECLARE_VARS(hm);

	__FSM_START(parser->_i_st);

	/* Content-Encoding can't contain "chunked". Skip this part. */
	if (content)
		__FSM_I_JMP(I_EncodTok);

	__FSM_STATE(I_TransEncodTok) {
		/*
		 * A sender MUST NOT apply chunked more than once
		 * to a message body (i.e., chunking an already
		 * chunked message is not allowed). RFC 7230 3.3.1.
		 */
		TRY_STR_LAMBDA_fixup_flag(&TFW_STR_STRING("chunked"),
					  &parser->hdr, {}, I_TransEncodTok,
					  I_TransEncodChunked, 0);
		TRY_STR_INIT();
		__FSM_I_JMP(I_TransEncodOther);
	}

	__FSM_STATE(I_TransEncodChunked) {
		if (IS_WS(c) || c == ',' || IS_CRLF(c)) {
			if (unlikely(test_bit(TFW_HTTP_B_CHUNKED, msg->flags)))
				return CSTR_NEQ;
			__set_bit(TFW_HTTP_B_CHUNKED, msg->flags);
			__FSM_I_JMP(I_EoT);
		}
		__FSM_I_JMP(I_TransEncodOther);
	}

	/*
	 * RFC 7230 3.3.1:
	 *
	 * If any transfer coding
	 * other than chunked is applied to a REQUEST payload body, the sender
	 * MUST apply chunked as the final transfer coding to ensure that the
	 * message is properly framed. If any transfer coding other than
	 * chunked is applied to a RESPONSE payload body, the sender MUST either
	 * apply chunked as the final transfer coding or terminate the message
	 * by closing the connection.
	 */
	__FSM_STATE(I_TransEncodOther) {
		__set_bit(TFW_HTTP_B_TE_EXTRA, msg->flags);
		/* Fall through. */
	}

	__FSM_STATE(I_EncodTok) {
		__FSM_I_MATCH_MOVE_fixup(token, I_EncodTok, TFW_STR_NAME);
		__msg_hdr_chunk_fixup(p, __fsm_sz);
		__FSM_I_chunk_flags(TFW_STR_NAME);
		p += __fsm_sz;

		if (content)
			__FSM_I_JMP(I_EoT);

		if (unlikely(test_bit(TFW_HTTP_B_CHUNKED, msg->flags))) {
			if (client)
				return CSTR_NEQ;
			if (TFW_MSG_H2(hm->req))
				return CSTR_NEQ;

			__clear_bit(TFW_HTTP_B_CHUNKED, msg->flags);
			__set_bit(TFW_HTTP_B_CHUNKED_APPLIED, msg->flags);
		}
		/* Fall through. */
	}

	/* End of term. */
	__FSM_STATE(I_EoT) {
		if (c == ',')
			__FSM_I_MOVE_fixup(I_EoT, 1, 0);
		if (IS_WS(c))
			__FSM_I_MOVE_fixup(I_EoT, 1, TFW_STR_OWS);
		if (IS_TOKEN(c)) {
			if (content)
				__FSM_I_JMP(I_EncodTok);

			__FSM_I_JMP(I_TransEncodTok);
		}

		if (IS_CRLF(c))
			return __data_off(p);

		return CSTR_NEQ;
	}

done:
	return r;
}
STACK_FRAME_NON_STANDARD(__parse_transfer_encoding);

static int
__req_parse_transfer_encoding(TfwHttpMsg *hm, unsigned char *data, size_t len)
{
	return __parse_transfer_encoding(hm, data, len, true, false);
}

static int
__resp_parse_transfer_encoding(TfwHttpMsg *hm, unsigned char *data, size_t len)
{
	/*
	 * According to RFC 7230 section 3.3.1:
	 *
	 * A server MUST NOT send a Transfer-Encoding header field
	 * in any 2xx (Successful) response to a CONNECT request.
	 *
	 * TODO check CONNECT request.
	 */
	if (TFW_CONN_TYPE(hm->conn) & Conn_Srv) {
		unsigned int status = ((TfwHttpResp *)hm)->status;
		if (status - 100U < 100U || status == 204)
			return CSTR_NEQ;
	}

	return __parse_transfer_encoding(hm, data, len, false, false);
}

static int
__req_parse_content_encoding(TfwHttpMsg *hm, unsigned char *data, size_t len)
{
	return __parse_transfer_encoding(hm, data, len, true, true);
}

static int
__resp_parse_content_encoding(TfwHttpMsg *hm, unsigned char *data, size_t len)
{
	return __parse_transfer_encoding(hm, data, len, false, true);
}

/*
 * ------------------------------------------------------------------------
 *	HTTP request parsing
 * ------------------------------------------------------------------------
 */
/**
 * Accept header parser, RFC 7231 5.3.2.
 */
static int
__req_parse_accept(TfwHttpReq *req, unsigned char *data, size_t len)
{
	int r = CSTR_NEQ;
	__FSM_DECLARE_VARS(req);

	__FSM_START(parser->_i_st);

	__FSM_STATE(Req_I_WSAccept) {
		if (IS_WS(c))
			__FSM_I_MOVE(Req_I_WSAccept);
		/* Fall through. */
	}

	__FSM_STATE(Req_I_Accept) {
		TRY_STR("text", Req_I_Accept, Req_I_AfterText);
		/*
		 * TRY_STR() compares the string with the substring at the
		 * beginning of the chunk sequence, but @c is the first
		 * non-matching character with the string of the previous
		 * TRY_STR(). If we will use @c to compare with "*", then we will
		 * catch matches not only with "*", but also with "t*", "te*",
		 * "tex*".
		 */
		TRY_STR("*", Req_I_Accept, Req_I_AfterStar);
		TRY_STR_INIT();
		if (IS_TOKEN(c))
			__FSM_I_JMP(Req_I_Type);
		return CSTR_NEQ;
	}

	__FSM_STATE(Req_I_AfterText) {
		if (c == '/')
			__FSM_I_MOVE(Req_I_AfterTextSlash);

		__FSM_I_MOVE(Req_I_Type);
	}

	__FSM_STATE(Req_I_AfterTextSlash) {
		if (c == '*')
			__FSM_I_MOVE(I_EoT);
		/* Fall through. */
	}

	__FSM_STATE(Req_I_AfterTextSlashToken) {
		TRY_STR("html", Req_I_AfterTextSlashToken, Req_I_AcceptHtml);
		TRY_STR_INIT();
		__FSM_I_JMP(Req_I_Subtype);
	}

	__FSM_STATE(Req_I_AfterStar) {
		if (c == '/')
			__FSM_I_MOVE(Req_I_StarSlashStar);
		return CSTR_NEQ;
	}

	__FSM_STATE(Req_I_StarSlashStar) {
		if (c == '*')
			__FSM_I_MOVE(I_EoT);
		return CSTR_NEQ;
	}

	__FSM_STATE(Req_I_AcceptHtml) {
		if (IS_WS(c) || c == ',' || c == ';' || IS_CRLF(c)) {
			__set_bit(TFW_HTTP_B_ACCEPT_HTML, req->flags);
			__FSM_I_JMP(I_EoT);
		}
		__FSM_I_JMP(Req_I_Subtype);
	}

	__FSM_STATE(Req_I_Type) {
		__FSM_I_MATCH_MOVE(token, Req_I_Type);
		c = *(p + __fsm_sz);
		if (c == '/')
			__FSM_I_MOVE_n(Req_I_Slash, __fsm_sz + 1);
		return CSTR_NEQ;
	}

	__FSM_STATE(Req_I_Slash) {
		if (c == '*')
			__FSM_I_MOVE(I_EoT);
		if (IS_TOKEN(c))
			__FSM_I_JMP(Req_I_Subtype);
		return CSTR_NEQ;
	}

	__FSM_STATE(Req_I_Subtype) {
		__FSM_I_MATCH_MOVE(token, Req_I_Subtype);
		__FSM_I_MOVE_n(I_EoT, __fsm_sz);
	}

	/*
	 * RFC 7231 5.3.1
	 *
	 * Parser doesn't follow the RFC for qvalue, because it
	 * would introduce new states here (hence slower parsing),
	 * but an attack doesn't look likely.
	 *
	 * But it can validate just the first char "for free"
	 * (anyway empty qvalue validation is required), so it's validated.
	 */
	__FSM_REQUIRE(Req_I_QValueBeg, Req_I_QValue,
		      (c == '0' || c == '1'));


	__FSM_STATE(Req_I_QValue) {
		if (isdigit(c) || c == '.')
			__FSM_I_MOVE(Req_I_QValue);
		__FSM_I_JMP(I_EoT);
		return CSTR_NEQ;
	}

	__FSM_STATE(Req_I_WSAcceptOther) {
		if (IS_WS(c))
			__FSM_I_MOVE(Req_I_WSAcceptOther);
		if (IS_TOKEN(c))
			__FSM_I_JMP(Req_I_AcceptOther);
		return CSTR_NEQ;
	}

	__FSM_STATE(Req_I_AcceptOther) {
		TRY_STR("q=", Req_I_AcceptOther, Req_I_QValueBeg);
		TRY_STR_INIT();
		__FSM_I_MATCH_MOVE(token, Req_I_AcceptOther);
		c = *(p + __fsm_sz);
		if (c == '=')
			__FSM_I_MOVE_n(Req_I_ParamValueBeg, __fsm_sz + 1);
		return CSTR_NEQ;
	}

	__FSM_REQUIRE(Req_I_ParamValueBeg, Req_I_ParamValue,
		      (IS_TOKEN(c) || c == '\"'));

	__FSM_STATE(Req_I_ParamValue) {
		if (c == '\"')
			__FSM_I_MOVE(Req_I_QuotedString);
		__FSM_I_MATCH_MOVE(token, Req_I_ParamValue);
		__FSM_I_MOVE_n(I_EoT, __fsm_sz);
	}

	__FSM_STATE(Req_I_QuotedString) {
		__FSM_I_MATCH_MOVE(token, Req_I_QuotedString);
		if (c != '"')
			__FSM_I_MOVE(Req_I_QuotedString);
		__FSM_I_MOVE(I_EoT);
	}

	/* End of term. */
	__FSM_STATE(I_EoT) {
		if (IS_WS(c))
			__FSM_I_MOVE(I_EoT);
		if (c == ',')
			__FSM_I_MOVE(Req_I_WSAccept);
		if (c == ';')
			/* Skip weight parameter. */
			__FSM_I_MOVE(Req_I_WSAcceptOther);
		if (IS_CRLF(c))
			return __data_off(p);
		return CSTR_NEQ;
	}

done:
	return r;
}
STACK_FRAME_NON_STANDARD(__req_parse_accept);

static int
__req_parse_authorization(TfwHttpReq *req, unsigned char *data, size_t len)
{
	int r = CSTR_NEQ;
	__FSM_DECLARE_VARS(req);

	__FSM_START(parser->_i_st);

	__FSM_STATE(Req_I_Auth) {
		/*
		 * RFC 7235 requires handling quoted-string in auth-param,
		 * so almost any character can appear in the field.
		 */
		__FSM_I_MATCH_MOVE(ctext_vchar, Req_I_Auth);
		if (IS_CRLF(*(p + __fsm_sz))) {
			req->cache_ctl.flags |= TFW_HTTP_CC_HDR_AUTHORIZATION;
			return __data_off(p + __fsm_sz);
		}
		return CSTR_NEQ;
	}

done:
	return r;
}

/**
 * Parse request Cache-Control, RFC 2616 14.9.
 *
 * RFC 7234 1.2.1:
 *
 * If a cache receives a delta-seconds
 * value greater than the greatest integer it can represent, or if any
 * of its subsequent calculations overflows, the cache MUST consider the
 * value to be either 2147483648 (2^31) or the greatest positive integer
 * it can conveniently represent.
 * ...
 * What matters here is that an overflow
 * be detected and not treated as a negative value in later
 * calculations.
 *
 * Parser detects overflow when parsing delta-seconds,
 * but blocks such messages because it's a rare case.
 */
static int
__req_parse_cache_control(TfwHttpReq *req, unsigned char *data, size_t len)
{
	/* Very similar to __resp_parse_cache_control */
	int r = T_DROP;
	__FSM_DECLARE_VARS(req);

	__FSM_START(parser->_i_st);

	/*
	 * We cannot immediately modify req->cache_ctl.flags on smallest
	 * string match e.g. "Cache-Control: no-cache-me" should not lead to
	 * TFW_HTTP_CC_NO_CACHE being set, the whole directive should be matched
	 * exactly. That's why we remember the matched prefix with cc_dir_flag
	 * and set the flag after ensuring there's no suffix.
	 */
	parser->cc_dir_flag = 0;

	__FSM_STATE(Req_I_CC_start) {
		/* Spaces already skipped by RGen_LWS */
		/* Leading comma allowed per RFC 7230 Section 7 */
		if (c == ',')
			__FSM_I_MOVE(Req_I_CC_start_Comma);
		if (IS_TOKEN(c))
			__FSM_I_JMP(Req_I_CC);
		/* Forbid empty header value */
		__FSM_EXIT(T_DROP);
	}

	__FSM_STATE(Req_I_CC_start_Comma) {
		if (IS_WS(c))
			__FSM_I_MOVE(Req_I_CC_start_Comma);
		if (IS_TOKEN(c))
			__FSM_I_JMP(Req_I_CC);
		/* Forbid empty header value and double commas */
		__FSM_EXIT(T_DROP);
	}

	__FSM_STATE(Req_I_CC) {
		switch (TFW_LC(c)) {
		case 'm':
			__FSM_I_JMP(Req_I_CC_m);
		case 'n':
			__FSM_I_JMP(Req_I_CC_n);
		case 'o':
			__FSM_I_JMP(Req_I_CC_o);
		case 's':
			__FSM_I_JMP(Req_I_CC_s);
		}
		__FSM_I_JMP(Req_I_CC_Ext);
	}

	__FSM_STATE(Req_I_CC_m) {
		TRY_STR("max-age=", Req_I_CC_m, Req_I_CC_MaxAgeVBeg);
		TRY_STR("min-fresh=", Req_I_CC_m, Req_I_CC_MinFreshVBeg);
		TRY_STR("max-stale", Req_I_CC_m, Req_I_CC_MaxStale);
		TRY_STR_INIT();
		__FSM_I_JMP(Req_I_CC_Ext);
	}

	__FSM_STATE(Req_I_CC_n) {
		TRY_STR_LAMBDA("no-cache", {
			parser->cc_dir_flag = TFW_HTTP_CC_NO_CACHE;
		}, Req_I_CC_n, Req_I_CC_Flag);
		TRY_STR_LAMBDA("no-store", {
			parser->cc_dir_flag = TFW_HTTP_CC_NO_STORE;
		}, Req_I_CC_n, Req_I_CC_Flag);
		TRY_STR_LAMBDA("no-transform", {
			parser->cc_dir_flag = TFW_HTTP_CC_NO_TRANSFORM;
		}, Req_I_CC_n, Req_I_CC_Flag);
		TRY_STR_INIT();
		__FSM_I_JMP(Req_I_CC_Ext);
	}

	__FSM_STATE(Req_I_CC_o) {
		TRY_STR_LAMBDA("only-if-cached", {
			parser->cc_dir_flag = TFW_HTTP_CC_OIFCACHED;
		}, Req_I_CC_o, Req_I_CC_Flag);
		TRY_STR_INIT();
		__FSM_I_JMP(Req_I_CC_Ext);
	}

	__FSM_STATE(Req_I_CC_s) {
		TRY_STR("stale-if-error=", Req_I_CC_s,
					   Req_I_CC_StaleIfErrorVBeg);
	}

	__FSM_STATE(Req_I_CC_Flag) {
		/* A start of a standard directive successfully detected */
		if (IS_WS(c) || c == ',' || IS_CRLF(c)) {
			req->cache_ctl.flags |= parser->cc_dir_flag;
			__FSM_I_JMP(Req_I_EoT);
		}
		/* ...but the directive appears to have an unknown suffix */
		__FSM_I_JMP(Req_I_CC_Ext);
	}

	__FSM_REQUIRE_FIRST_DIGIT(Req_I_CC_MaxAgeVBeg, Req_I_CC_MaxAgeV);

	__FSM_STATE(Req_I_CC_MaxAgeV) {
		__fsm_sz = __data_remain(p);
		__fsm_n = parse_uint_list(p, __fsm_sz, &parser->_acc);
		if (__fsm_n == CSTR_POSTPONE)
			__msg_hdr_chunk_fixup(data, len);
		if (__fsm_n < 0)
			__FSM_EXIT(__fsm_n);
		req->cache_ctl.max_age = parser->_acc;
		req->cache_ctl.flags |= TFW_HTTP_CC_MAX_AGE;
		__FSM_I_MOVE_n(Req_I_EoT, __fsm_n);
	}

	__FSM_REQUIRE_FIRST_DIGIT(Req_I_CC_MinFreshVBeg, Req_I_CC_MinFreshV);

	__FSM_STATE(Req_I_CC_MinFreshV) {
		__fsm_sz = __data_remain(p);
		__fsm_n = parse_uint_list(p, __fsm_sz, &parser->_acc);
		if (__fsm_n == CSTR_POSTPONE)
			__msg_hdr_chunk_fixup(data, len);
		if (__fsm_n < 0)
			__FSM_EXIT(__fsm_n);
		req->cache_ctl.min_fresh = parser->_acc;
		req->cache_ctl.flags |= TFW_HTTP_CC_MIN_FRESH;
		__FSM_I_MOVE_n(Req_I_EoT, __fsm_n);
	}

	__FSM_STATE(Req_I_CC_MaxStale) {
		if (c == '=')
			__FSM_I_MOVE(Req_I_CC_MaxStaleVBeg);
		if (IS_WS(c) || c == ',' || IS_CRLF(c)) {
			req->cache_ctl.max_stale = UINT_MAX;
			req->cache_ctl.flags |= TFW_HTTP_CC_MAX_STALE;
			__FSM_I_JMP(Req_I_EoT);
		}
		/* something like "max-staledfgh$!dgh" */
		__FSM_I_JMP(Req_I_CC_Ext);
	}

	__FSM_REQUIRE_FIRST_DIGIT(Req_I_CC_MaxStaleVBeg, Req_I_CC_MaxStaleV);

	__FSM_STATE(Req_I_CC_MaxStaleV) {
		__fsm_sz = __data_remain(p);
		__fsm_n = parse_uint_list(p, __fsm_sz, &parser->_acc);
		if (__fsm_n == CSTR_POSTPONE)
			__msg_hdr_chunk_fixup(data, len);
		if (__fsm_n < 0)
			__FSM_EXIT(__fsm_n);
		req->cache_ctl.max_stale = parser->_acc;
		req->cache_ctl.flags |= TFW_HTTP_CC_MAX_STALE;
		__FSM_I_MOVE_n(Req_I_EoT, __fsm_n);
	}

	__FSM_REQUIRE_FIRST_DIGIT(Req_I_CC_StaleIfErrorVBeg,
				  Req_I_CC_StaleIfErrorV);

	__FSM_STATE(Req_I_CC_StaleIfErrorV) {
		__fsm_sz = __data_remain(p);
		__fsm_n = parse_uint_list(p, __fsm_sz, &parser->_acc);
		if (__fsm_n == CSTR_POSTPONE)
			__msg_hdr_chunk_fixup(data, len);
		if (__fsm_n < 0)
			__FSM_EXIT(__fsm_n);
		req->cache_ctl.stale_if_error = parser->_acc;
		req->cache_ctl.flags |= TFW_HTTP_CC_STALE_IF_ERROR;
		__FSM_I_MOVE_n(Req_I_EoT, __fsm_n);
	}

	__FSM_STATE(Req_I_CC_Ext) {
		/* Any directive we don't understand.
		 * Here we just skip all the tokens, double quotes and equal signs.
		 */
		__FSM_I_MATCH_MOVE(qetoken, Req_I_CC_Ext);

		__FSM_I_MOVE_n(Req_I_EoT, __fsm_sz);
	}

	/* End of term. */
	__FSM_STATE(Req_I_EoT) {
		/*
		 * RFC 7234 uses RFC 7230 for token list definition.
		 * Per RFC 7230 Section 7 sender is required to send
		 * non-empty tokens i.e. no two consequtive commas allowed.
		 * However, this section also mentiones compatibility with
		 * older implementations that might send a limited amount of
		 * empty directives/consecutive commas as allowed, for example,
		 * by RFC 2616 HTTP/1.1 specification.
		 * Here we forbid consecutive commas completely.
		 */
		if (IS_WS(c))
			__FSM_I_MOVE(Req_I_EoT);
		if (c == ',')
			__FSM_I_MOVE(Req_I_After_Comma);
		if (IS_CRLF(c))
			__FSM_EXIT(__data_processed(p));
		__FSM_EXIT(T_DROP);
	}

	__FSM_STATE(Req_I_After_Comma) {
		if (IS_WS(c))
			__FSM_I_MOVE(Req_I_After_Comma);

		parser->_acc = 0;
		if (IS_TOKEN(c)) {
			/* reinit for next token */
			parser->cc_dir_flag = 0;
			__FSM_I_JMP(Req_I_CC);
		}
		/* Trailing comma allowed per RFC 7230 Section 7. */
		if (IS_CRLF(c))
			__FSM_EXIT(__data_processed(p));

		__FSM_EXIT(T_DROP);
	}

done:
	return r;
}
STACK_FRAME_NON_STANDARD(__req_parse_cache_control);

static int
__req_parse_cookie(TfwHttpMsg *hm, unsigned char *data, size_t len)
{
	int r = CSTR_NEQ;
	__FSM_DECLARE_VARS(hm);

	/*
	 * Cookie header is parsed according to RFC 6265 4.2.1.
	 *
	 * Here we build a header value string manually to split it in chunks:
	 * chunk bounds are at least at name start, value start and value end.
	 * This simplifies the cookie search, http_sticky uses it.
	 */
	__FSM_START(parser->_i_st);

	__FSM_STATE(Req_I_CookieStart) {
		HTTP_JA5H_REQ_CALC_NUM(((TfwHttpReq *)hm), cookie,
				       TFW_HTTP_JA5H_COOKIE_MAX, 1);
		__FSM_I_MATCH_MOVE_fixup(token, Req_I_CookieName, TFW_STR_NAME);
		/*
		 * Name should contain at least 1 character.
		 * Store "=" with cookie parameter name.
		 */
		if (likely(__fsm_sz && *(p + __fsm_sz) == '='))
			__FSM_I_MOVE_fixup(Req_I_CookieVal, __fsm_sz + 1,
					   TFW_STR_NAME);
		return CSTR_NEQ;
	}

	/*
	 * At this state we know that we saw at least one character as
	 * cookie-name and now we can pass zero length token.
	 */
	__FSM_STATE(Req_I_CookieName) {
		__FSM_I_MATCH_MOVE_fixup(token, Req_I_CookieName, TFW_STR_NAME);
		if (*(p + __fsm_sz) != '=')
			return CSTR_NEQ;
		/* Store "=" with cookie parameter name. */
		__FSM_I_MOVE_fixup(Req_I_CookieVal, __fsm_sz + 1, TFW_STR_NAME);
	}

	/*
	 * Cookie-value can have zero length, but we still have to store it
	 * in a separate TfwStr chunk.
	 */
	__FSM_STATE(Req_I_CookieVal) {
		__FSM_I_MATCH_MOVE_fixup(cookie, Req_I_CookieVal, TFW_STR_VALUE);
		c = *(p + __fsm_sz);
		if (c == ';') {
			if (likely(__fsm_sz)) {
				/* Save cookie-value w/o ';'. */
				__msg_hdr_chunk_fixup(p, __fsm_sz);
				__FSM_I_chunk_flags(TFW_STR_VALUE);
			}
			/*
			 * No-fixup function with additional fixups above.
			 * This macro will never fixup the chunk, because
			 * we won't reach this branch with
			 * p + __fsm_sz == data + len.
			 */
			__FSM_I_MOVE_n(Req_I_CookieSemicolon, __fsm_sz);
		}
		if (unlikely(IS_CRLFWS(c))) {
			/* End of cookie header. Do not save OWS. */
			if (likely(__fsm_sz)) {
				__msg_hdr_chunk_fixup(p, __fsm_sz);
				__FSM_I_chunk_flags(TFW_STR_VALUE);
			}
			return __data_off(p + __fsm_sz);
		}
		return CSTR_NEQ;
	}

	/* ';' was already matched. */
	__FSM_STATE(Req_I_CookieSemicolon) {
		/*
		 * Fixup current delimiters chunk and move to next parameter
		 * if we can eat ';' and SP at once.
		 */
		if (likely(__data_available(p, 2))) {
			if (likely(*(p + 1) == ' '))
				__FSM_I_MOVE_fixup(Req_I_CookieStart, 2, 0);
			return CSTR_NEQ;
		}
		/*
		 * Only ';' is available now: fixup ';' as independent chunk,
		 * SP will be fixed up at next enter to the FSM.
		 */
		__FSM_I_MOVE_fixup(Req_I_CookieSP, 1, 0);
	}

	__FSM_STATE(Req_I_CookieSP) {
		if (unlikely(c != ' '))
			return CSTR_NEQ;
		/* Fixup current delimiters chunk and move to next parameter. */
		__FSM_I_MOVE_fixup(Req_I_CookieStart, 1, 0);
	}

done:
	return r;
}
STACK_FRAME_NON_STANDARD(__req_parse_cookie);

#define __FSM_TX_ETAG(st, ch, st_next)					\
__FSM_STATE(st) {							\
	if (likely(c == (ch)))						\
		__FSM_I_MOVE_fixup(st_next, 1, 0);			\
	return CSTR_NEQ;						\
}

void h2_set_hdr_if_nmatch(TfwHttpReq *req, const TfwCachedHeaderState *cstate)
{
	if (cstate->is_set && cstate->ifnmatch_etag_any)
		req->cond.flags |= TFW_HTTP_COND_ETAG_ANY;
}

/**
 * Parse ETag if message is a response or If-None-Match if it's a request.
 *
 * Function have extended behaviour when processing client connection.
 *
 * RFC 7232 2.3.
 */
static int
__parse_etag_or_if_nmatch(TfwHttpMsg *hm, unsigned char *data, size_t len)
{
	int no_quotes, r = CSTR_NEQ;
	bool if_nmatch = TFW_CONN_TYPE(hm->conn) & Conn_Clnt;
	__FSM_DECLARE_VARS(hm);

	/*
	 * ETag value and closing DQUOTE is placed into separate chunks marked
	 * with flags TFW_STR_VALUE.
	 * Closing DQUOTE is used to support empty Etags. Opening is not added
	 * to simplify usage of tfw_stricmpspn()
	 *
	 * Note: Weak indicator is case-sensitive!
	 */

	__FSM_START(parser->_i_st);

	__FSM_STATE(I_Etag) {
		TfwHttpReq *req = (TfwHttpReq *)hm; /* for If-None-Match. */

		/*
		* RFC 7232 3.3:
		*
		* A recipient MUST ignore If-Modified-Since if the request contains an
		* If-None-Match header field.
		*/
		if (if_nmatch
		    && req->cond.flags & TFW_HTTP_COND_IF_MSINCE) {
			req->cond.m_date = 0;
			req->cond.flags &= ~TFW_HTTP_COND_IF_MSINCE;
		}

		if (likely(c == '"')) {
			if (if_nmatch)
				req->cond.flags |= TFW_HTTP_COND_ETAG_LIST;
			__FSM_I_MOVE_fixup(I_Etag_Val, 1, 0);
		}

		if (likely(__data_available(p, 3))
		    && (*p == 'W') && (*(p + 1) == '/') && (*(p + 2) == '"'))
		{
			__FSM_I_MOVE_fixup(I_Etag_Weak, 3, 0);
		}
		if (c == 'W')
			__FSM_I_MOVE_fixup(I_Etag_W, 1, 0);

		if (if_nmatch && c == '*') {
			if (req->cond.flags & TFW_HTTP_COND_ETAG_LIST)
				return CSTR_NEQ;

			req->cond.flags |= TFW_HTTP_COND_ETAG_ANY;
			parser->cstate.is_set = 1;
			parser->cstate.ifnmatch_etag_any = 1;
			__FSM_I_MOVE_fixup(I_EoL, 1, 0);
		}

		if (IS_WS(c))
			__FSM_I_MOVE_fixup(I_Etag, 1, 0);

		/*
		 * According to RFC 9110 8.8.3:
		 * An entity-tag consists of an opaque quoted string, possibly
		 * prefixed by a weakness indicator.
		 * But unfortunately many do not follow RFC and send Etag
		 * without double quotes (wordpress for example), so we
		 * should process such Etag here.
		 */
		if (!if_nmatch) {
			__set_bit(TFW_HTTP_B_HDR_ETAG_HAS_NO_QOUTES, msg->flags);
			parser->_i_st = &&I_Etag_Val;
			goto I_Etag_Val;
		}
		return CSTR_NEQ;
	}

	__FSM_TX_ETAG(I_Etag_W, '/', I_Etag_We);
	__FSM_TX_ETAG(I_Etag_We, '"', I_Etag_Weak);

	__FSM_STATE(I_Etag_Weak) {
		__FSM_JMP(I_Etag_Val);
	}

	/*
	 * ETag-value can have zero length, but we still have to store it
	 * in separate TfwStr chunk.
	 */
	__FSM_STATE(I_Etag_Val) {
		no_quotes = test_bit(TFW_HTTP_B_HDR_ETAG_HAS_NO_QOUTES,
				     msg->flags);
		__FSM_I_MATCH_MOVE_fixup(etag, I_Etag_Val, TFW_STR_VALUE);
		c = *(p + __fsm_sz);
		/*
		 * Since we process Etags which are not enclosed in double
		 * quotes, we check that there is quote at the end of Etag
		 * only in case if it is in it's begin.
		 */
		if (likely(c == '"' && !no_quotes)) {
			__FSM_I_MOVE_fixup(I_EoT, __fsm_sz + 1, TFW_STR_VALUE);
		}
		if (unlikely(IS_CRLFWS(c)) && no_quotes) {
			__FSM_I_MOVE_fixup(I_EoT, __fsm_sz, __fsm_sz ?
					   TFW_STR_VALUE : 0);
		}
		return CSTR_NEQ;
	}

	/* End of ETag */
	__FSM_STATE(I_EoT) {
		if (IS_WS(c)) {
			no_quotes = test_bit(TFW_HTTP_B_HDR_ETAG_HAS_NO_QOUTES,
					     msg->flags);
			if (!no_quotes)
				__FSM_I_MOVE_fixup(I_EoT, 1, TFW_STR_OWS);
			else
				__FSM_MOVE_nofixup(I_EoT);
		}
		if (IS_CRLF(c))
			return __data_off(p);
		if (if_nmatch && c == ',')
			__FSM_I_MOVE_fixup(I_Etag, 1, 0);
		return CSTR_NEQ;
	}

	__FSM_STATE(I_EoL) {
		if (IS_WS(c))
			__FSM_I_MOVE_fixup(I_EoL, 1, TFW_STR_OWS);
		if (IS_CRLF(c))
			return __data_off(p);
		return CSTR_NEQ;
	}

done:
	return r;
}
STACK_FRAME_NON_STANDARD(__parse_etag_or_if_nmatch);

/**
 * Parse request Host header, RFC 7230 5.4.
 *
 * TODO Per RFC 1035, 2181, max length of FQDN is 255.
 * What if it's UTF-8 encoded?
 */
static int
__req_parse_host(TfwHttpReq *req, unsigned char *data, size_t len)
{
	int r = CSTR_NEQ;
	__FSM_DECLARE_VARS(req);

	__FSM_START(parser->_i_st);

	__FSM_STATE(Req_I_H_Start) {
		if (likely(isalnum(c) || c == '.' || c == '-'))
			__FSM_I_JMP(Req_I_H);
		if (likely(c == '['))
			__FSM_I_MOVE_flag(Req_I_H_v6, TFW_STR_VALUE);
		if (unlikely(IS_CRLFWS(c)))
			return 0; /* empty Host header */
		return CSTR_NEQ;
	}

	__FSM_STATE(Req_I_H) {
		/* See Req_UriAuthority processing. */
		if (likely(isalnum(c) || c == '.' || c == '-'))
			__FSM_I_MOVE_flag(Req_I_H, TFW_STR_VALUE);
		if (p - data) {
			__msg_hdr_chunk_fixup(data, (p - data));
			__msg_chunk_flags(TFW_STR_VALUE);
		}
		parser->_i_st = &&Req_I_H_End;
		goto Req_I_H_End;
	}

	__FSM_STATE(Req_I_H_End) {
		if (c == ':') {
			parser->_acc = 0;
			__FSM_I_MOVE_fixup(Req_I_H_Port, 1, 0);
		}
		if (IS_CRLFWS(c))
			return __data_off(p);
		return CSTR_NEQ;
	}

	__FSM_STATE(Req_I_H_v6) {
		/* See Req_UriAuthorityIPv6 processing. */
		if (likely(isxdigit(c) || c == ':'))
			__FSM_I_MOVE_flag(Req_I_H_v6, TFW_STR_VALUE);
		if (likely(c == ']')) {
			__msg_hdr_chunk_fixup(data, (p - data + 1));
			__msg_chunk_flags(TFW_STR_VALUE);
			parser->_i_st = &&Req_I_H_End;
			p += 1;
			if (unlikely(__data_off(p) >= len))
				__FSM_EXIT(T_POSTPONE);
			goto Req_I_H_End;
		}
		return CSTR_NEQ;
	}

	__FSM_STATE(Req_I_H_Port) {
		/* See Req_UriPort processing. */
		if (unlikely(IS_CRLFWS(c))) {
			if (!req->host_port)
				/* Header ended before port was parsed. */
				return CSTR_NEQ;
			return __data_off(p);
		}
		__fsm_sz = __data_remain(p);
		__fsm_n = __parse_ulong_ws(p, __data_remain(p), &parser->_acc,
					   USHRT_MAX);
		switch (__fsm_n) {
		case CSTR_BADLEN:
		case CSTR_NEQ:
			return CSTR_NEQ;
		case CSTR_POSTPONE:
			req->host_port = parser->_acc;
			__FSM_I_MOVE_fixup(Req_I_H_Port, __fsm_sz, TFW_STR_VALUE);
		default:
			req->host_port = parser->_acc;
			if (!req->host_port)
				return CSTR_NEQ;
			parser->_acc = 0;
			__FSM_I_MOVE_fixup(Req_I_H_Port, __fsm_n, TFW_STR_VALUE);
		}
		return CSTR_NEQ;
	}

done:
	return r;
}
STACK_FRAME_NON_STANDARD(__req_parse_host);

static int
__req_parse_referer(TfwHttpMsg *hm, unsigned char *data, size_t len)
{
	int r = CSTR_NEQ;
	__FSM_DECLARE_VARS(hm);

	__FSM_START(parser->_i_st);
	((TfwHttpReq *)hm)->ja5h.has_referer = 1;

	__FSM_STATE(Req_I_Referer) {
		__FSM_I_MATCH_MOVE(uri, Req_I_Referer);
		if (IS_WS(*(p + __fsm_sz)))
			__FSM_I_MOVE_n(Req_I_EoT, __fsm_sz + 1);
		if (IS_CRLF(*(p + __fsm_sz))) {
			((TfwHttpReq *)hm)->ja5h.has_refer = 1;
			return __data_off(p + __fsm_sz);
		}
		return CSTR_NEQ;
	}
	__FSM_STATE(Req_I_EoT) {
		if (IS_WS(c)) {
			((TfwHttpReq *)hm)->ja5h.has_refer = 1;
			__FSM_I_MOVE(Req_I_EoT);
		}
		if (IS_CRLF(c))
			return __data_off(p);
		return CSTR_NEQ;
	}

done:
	return r;
}
STACK_FRAME_NON_STANDARD(__req_parse_referer);

static int
__check_date(unsigned int year, unsigned int month, unsigned int day,
	     unsigned int hour, unsigned int min, unsigned int sec)
{
	static const unsigned mday[] = { 31, 28, 31, 30, 31, 30,
	                                 31, 31, 30, 31, 30, 31 };

	if (hour > 23 || min > 59 || sec > 59)
		return CSTR_NEQ;

	if (day == 29 && month == 2) {
		if ((year & 3) || ((year % 100 == 0) && (year % 400) != 0))
			return CSTR_NEQ;
	} else if (day > mday[month - 1]) {
		return CSTR_NEQ;
	}

	/*
	 * There is no such restriction in the RFC, but it's Nginx behaviour
	 * (we take it as standard de facto).
	 */
	if (year < 1970)
		return CSTR_NEQ;

	return 0;
}

#define SEC24H		(24 * 3600)
/* Number of days between March 1, 1 BC and March 1, 1970 */
#define EPOCH_DAYS	(1970 * 365 + 1970 / 4 - 1970 / 100 + 1970 / 400)

/*
 * Returns number of seconds since 1970-01-01.
 *
 * These algorithms internally assume that March 1 is the first day of the year.
 *
 * @return number of seconds since epoch in GMT.
 */
static long
__date_secs(unsigned int year, unsigned int month, unsigned int day,
	    unsigned int hour, unsigned int min, unsigned int sec)
{
	long days;

	if (__check_date(year, month, day, hour, min, sec) < 0)
		return CSTR_NEQ;

	year -= month <= 2;
	/* Days in the current year since March 1 */
	days = (153 * (month + (month > 2 ? -3 : 9)) + 2) / 5 + day - 1;
	/* Days from March 1, 1 BC till March 1 of the current year */
	days += year * 365 + year / 4 - year / 100 + year / 400;
	/* 31 and 28 days were in January and February 1970 */
	return (days - EPOCH_DAYS + 31 + 28) * SEC24H +
	       hour * 3600 + min * 60 + sec;
}

static int
__parse_month(unsigned int month_int)
{
	switch (month_int) {
	case TFW_CHAR4_INT(' ', 'J', 'a', 'n'):
		return 1;
	case TFW_CHAR4_INT(' ', 'F', 'e', 'b'):
		return 2;
	case TFW_CHAR4_INT(' ', 'M', 'a', 'r'):
		return 3;
	case TFW_CHAR4_INT(' ', 'A', 'p', 'r'):
		return 4;
	case TFW_CHAR4_INT(' ', 'M', 'a', 'y'):
		return 5;
	case TFW_CHAR4_INT(' ', 'J', 'u', 'n'):
		return 6;
	case TFW_CHAR4_INT(' ', 'J', 'u', 'l'):
		return 7;
	case TFW_CHAR4_INT(' ', 'A', 'u', 'g'):
		return 8;
	case TFW_CHAR4_INT(' ', 'S', 'e', 'p'):
		return 9;
	case TFW_CHAR4_INT(' ', 'O', 'c', 't'):
		return 10;
	case TFW_CHAR4_INT(' ', 'N', 'o', 'v'):
		return 11;
	case TFW_CHAR4_INT(' ', 'D', 'e', 'c'):
		return 12;
	default:
		return CSTR_NEQ;
	}
}

typedef enum {
	RFC_822,
	RFC_850,
	ISOC,
} date_type_t;

static int
__parse_http_date(TfwHttpMsg *hm, unsigned char *data, size_t len)
{
	static const void * const st[][23] __annotate_jump_table = {
		[RFC_822] = {
			&&I_Day, &&I_Day, &&I_SP,
			&&I_MonthBeg, &&I_Month, &&I_Month, &&I_SP,
			&&I_Year, &&I_Year, &&I_Year, &&I_Year, &&I_SP,
			&&I_Hour, &&I_Hour, &&I_SC,
			&&I_Min, &&I_Min, &&I_SC,
			&&I_Sec, &&I_Sec, &&I_SP,
			&&I_GMT, /*&&I_Res*/
			/*
			 * The I_Res is omitted because the transition
			 * from I_GMT to I_Res is explicitly indicated
			 * in the code below
			 */
		},
		[RFC_850] = {
			&&I_Day, &&I_Day, &&I_Minus,
			&&I_MonthBeg, &&I_Month, &&I_Month, &&I_Minus,
			&&I_Year, &&I_Year, &&I_SP,
			&&I_Hour, &&I_Hour, &&I_SC,
			&&I_Min, &&I_Min, &&I_SC,
			&&I_Sec, &&I_Sec, &&I_SP,
			&&I_GMT, /*&&I_Res*/
			/*
			 * The I_Res is omitted because the transition
			 * from I_GMT to I_Res is explicitly indicated
			 * in the code below
			 */
		},
		[ISOC] = {
			&&I_MonthBeg, &&I_Month, &&I_Month, &&I_SP,
			&&I_SpaceOrDay, &&I_Day, &&I_SP,
			&&I_Hour, &&I_Hour, &&I_SC,
			&&I_Min, &&I_Min, &&I_SC,
			&&I_Sec, &&I_Sec, &&I_SP,
			&&I_Year, &&I_Year, &&I_Year, &&I_Year,
			&&I_Res
		}
	};
	int r = CSTR_NEQ;
	__FSM_DECLARE_VARS(hm);

	__FSM_START_ALT(parser->_i_st);

	/*
	 * Skip a weekday with comma (e.g. "Sun,") as redundant
	 * information.
	 */
	__FSM_STATE(I_WDate1) {
		if (likely('A' <= c && c <= 'Z'))
			__FSM_I_MOVE(I_WDate2);
		return CSTR_NEQ;
	}

	__FSM_STATE(I_WDate2) {
		if (likely('a' <= c && c <= 'z'))
			__FSM_I_MOVE(I_WDate3);
		return CSTR_NEQ;
	}

	__FSM_STATE(I_WDate3) {
		if (likely('a' <= c && c <= 'z'))
			__FSM_I_MOVE(I_WDate4);
		return CSTR_NEQ;
	}

	__FSM_STATE(I_WDate4) {
		parser->_acc = 0;
		parser->month_int = ((size_t)' ') << 24;
		if (likely(c == ',')) {
			parser->date.type = RFC_822;
			__FSM_I_MOVE(I_WDaySP);
		}
		if ('a' <= c && c <= 'z') {
			parser->date.type = RFC_850;
			__FSM_I_MOVE(I_WDate5);
		}
		if (c == ' ') {
			parser->date.type = ISOC;
			__FSM_I_MOVE_BY_REF(
				st[parser->date.type][parser->date.pos]);
		}
		return CSTR_NEQ;
	}

	__FSM_STATE(I_WDate5) {
		if ('a' <= c && c <= 'z')
			__FSM_I_MOVE(I_WDate5);
		if (c == ',')
			__FSM_I_MOVE(I_WDaySP);
		return CSTR_NEQ;
	}

	__FSM_STATE(I_WDaySP) {
		if (likely(c == ' '))
			__FSM_I_MOVE_BY_REF(
				st[parser->date.type][parser->date.pos]);
		return CSTR_NEQ;
	}

#define __NEXT_TEMPL_STATE()						\
do {									\
	++parser->date.pos;						\
	__FSM_I_MOVE_BY_REF(st[parser->date.type][parser->date.pos]);	\
} while (0)

	__FSM_STATE(I_SP) {
		if (likely(c == ' '))
			__NEXT_TEMPL_STATE();
		return CSTR_NEQ;
	}

	__FSM_STATE(I_Minus) {
		if (likely(c == '-'))
			__NEXT_TEMPL_STATE();
		return CSTR_NEQ;
	}

	__FSM_STATE(I_SC) {
		if (likely(c == ':'))
			__NEXT_TEMPL_STATE();
		return CSTR_NEQ;
	}

	__FSM_STATE(I_SpaceOrDay) {
		if (c == ' ')
			__NEXT_TEMPL_STATE();
		if (isdigit(c)) {
			parser->date.day = parser->date.day * 10 + (c - '0');
			__NEXT_TEMPL_STATE();
		}
		return CSTR_NEQ;
	}

	__FSM_STATE(I_Day) {
		if (isdigit(c)) {
			parser->date.day = parser->date.day * 10 + (c - '0');
			__NEXT_TEMPL_STATE();
		}
		return CSTR_NEQ;
	}

	__FSM_STATE(I_MonthBeg) {
		if ('A' <= c && c <= 'Z') {
			parser->month_int =
				((size_t)c) << 24 | (parser->month_int >> 8);
			__NEXT_TEMPL_STATE();
		}
		return CSTR_NEQ;
	}

	__FSM_STATE(I_Month) {
		if ('a' <= c && c <= 'z') {
			parser->month_int =
				((size_t)c) << 24 | (parser->month_int >> 8);
			__NEXT_TEMPL_STATE();
		}
		return CSTR_NEQ;
	}

	__FSM_STATE(I_Year) {
		if (isdigit(c)) {
			parser->date.year = parser->date.year * 10 + (c - '0');
			__NEXT_TEMPL_STATE();
		}
		return CSTR_NEQ;
	}

	__FSM_STATE(I_Hour) {
		if (isdigit(c)) {
			parser->date.hour = parser->date.hour * 10 + (c - '0');
			__NEXT_TEMPL_STATE();
		}
		return CSTR_NEQ;
	}

	__FSM_STATE(I_Min) {
		if (isdigit(c)) {
			parser->date.min = parser->date.min * 10 + (c - '0');
			__NEXT_TEMPL_STATE();
		}
		return CSTR_NEQ;
	}

	__FSM_STATE(I_Sec) {
		if (isdigit(c)) {
			parser->date.sec = parser->date.sec * 10 + (c - '0');
			__NEXT_TEMPL_STATE();
		}
		return CSTR_NEQ;
	}
#undef __NEXT_TEMPL_STATE

	__FSM_STATE(I_GMT) {

		TRY_STR_BY_REF("gmt", &&I_GMT,
			/*
			 * The st[][]-table is not used because it is known
			 * that I_GMT is followed by I_Res.
			 */
			&&I_Res);
		TRY_STR_INIT();
		return CSTR_NEQ;
	}

	__FSM_STATE(I_Res) {
		int month;
		long date;

		if (parser->date.day == 0)
			return CSTR_NEQ;

		month = __parse_month(parser->month_int);
		if (month < 0)
			return CSTR_NEQ;

		/*
		 * RFC 7231 7.1.1.1:
		 *
		 * Recipients of a timestamp value in rfc850-date format,
		 * which uses a two-digit year, MUST interpret a timestamp
		 * that appears to be more than 50 years in the future as
		 * representing the most recent year in the past that had
		 * the same last two digits.
		 *
		 * Parser follows here to the simplified Nginx behaviour
		 * and doesn't satisfy the RFC.
		 */
		if (parser->date.year < 100 && parser->date.type == RFC_850)
			parser->date.year += (parser->date.year < 70) ? 2000
			                                              : 1900;

		date = __date_secs(parser->date.year, month,
		                   parser->date.day, parser->date.hour,
		                   parser->date.min, parser->date.sec);
		if (date < 0)
			return CSTR_NEQ;
		parser->_date = date;
		__FSM_JMP(I_EoL);
	}

	__FSM_STATE(I_EoL) {
		parser->_acc = 0;
		/* Skip the rest of the line. */
		__FSM_I_MATCH_MOVE(nctl, I_EoL);
		if (!IS_CRLF(*(p + __fsm_sz)))
			return CSTR_NEQ;
		T_DBG3("%s: parsed date %lu", __func__, parser->_date);
		return __data_off(p + __fsm_sz);
	}

done:
	return r;
}
STACK_FRAME_NON_STANDARD(__parse_http_date);

/**
 * Parse If-modified-since.
 * RFC 7232 Section-3.3: A recipient MUST ignore the If-Modified-Since header
 * field if the received field-value is not a valid HTTP-date.
 */
static int
__req_parse_if_msince(TfwHttpMsg *msg, unsigned char *data, size_t len)
{
	int r = CSTR_NEQ;
	TfwHttpReq *req = (TfwHttpReq *)msg;
	TfwHttpParser *parser = &msg->stream->parser;

	/*
	 * RFC 7230 3.2.2:
	 *
	 * A sender MUST NOT generate multiple header fields with the same field
	 * name in a message unless either the entire field value for that
	 * header field is defined as a comma-separated list [i.e., #(values)]
	 * or the header field is a well-known exception.
	 */
	if (unlikely(req->cond.flags & TFW_HTTP_COND_IF_MSINCE))
		return r;

	/*
	 * RFC 7232 3.3:
	 *
	 * A recipient MUST ignore If-Modified-Since if the request contains an
	 * If-None-Match header field.
	 *
	 * A recipient MUST ignore the If-Modified-Since header field if the
	 * received field-value is not a valid HTTP-date, or if the request
	 * method is neither GET nor HEAD.
	 */
	if (unlikely(TFW_STR_EMPTY(&req->h_tbl->tbl[TFW_HTTP_HDR_IF_NONE_MATCH])
		    && (req->method == TFW_HTTP_METH_HEAD
	                || req->method == TFW_HTTP_METH_GET))) {
		r = __parse_http_date(msg, data, len);
	}

	if (r < 0 && r != CSTR_POSTPONE) {
		/* On error just swallow the rest of the line. */
		parser->_date = 0;
		parser->_acc = 0;
		parser->_i_st = __I_EoL;
		/* Use __parse_http_date just to go to the EoL. */
		r = __parse_http_date(msg, data, len);
	}

	if (r >= 0) {
		req->cond.m_date = parser->_date;
		req->cond.flags |= TFW_HTTP_COND_IF_MSINCE;
	}

	return r;
}

/**
 * Parse Pragma header field. Request semantics is described in RFC 7234 5.4.
 * The meaning of "Pragma: no-cache" in responses is not specified. However,
 * some applications may expect it to prevent caching being in responses as
 * well.
 */
static int
__parse_pragma(TfwHttpMsg *hm, unsigned char *data, size_t len)
{
	int r = CSTR_NEQ;
	__FSM_DECLARE_VARS(hm);

	__FSM_START(parser->_i_st);

	__FSM_STATE(I_Pragma) {
		TRY_STR_fixup(&TFW_STR_STRING("no-cache"), I_Pragma,
			      I_Pragma_NoCache);
		TRY_STR_INIT();
		__FSM_I_JMP(I_Pragma_Ext);
	}

	__FSM_STATE(I_Pragma_NoCache) {
		if (IS_WS(c) || c == ',' || IS_CRLF(c))
			msg->cache_ctl.flags |= TFW_HTTP_CC_PRAGMA_NO_CACHE;
		/* Fall through. */
	}

	__FSM_STATE(I_Pragma_Ext) {
		/* Verify and just skip the extensions. */
		__FSM_I_MATCH_MOVE_fixup(qetoken, I_Pragma_Ext, 0);
		c = *(p + __fsm_sz);
		if (IS_WS(c) || c == ',') {
			__msg_hdr_chunk_fixup(p, __fsm_sz);
			p += __fsm_sz;
			__FSM_I_JMP(I_EoT);
		}
		if (IS_CRLF(c)) {
			__msg_hdr_chunk_fixup(p, __fsm_sz);
			return __data_off(p + __fsm_sz);
		}

		return CSTR_NEQ;
	}

	/* End of term. */
	__FSM_STATE(I_EoT) {
		if (IS_WS(c))
			__FSM_I_MOVE_fixup(I_EoT, 1, TFW_STR_OWS);
		if (c == ',')
			__FSM_I_MOVE_fixup(I_EoT, 1, 0);
		if (IS_CRLF(c))
			return __data_off(p);
		__FSM_I_JMP(I_Pragma_Ext);
	}

done:
	return r;
}
STACK_FRAME_NON_STANDARD(__parse_pragma);

/**
 * Parse Upgrade header field. Its semantics is described in RFC 7230 6.1.
 * For now only websocket protocol supported.
 */
static int
__parse_upgrade(TfwHttpMsg *hm, unsigned char *data, size_t len)
{
	int r = CSTR_NEQ;
	__FSM_DECLARE_VARS(hm);

	__FSM_START(parser->_i_st);

	parser->hdr.flags |= TFW_STR_HBH_HDR;

	/*
	 * Here we build a header value string manually to split it in chunks:
	 * next chunk starts after ',' or ' ' list delimiter and '/' delimiter.
	 * Optional protocol version chunk separate from protocol name chunk.
	 */
	__FSM_STATE(I_UpgradeProtocolStart) {
		static const TfwStr s_websocket = TFW_STR_STRING("websocket");
		TRY_STR_LAMBDA_fixup_flag(&s_websocket, &parser->hdr, {
			__set_bit(TFW_HTTP_B_UPGRADE_WEBSOCKET, &parser->_acc);
		}, I_UpgradeProtocolStart, I_UpgradeProtocol, TFW_STR_NAME);

		__FSM_I_MATCH_MOVE_fixup(token, I_UpgradeProtocol,
					 TFW_STR_NAME);
		if (__fsm_sz == 0) {
			if (test_bit(TFW_HTTP_B_UPGRADE_WEBSOCKET,
				     &parser->_acc))
			{
				__set_bit(TFW_HTTP_B_UPGRADE_WEBSOCKET,
					  msg->flags);
				__FSM_I_JMP(I_UpgradeProtocolEnd);
			}

			/*
			 * Protocol name should contain at least 1 character.
			 */
			return CSTR_NEQ;
		}

		__set_bit(TFW_HTTP_B_UPGRADE_EXTRA, msg->flags);
		__FSM_I_JMP(I_UpgradeProtocolEnd);
	}

	/*
	 * At this state we know that we saw at least one character in
	 * protocol name and now we can pass zero length token.
	 */
	__FSM_STATE(I_UpgradeProtocol) {
		__FSM_I_MATCH_MOVE_fixup(token, I_UpgradeProtocol, TFW_STR_NAME);
		if (__fsm_sz == 0) {
			if (test_bit(TFW_HTTP_B_UPGRADE_WEBSOCKET,
				     &parser->_acc))
			{
				__set_bit(TFW_HTTP_B_UPGRADE_WEBSOCKET,
					  msg->flags);
			}
		} else {
			__set_bit(TFW_HTTP_B_UPGRADE_EXTRA, msg->flags);
		}

		__FSM_I_JMP(I_UpgradeProtocolEnd);
	}

	__FSM_STATE(I_UpgradeProtocolEnd) {
		if (__fsm_sz) {
			/* Save protocol name */
			__msg_hdr_chunk_fixup(p, __fsm_sz);
			__FSM_I_chunk_flags(TFW_STR_NAME);
		}

		p += __fsm_sz;
		if (likely(IS_CRLF(*(p)))) {
			__FSM_EXIT(__data_processed(p));
		}
		if (IS_WS(*p) || *p == ',')
			__FSM_I_MOVE_fixup(I_EoLE, 1, 0);
		if (*p == '/')
			__FSM_I_MOVE_fixup(I_UpgradeVersionStart, 1, 0);
		return CSTR_NEQ;
	}

	/*
	 * Protocol version stored in a separate value TfwStr chunk.
	 * May not be empty. '/' already matched.
	 */
	__FSM_STATE(I_UpgradeVersionStart) {
		__FSM_I_MATCH_MOVE_fixup(token, I_UpgradeVersion,
					 TFW_STR_VALUE);
		if (likely(__fsm_sz))
			__FSM_I_JMP(I_UpgradeVersionEnd);
		return CSTR_NEQ;
	}

	/*
	 * At this state we know that we saw at least one character in
	 * protocol version and now we can pass zero length token.
	 */
	__FSM_STATE(I_UpgradeVersion) {
		__FSM_I_MATCH_MOVE_fixup(token, I_UpgradeVersion,
					 TFW_STR_VALUE);
		__FSM_I_JMP(I_UpgradeVersionEnd);
	}

	__FSM_STATE(I_UpgradeVersionEnd) {
		if (likely(__fsm_sz)) {
			/* Save protocol version */
			__msg_hdr_chunk_fixup(p, __fsm_sz);
			__FSM_I_chunk_flags(TFW_STR_VALUE);
		}

		p += __fsm_sz;
		if (likely(IS_CRLF(*(p)))) {
			__FSM_EXIT(__data_processed(p));
		}
		if (IS_WS(*p) || *p == ',')
			__FSM_I_MOVE_fixup(I_EoLE, 1, 0);
		return CSTR_NEQ;
	}

	/* End of list entry */
	__FSM_STATE(I_EoLE) {
		if (IS_WS(*p) || *p == ',')
			__FSM_I_MOVE_fixup(I_EoLE, 1, 0);

		if (IS_TOKEN(*p)) {
			parser->_acc = 0; /* reinit for next list entry */
			__FSM_I_JMP(I_UpgradeProtocolStart);
		}
		if (IS_CRLF(*p))
			__FSM_EXIT(__data_processed(p));
		return CSTR_NEQ;
	}

done:
	return r;
}
STACK_FRAME_NON_STANDARD(__parse_upgrade);

static int
__req_parse_user_agent(TfwHttpMsg *hm, unsigned char *data, size_t len)
{
	int r = CSTR_NEQ;
	__FSM_DECLARE_VARS(hm);

	__FSM_START(parser->_i_st);

	__FSM_STATE(Req_I_UserAgent) {
		/*
		 * RFC 7231 5.5.3 and RFC 7230 3.2:
		 *
		 * 	User-Agent = product *( RWS ( product / comment ) )
		 * 	product = token ["/" product-version]
		 * 	product-version = token
		 * 	comment = "(" *( ctext / quoted-pair / comment ) ")"
		 */
		__FSM_I_MATCH_MOVE(ctext_vchar, Req_I_UserAgent);
		if (IS_CRLF(*(p + __fsm_sz)))
			return __data_off(p + __fsm_sz);
		return CSTR_NEQ;
	}

done:
	return r;
}

/**
 * Parse X-Forwarded-For header, RFC 7239.
 */
static int
__req_parse_x_forwarded_for(TfwHttpMsg *hm, unsigned char *data, size_t len)
{
	int r = CSTR_NEQ;
	__FSM_DECLARE_VARS(hm);

	__FSM_START(parser->_i_st);

	__FSM_STATE(Req_I_XFF) {
		/* Eat OWS before the node ID. */
		if (unlikely(IS_WS(c)))
			__FSM_I_MOVE_fixup(Req_I_XFF, 1, 0);
		/*
		 * Eat IP address or host name.
		 *
		 * TODO: parse/validate IP addresses and textual IDs.
		 * Currently we just validate separate characters, but the
		 * whole value may be invalid (e.g. "---[_..[[").
		 */
		__FSM_I_MATCH_MOVE_fixup(xff, Req_I_XFF_Node_Id, TFW_STR_VALUE);
		if (unlikely(!__fsm_sz))
			return CSTR_NEQ;
		__FSM_I_MOVE_fixup(Req_I_XFF_Sep, __fsm_sz, TFW_STR_VALUE);
	}

	/*
	 * At this state we know that we saw at least one character as
	 * a host address and now we can pass zero length token.
	 */
	__FSM_STATE(Req_I_XFF_Node_Id) {
		__FSM_I_MATCH_MOVE_fixup(xff, Req_I_XFF_Node_Id, TFW_STR_VALUE);
		__FSM_I_MOVE_fixup(Req_I_XFF_Sep, __fsm_sz, TFW_STR_VALUE);
	}

	__FSM_STATE(Req_I_XFF_Sep) {
		/*
		 * Proxy chains are rare, so we expect that the list will end
		 * after the first node and we get EOL here.
		 */
		if (likely(IS_CRLF(c)))
			return __data_off(p);

		/* OWS before comma or before EOL (is unusual). */
		if (unlikely(IS_WS(c)))
			__FSM_I_MOVE_fixup(Req_I_XFF_Sep, 1, 0);

		/*
		 * Multiple subsequent commas look suspicious, so we don't
		 * stay in this state after the first comma is met.
		 */
		if (likely(c == ','))
			__FSM_I_MOVE_fixup(Req_I_XFF, 1, 0);

		return CSTR_NEQ;
	}

done:
	return r;
}
STACK_FRAME_NON_STANDARD(__req_parse_x_forwarded_for);

/**
 * Parse Forwarded header, RFC 7239.
 *
 * Defines logic to parse Forwarded header as set of unique pairs Param=Value
 * separated by semicolon. Also "Value" part can be in double quotes. Whole
 * field of header MUST be parsed. To have a handy way to process parsed string,
 * we can fixup these params as Key=Value. To achieve this we set flag
 * TFW_STR_NAME for "Param=" part and TFW_STR_VALUE for "Value" part. Semicolon
 * and quotes fixup without these flags.
 */
static int
__req_parse_forwarded(TfwHttpMsg *hm, unsigned char *data, size_t len)
{
	int r = CSTR_NEQ;
	__FSM_DECLARE_VARS(hm);

/* List of flags used to mark parameters as parsed. */
#define FWD_SET_FOR			0x00000001
#define FWD_SET_HOST			0x00000002
#define FWD_SET_PROTO			0x00000004
#define FWD_SET_BY			0x00000008

/*
 * Set of macroses which give possibility to explicitly open chunk and fixup
 * last opened chunk. It allocates new chunk in @parser->hdr which stay opened
 * and requires to fixup(update length) explicity.
 *
 * Open chunk in certain state, then move to another state and move @p pointer
 * without updating opened chunk, do some checks and then fixup the last opened
 * chunk. It allows us to fixup arbitrary length data as single chunk.
 *
 * In these macroses we are using:
 * 1. tfw_str_add_compound() for allocating new chunk in specified TfwStr.
 * 2. __msg_field_open() for chunk opening. Just inits @data and &skb of @str
 * but leaves length zeroed.
 * 3. tfw_str_updlen() for fixupping chunk. Simply updates length of the last
 * chunk and of whole @str. tfw_str_updlen() can't update length of chunk that
 * already have length. It means before call tfw_str_updlen() for @parser->hdr
 * we need ensure that last chunk isn't fixuped(length of chunk is zero). If
 * last chunk have already been fixuped, we need to use regular fixup functions.
 * e.g __msg_field_fixup_pos(). We can't use __msg_field_fixup_pos() with
 * opened chunk, because last chunk will be updated, but total length of TfwStr
 * (parser->header) will !not! be updated.
 *
 * Also, need be careful with fragmented data, before jump to next SKB need to
 * fixup current chunk.
 */

/* If last chunk of @parser->hdr is opened fixup it, otherwise do nothing. */
#define FWD_FIXUP_CURR()						\
do {									\
	TfwStr *ch = TFW_STR_CURR(&parser->hdr);			\
	if (TFW_STR_EMPTY(ch))						\
		tfw_str_updlen(&parser->hdr, p + 1);			\
} while(0)

/*
 * If last chunk of @parser->hdr is opened move by 1 to @to and fixup,
 * otherwise __FSM_I_MOVE_fixup.
 */
#define FWD_MOVE_FIXUP_CURR(to, flag)					\
do {									\
	TfwStr *ch = TFW_STR_CURR(&parser->hdr);			\
	if (TFW_STR_EMPTY(ch)) {					\
		p += 1;							\
		parser->_i_st = &&to;					\
		tfw_str_updlen(&parser->hdr, p);			\
		if (unlikely(__data_off(p) >= len))			\
			__FSM_EXIT(T_POSTPONE); 			\
		goto to; 						\
	}								\
	__FSM_I_MOVE_fixup(to, 1, flag);				\
} while (0)

/*
 * Allocate chunk and open it. Then inc @p and move to @to.
 * If data exhausted fixup current chunk.
 */
#define FWD_MOVE_OPEN_CHUNK(to, flag)					\
do {									\
	TfwStr *ch = tfw_str_add_compound(hm->pool, &parser->hdr);	\
	if (!ch) { 							\
		T_WARN("Cannot grow HTTP data string\n"); 		\
		return CSTR_NEQ; 					\
	} 								\
	__msg_field_open(ch, p); 					\
	__FSM_I_field_chunk_flags(ch, flag);				\
	p += 1;								\
	if (unlikely(__data_off(p) >= len)) {				\
		parser->_i_st = &&to;					\
		tfw_str_updlen(&parser->hdr, p);			\
		__FSM_EXIT(T_POSTPONE); 				\
	} 								\
	goto to; 							\
} while (0)

/* Fixup current @p + n before postpone without bounds check. */
#define __FSM_I_POSTPONE_fixup(to, n, flag)				\
do {									\
	BUG_ON(!&parser->hdr.data);					\
	BUG_ON(n < 0);							\
	__msg_field_fixup_pos(&parser->hdr, p, n);			\
	__FSM_I_field_chunk_flags(&parser->hdr, flag);			\
	parser->_i_st = &&to;						\
	__FSM_EXIT(T_POSTPONE);						\
} while (0)

/*
 * Tries to find parameter in header.
 * Parsing fails if parameter not a unique in current header.
 *
 * RFC 7239 section 4:
 * Each parameter MUST NOT occur more than once per field-value.
 */
#define FWD_TRY_STR_NAME(name, curr_st, next_st, fwd_flag)		\
	TRY_STR_LAMBDA_fixup_flag(&TFW_STR_STRING(name),		\
				  &parser->hdr, { 			\
				  if (parser->flags & fwd_flag)		\
					return CSTR_NEQ;		\
				  parser->flags |= fwd_flag;		\
				  }, curr_st, next_st,			\
				  TFW_STR_NAME)

	__FSM_START(parser->_i_st);

	__FSM_STATE(Req_I_Fwd) {
		FWD_TRY_STR_NAME("for=", Req_I_Fwd, Req_I_Fwd_For_Start,
				 FWD_SET_FOR);
		FWD_TRY_STR_NAME("host=", Req_I_Fwd, Req_I_Fwd_Host_Start,
				 FWD_SET_HOST);
		FWD_TRY_STR_NAME("proto=", Req_I_Fwd, Req_I_Fwd_Proto_Start,
				 FWD_SET_PROTO);
		FWD_TRY_STR_NAME("by=", Req_I_Fwd, Req_I_Fwd_By_Start,
				 FWD_SET_BY);
		return CSTR_NEQ;
	}

	__FSM_STATE(Req_I_Fwd_For_List) {
		/* Eat OWS before parameter. */
		if (unlikely(IS_WS(c)))
			__FSM_I_MOVE_fixup(Req_I_Fwd_For_List, 1, 0);
		/* Find next "for=" in list. */
		FWD_TRY_STR_NAME("for=", Req_I_Fwd_For_List,
				 Req_I_Fwd_For_Start,
				 0);
		return CSTR_NEQ;
	}

	__FSM_STATE(Req_I_Fwd_For_Start) {
		if (likely(c == '"'))
			__FSM_I_MOVE_fixup(Req_I_Fwd_For_Quoted, 1, 0);
		/* Fall through */
	}

	__FSM_STATE(Req_I_Fwd_For_Unquoted) {
		/*
		 * Eat IP address or host name.
		 *
		 * TODO: parse/validate IP addresses and textual IDs.
		 * Currently we just validate separate characters, but the
		 * whole value may be invalid (e.g. "---[_..[[").
		 */
		__FSM_I_MATCH_MOVE_fixup(xff, Req_I_Fwd_For_Node_Id_Unquoted,
					 TFW_STR_VALUE);
		if (unlikely(!__fsm_sz))
			return CSTR_NEQ;
		__FSM_I_MOVE_fixup(Req_I_Fwd_For_Sep, __fsm_sz, TFW_STR_VALUE);
	}

	/*
	 * At this state we know that we saw at least one character as
	 * a host address and now we can pass zero length token.
	 */
	__FSM_STATE(Req_I_Fwd_For_Node_Id_Unquoted) {
		__FSM_I_MATCH_MOVE_fixup(xff, Req_I_Fwd_For_Node_Id_Unquoted,
					 TFW_STR_VALUE);
		__FSM_I_MOVE_fixup(Req_I_Fwd_For_Sep, __fsm_sz, TFW_STR_VALUE);
	}

	__FSM_STATE(Req_I_Fwd_For_Quoted) {
		__FSM_I_MATCH_MOVE_fixup(xff, Req_I_Fwd_For_Node_Id_Quoted,
					 TFW_STR_VALUE);
		if (unlikely(!__fsm_sz))
			return CSTR_NEQ;
		__FSM_I_MOVE_fixup(Req_I_Fwd_For_Sep_Quoted, __fsm_sz,
				   TFW_STR_VALUE);
	}

	__FSM_STATE(Req_I_Fwd_For_Node_Id_Quoted) {
		__FSM_I_MATCH_MOVE_fixup(xff, Req_I_Fwd_For_Node_Id_Quoted,
					 TFW_STR_VALUE);
		__FSM_I_MOVE_fixup(Req_I_Fwd_For_Sep_Quoted, __fsm_sz,
				   TFW_STR_VALUE);
	}

	__FSM_STATE(Req_I_Fwd_For_Sep_Quoted) {
		if (unlikely(c != '"'))
			return CSTR_NEQ;
		FWD_MOVE_OPEN_CHUNK(Req_I_Fwd_For_Sep_Quoted_N, 0);
	}

	__FSM_STATE(Req_I_Fwd_For_Sep_Quoted_N) {
		/* At this point we try to fixup '"' with near symbol. */

		/* EOL after quote */
		if (likely(IS_CRLF(c))) {
			FWD_FIXUP_CURR();
			return __data_off(p);
		}
		/* ';' after quote */
		if (likely(c == ';'))
			FWD_MOVE_FIXUP_CURR(Req_I_Fwd, 0);
		/* ',' after quote */
		if (unlikely(c == ','))
			FWD_MOVE_FIXUP_CURR(Req_I_Fwd_For_List, 0);
		/* WS after quote */
		if (unlikely(IS_WS(c)))
			FWD_MOVE_FIXUP_CURR(Req_I_Fwd_For_Sep_End, 0);

		return CSTR_NEQ;
	}

	__FSM_STATE(Req_I_Fwd_For_Sep) {
		/* go to next param */
		if (likely(c == ';'))
			__FSM_I_MOVE_fixup(Req_I_Fwd, 1, 0);
		/* Fall through */
	}

	__FSM_STATE(Req_I_Fwd_For_Sep_End) {
		/*
		 * Proxy chains are rare, so we expect that the list will end
		 * after the first node and we get EOL here.
		 */
		if (likely(IS_CRLF(c)))
			return __data_off(p);
		/*
		 * "for=" can be represented as comma
		 * separated list, find next one.
		 */
		if (unlikely(c == ','))
			__FSM_I_MOVE_fixup(Req_I_Fwd_For_List, 1, 0);
	        /* OWS before comma or before EOL (is unusual). */
		if (unlikely(IS_WS(c)))
			__FSM_I_MOVE_fixup(Req_I_Fwd_For_Sep_End, 1, 0);

		return CSTR_NEQ;
	}

	__FSM_STATE(Req_I_Fwd_Host_Start) {
		if (unlikely(IS_CRLFWS(c)))
			return CSTR_NEQ;
		if (likely(c == '"'))
			__FSM_I_MOVE_fixup(Req_I_Fwd_Host_Start_Quoted, 1, 0);
		/* Fall through */
	}

	/* Parse host parameter as defined in RFC 7230 5.4. */
	__FSM_STATE(Req_I_Fwd_Host_Unquoted) {
		__fsm_sz = 0;

		while (likely(isalnum(c) || c == '.' || c == '-')) {
			__fsm_sz++;
			if (unlikely(__data_off(p + __fsm_sz) >= len))
				__FSM_I_POSTPONE_fixup(Req_I_Fwd_Host_Unquoted,
						       __fsm_sz,
						       TFW_STR_VALUE);
			c = *(p + __fsm_sz);
		}
		__FSM_I_MOVE_fixup(Req_I_Fwd_Host_End_Unquoted, __fsm_sz,
				   TFW_STR_VALUE);
	}

	/*
	 * Quoted version of parse host, this implies we must have been already
	 * fixed up dquote without flags in previous state.
	 */
	__FSM_STATE(Req_I_Fwd_Host_Start_Quoted) {
		if (likely(c == '['))
			__FSM_I_MOVE_fixup(Req_I_Fwd_Host_v6_Quoted_Start, 1,
					   TFW_STR_VALUE);
		/* Drops empty quotes */
		if (unlikely(c == '"'))
			return CSTR_NEQ;
		/* Fall through */
	}

	/* Parse host parameter as defined in RFC 7230 5.4. */
	__FSM_STATE(Req_I_Fwd_Host_Quoted) {
		__fsm_sz = 0;

		while (likely(isalnum(c) || c == '.' || c == '-')) {
			__fsm_sz++;
			if (unlikely(__data_off(p + __fsm_sz) >= len))
				__FSM_I_POSTPONE_fixup(Req_I_Fwd_Host_Quoted,
						       __fsm_sz,
						       TFW_STR_VALUE);
			c = *(p + __fsm_sz);
		}
		__FSM_I_MOVE_fixup(Req_I_Fwd_Host_End_Quoted, __fsm_sz,
				   TFW_STR_VALUE);
	}

	__FSM_STATE(Req_I_Fwd_Host_v6_Quoted_Start) {
		/* Drops empty braces */
		if (unlikely(c == ']'))
			return CSTR_NEQ;
		/* Fall through */
	}

	__FSM_STATE(Req_I_Fwd_Host_v6_Quoted) {
		__fsm_sz = 0;

		while (likely(isxdigit(c) || c == ':')) {
			__fsm_sz++;
			if (unlikely(__data_off(p + __fsm_sz) >= len))
				__FSM_I_POSTPONE_fixup(Req_I_Fwd_Host_v6_Quoted,
						       __fsm_sz,
						       TFW_STR_VALUE);
			c = *(p + __fsm_sz);
		}
		if (likely(c == ']'))
			__FSM_I_MOVE_fixup(Req_I_Fwd_Host_End_Quoted,
					   __fsm_sz + 1, TFW_STR_VALUE);

		return CSTR_NEQ;
	}

	__FSM_STATE(Req_I_Fwd_Host_End_Quoted) {
		if (c == ':')
			__FSM_I_MOVE_fixup(Req_I_Fwd_Host_Port_Quoted, 1, 0);
		__FSM_I_JMP(Req_I_Fwd_Next_Or_Finish_Quoted);
	}

	__FSM_STATE(Req_I_Fwd_Host_End_Unquoted) {
		if (c == ':')
			__FSM_I_MOVE_fixup(Req_I_Fwd_Host_Port_Unquoted, 1, 0);
		__FSM_I_JMP(Req_I_Fwd_Next_Or_Finish);
	}

	__FSM_STATE(Req_I_Fwd_Host_Port_Unquoted) {
		__fsm_sz = __data_remain(p);
		__fsm_n = __parse_ulong_ws_delim(p, __fsm_sz,
						 (unsigned long*)&parser->port,
						 USHRT_MAX);
		switch (__fsm_n) {
		case CSTR_BADLEN:
		case CSTR_NEQ:
			return CSTR_NEQ;
		case CSTR_POSTPONE:
			if (parser->port == 0 || parser->port > 65535)
				return CSTR_NEQ;
			__FSM_I_MOVE_fixup(Req_I_Fwd_Host_Port_Unquoted,
					   __fsm_sz, TFW_STR_VALUE);
		default:
			if (parser->port == 0 || parser->port > 65535)
				return CSTR_NEQ;
			__FSM_I_MOVE_fixup(Req_I_Fwd_Next_Or_Finish, __fsm_n,
					   TFW_STR_VALUE);
		}

		return CSTR_NEQ;
	}

	__FSM_STATE(Req_I_Fwd_Host_Port_Quoted) {
		__fsm_sz = __data_remain(p);
		__fsm_n = __parse_ulong_ws_delim(p, __fsm_sz,
						 (unsigned long*)&parser->port,
						 USHRT_MAX);
		switch (__fsm_n) {
		case CSTR_BADLEN:
		case CSTR_NEQ:
			return CSTR_NEQ;
		case CSTR_POSTPONE:
			if (parser->port == 0 || parser->port > 65535)
				return CSTR_NEQ;
			__FSM_I_MOVE_fixup(Req_I_Fwd_Host_Port_Quoted,
					   __fsm_sz, TFW_STR_VALUE);
		default:
			if (parser->port == 0 || parser->port > 65535)
				return CSTR_NEQ;
			__FSM_I_MOVE_fixup(Req_I_Fwd_Next_Or_Finish_Quoted,
					   __fsm_n,
					   TFW_STR_VALUE);
		}

		return CSTR_NEQ;
	}

	__FSM_STATE(Req_I_Fwd_Proto_Start) {
		if (unlikely(IS_CRLFWS(c)))
			return CSTR_NEQ;
		if (likely(c == '"'))
			__FSM_I_MOVE_fixup(Req_I_Fwd_Proto_Quoted_Start, 1, 0);
		/* Fall through */
	}

	__FSM_STATE(Req_I_Fwd_Proto_Unquoted) {
		/* RFC 3986: 3.1 list of allowed characters */
		__fsm_sz = 0;

		while (likely(isalnum(c) || c == '+' || c == '-' || c == '.')) {
			__fsm_sz++;
			if (unlikely(__data_off(p + __fsm_sz) >= len))
				__FSM_I_POSTPONE_fixup(Req_I_Fwd_Proto_Unquoted,
						       __fsm_sz,
						       TFW_STR_VALUE);
			c = *(p + __fsm_sz);
		}
		__FSM_I_MOVE_fixup(Req_I_Fwd_Next_Or_Finish, __fsm_sz,
				   TFW_STR_VALUE);
	}

	__FSM_STATE(Req_I_Fwd_Proto_Quoted_Start) {
		/* Drops empty quotes */
		if (unlikely(c == '"'))
			return CSTR_NEQ;
		/* Fall through */
	}

	__FSM_STATE(Req_I_Fwd_Proto_Quoted) {
		/* RFC 3986: 3.1 list of allowed characters */
		__fsm_sz = 0;

		while (likely(isalnum(c) || c == '+' || c == '-' || c == '.')) {
			__fsm_sz++;
			if (unlikely(__data_off(p + __fsm_sz) >= len))
				__FSM_I_POSTPONE_fixup(Req_I_Fwd_Proto_Quoted,
						       __fsm_sz,
						       TFW_STR_VALUE);
			c = *(p + __fsm_sz);
		}
		__FSM_I_MOVE_fixup(Req_I_Fwd_Next_Or_Finish_Quoted,
				   __fsm_sz, TFW_STR_VALUE);
	}

	__FSM_STATE(Req_I_Fwd_By_Start) {
		if (likely(c == '"'))
			__FSM_I_MOVE_fixup(Req_I_Fwd_By_Quoted, 1, 0);
		/* Fall through */
	}

	__FSM_STATE(Req_I_Fwd_By_Unquoted) {
		__FSM_I_MATCH_MOVE_fixup(xff,
					 Req_I_Fwd_By_Node_Id_Unquoted,
					 TFW_STR_VALUE);
		if (unlikely(!__fsm_sz))
			return CSTR_NEQ;
		__FSM_I_MOVE_fixup(Req_I_Fwd_Next_Or_Finish, __fsm_sz,
				   TFW_STR_VALUE);
	}

	/*
	 * At this state we know that we saw at least one character as
	 * a host address and now we can pass zero length token.
	 */
	__FSM_STATE(Req_I_Fwd_By_Node_Id_Unquoted) {
		__FSM_I_MATCH_MOVE_fixup(xff,
					 Req_I_Fwd_By_Node_Id_Unquoted,
					 TFW_STR_VALUE);
		__FSM_I_MOVE_fixup(Req_I_Fwd_Next_Or_Finish, __fsm_sz,
				   TFW_STR_VALUE);
	}

	__FSM_STATE(Req_I_Fwd_By_Quoted) {
		__FSM_I_MATCH_MOVE_fixup(xff, Req_I_Fwd_By_Node_Id_Quoted,
					 TFW_STR_VALUE);
		if (unlikely(!__fsm_sz))
			return CSTR_NEQ;
		__FSM_I_MOVE_fixup(Req_I_Fwd_Next_Or_Finish_Quoted, __fsm_sz,
				   TFW_STR_VALUE);
	}

	/*
	 * At this state we know that we saw at least one character as
	 * a host address and now we can pass zero length token.
	 */
	__FSM_STATE(Req_I_Fwd_By_Node_Id_Quoted) {
		__FSM_I_MATCH_MOVE_fixup(xff, Req_I_Fwd_By_Node_Id_Quoted,
					 TFW_STR_VALUE);
		__FSM_I_MOVE_fixup(Req_I_Fwd_Next_Or_Finish_Quoted, __fsm_sz,
				   TFW_STR_VALUE);
	}

	__FSM_STATE(Req_I_Fwd_Next_Or_Finish) {
		if (c == ';')
			FWD_MOVE_FIXUP_CURR(Req_I_Fwd, 0);
		if (IS_CRLFWS(c)) {
			FWD_FIXUP_CURR();
			return __data_off(p);
		}
		return CSTR_NEQ;
	}

	__FSM_STATE(Req_I_Fwd_Next_Or_Finish_Quoted) {
		if (unlikely(c != '"'))
			return CSTR_NEQ;
		FWD_MOVE_OPEN_CHUNK(Req_I_Fwd_Next_Or_Finish, 0);
	}
done:
	return r;

#undef FWD_SET_FOR
#undef FWD_SET_HOST
#undef FWD_SET_PROTO
#undef FWD_SET_BY
#undef FWD_FIXUP_CURR
#undef FWD_MOVE_FIXUP_CURR
#undef FWD_MOVE_OPEN_CHUNK
#undef __FSM_I_POSTPONE_fixup
#undef FWD_TRY_STR_NAME
}
STACK_FRAME_NON_STANDARD(__req_parse_forwarded);

/*
 * Parse a non-standard "X-Tempesta-Cache" header which may be used in a PURGE
 * request.
 */
static int
__req_parse_x_tempesta_cache(TfwHttpMsg *hm, unsigned char *data, size_t len)
{
	int r = CSTR_NEQ;
	__FSM_DECLARE_VARS(hm);

	__FSM_START(parser->_i_st);

	__FSM_STATE(Req_I_X_Tempesta_Cache) {
		/* "X-Tempesta-Cache" ":" method */
		TRY_STR_fixup(&TFW_STR_STRING("get"), Req_I_X_Tempesta_Cache,
			      I_Tempesta_Cache_get);
		/* If the method is not "GET" just ignore the rest of the
		 * header line. */
		__FSM_I_JMP(I_Tempesta_Cache_skip);
	}

	__FSM_STATE(I_Tempesta_Cache_get) {
		if (likely(IS_CRLF(c) || IS_WS(c))) {
			__set_bit(TFW_HTTP_B_PURGE_GET, hm->flags);
			if (IS_CRLF(c))
				return __data_off(p);
		}
		__FSM_I_JMP(I_Tempesta_Cache_skip);
	}

	__FSM_STATE(I_Tempesta_Cache_skip) {
		/* Skip the rest of the line. */
		__FSM_I_MATCH_MOVE(nctl, I_Tempesta_Cache_skip);
		if (!IS_CRLF(*(p + __fsm_sz)))
			return CSTR_NEQ;
		return __data_off(p + __fsm_sz);
	}
done:
	return r;
}
STACK_FRAME_NON_STANDARD(__req_parse_x_tempesta_cache);

static int
__parse_keep_alive(TfwHttpMsg *hm, unsigned char *data, size_t len)
{
	int r = CSTR_NEQ;
	__FSM_DECLARE_VARS(hm);

	__FSM_START(parser->_i_st);

	__FSM_STATE(I_KeepAlive) {
		TRY_STR_fixup(&TFW_STR_STRING("timeout="), I_KeepAlive,
			      I_KeepAliveTO);
		TRY_STR_INIT();
		__FSM_I_JMP(I_KeepAliveExt);
	}

	__FSM_STATE(I_KeepAliveTO) {
		__fsm_sz = __data_remain(p);
		__fsm_n = parse_uint_list(p, __fsm_sz, &parser->_acc);
		if (__fsm_n == CSTR_POSTPONE)
			__msg_hdr_chunk_fixup(p, __fsm_sz);
		if (__fsm_n < 0)
			return __fsm_n;
		hm->keep_alive = parser->_acc;
		parser->_acc = 0;
		__msg_hdr_chunk_fixup(p, __fsm_n);
		p += __fsm_n;
		__FSM_I_JMP(I_EoT);
	}

	/*
	 * Just ignore Keep-Alive extensions. Known extensions:
	 *	max=N
	 */
	__FSM_STATE(I_KeepAliveExt) {
		__FSM_I_MATCH_MOVE_fixup(qetoken, I_KeepAliveExt, 0);
		c = *(p + __fsm_sz);
		if (IS_WS(c) || c == ',') {
			__msg_hdr_chunk_fixup(p, __fsm_sz);
			p += __fsm_sz;
			__FSM_I_JMP(I_EoT);
		}
		if (IS_CRLF(c)) {
			__msg_hdr_chunk_fixup(p, __fsm_sz);
			return __data_off(p + __fsm_sz);
		}
		return CSTR_NEQ;
	}

	/* End of term. */
	__FSM_STATE(I_EoT) {
		if (c == ',')
			__FSM_I_MOVE_fixup(I_EoT, 1, 0);
		if (IS_WS(c))
			__FSM_I_MOVE_fixup(I_EoT, 1, TFW_STR_OWS);
		if (c == '=')
			__FSM_I_MOVE_fixup(I_KeepAliveExt, 1, 0);
		if (IS_TOKEN(c))
			__FSM_I_JMP(I_KeepAlive);
		if (IS_CRLF(c))
			return __data_off(p);
		return CSTR_NEQ;
	}

done:
	return r;
}
STACK_FRAME_NON_STANDARD(__parse_keep_alive);

/* Parse method override request headers. */
static int
__parse_m_override(TfwHttpReq *req, unsigned char *data, size_t len)
{
	int r = CSTR_NEQ;
	__FSM_DECLARE_VARS(req);

	__FSM_START(parser->_i_st);

	__FSM_STATE(I_Meth_Start) {
		switch (TFW_LC(c)) {
		case 'c':
			__FSM_I_JMP(I_Meth_C);
		case 'd':
			__FSM_I_JMP(I_Meth_D);
		case 'g':
			__FSM_I_JMP(I_Meth_G);
		case 'h':
			__FSM_I_JMP(I_Meth_H);
		case 'l':
			__FSM_I_JMP(I_Meth_L);
		case 'm':
			__FSM_I_JMP(I_Meth_M);
		case 'o':
			__FSM_I_JMP(I_Meth_O);
		case 'p':
			__FSM_I_JMP(I_Meth_P);
		case 't':
			__FSM_I_JMP(I_Meth_T);
		case 'u':
			__FSM_I_JMP(I_Meth_U);
		}
		__FSM_I_MOVE(I_Meth_Unknown);
	}

	__FSM_STATE(I_Meth_C) {
		TRY_STR_LAMBDA("copy", {
			req->method_override = TFW_HTTP_METH_COPY;
		} , I_Meth_C, I_EoT);
		TRY_STR_INIT();
		__FSM_I_JMP(I_Meth_Unknown);
	}

	__FSM_STATE(I_Meth_D) {
		TRY_STR_LAMBDA("delete", {
			req->method_override = TFW_HTTP_METH_DELETE;
		} , I_Meth_D, I_EoT);
		TRY_STR_INIT();
		__FSM_I_JMP(I_Meth_Unknown);
	}

	__FSM_STATE(I_Meth_G) {
		TRY_STR_LAMBDA("get", {
			req->method_override = TFW_HTTP_METH_GET;
		} , I_Meth_G, I_EoT);
		TRY_STR_INIT();
		__FSM_I_JMP(I_Meth_Unknown);
	}

	__FSM_STATE(I_Meth_H) {
		TRY_STR_LAMBDA("head", {
			req->method_override = TFW_HTTP_METH_HEAD;
		} , I_Meth_H, I_EoT);
		TRY_STR_INIT();
		__FSM_I_JMP(I_Meth_Unknown);
	}

	__FSM_STATE(I_Meth_L) {
		TRY_STR_LAMBDA("lock", {
			req->method_override = TFW_HTTP_METH_LOCK;
		} , I_Meth_L, I_EoT);
		TRY_STR_INIT();
		__FSM_I_JMP(I_Meth_Unknown);
	}

	__FSM_STATE(I_Meth_M) {
		TRY_STR_LAMBDA("mkcol", {
			req->method_override = TFW_HTTP_METH_MKCOL;
		} , I_Meth_M, I_EoT);
		TRY_STR_LAMBDA("move", {
			req->method_override = TFW_HTTP_METH_MOVE;
		} , I_Meth_M, I_EoT);
		TRY_STR_INIT();
		__FSM_I_JMP(I_Meth_Unknown);
	}

	__FSM_STATE(I_Meth_O) {
		TRY_STR_LAMBDA("options", {
			req->method_override = TFW_HTTP_METH_OPTIONS;
		} , I_Meth_O, I_EoT);
		TRY_STR_INIT();
		__FSM_I_JMP(I_Meth_Unknown);
	}

	__FSM_STATE(I_Meth_P) {
		TRY_STR_LAMBDA("patch", {
			req->method_override = TFW_HTTP_METH_PATCH;
		} , I_Meth_P, I_EoT);
		TRY_STR_LAMBDA("post", {
			req->method_override = TFW_HTTP_METH_POST;
		} , I_Meth_P, I_EoT);
		TRY_STR_LAMBDA("propfind", {
			req->method_override = TFW_HTTP_METH_PROPFIND;
		} , I_Meth_P, I_EoT);
		TRY_STR_LAMBDA("proppatch", {
			req->method_override = TFW_HTTP_METH_PROPPATCH;
		} , I_Meth_P, I_EoT);
		TRY_STR_LAMBDA("put", {
			req->method_override = TFW_HTTP_METH_PUT;
		} , I_Meth_P, I_EoT);
		TRY_STR_INIT();
		__FSM_I_JMP(I_Meth_Unknown);
	}

	__FSM_STATE(I_Meth_T) {
		TRY_STR_LAMBDA("trace", {
			req->method_override = TFW_HTTP_METH_TRACE;
		} , I_Meth_T, I_EoT);
		TRY_STR_INIT();
	}

	__FSM_STATE(I_Meth_U) {
		TRY_STR_LAMBDA("unlock", {
			req->method_override = TFW_HTTP_METH_UNLOCK;
		} , I_Meth_U, I_EoT);
		TRY_STR_INIT();
		__FSM_I_JMP(I_Meth_Unknown);
	}

	__FSM_STATE(I_Meth_Unknown) {
		__FSM_I_MATCH_MOVE(token, I_Meth_Unknown);
		req->method_override = _TFW_HTTP_METH_UNKNOWN;
		__FSM_I_MOVE_n(I_EoT, __fsm_sz);
	}

	__FSM_STATE(I_EoT) {
		if (IS_TOKEN(c))
			__FSM_I_MOVE(I_Meth_Unknown);
		if (IS_WS(c))
			__FSM_I_MOVE(I_EoT);
		if (IS_CRLF(c))
			return __data_off(p);
		return CSTR_NEQ;
	}

done:
	return r;
}
STACK_FRAME_NON_STANDARD(__parse_m_override);

/**
 * Init parser fields common for both response and request.
 */
static inline void
__parser_init(TfwHttpParser *parser)
{
	bzero_fast(parser, sizeof(TfwHttpParser));
	parser->to_read = -1; /* unknown body size */
}

void
tfw_http_init_parser_req(TfwHttpReq *req)
{
	TfwHttpHbhHdrs *hbh_hdrs = &req->stream->parser.hbh_parser;

	__parser_init(&req->stream->parser);
	req->stream->parser.state = NULL;

	/*
	 * Expected hop-by-hop headers:
	 * - raw:
	 *     none;
	 * - spec:
	 *     Connection: RFC 7230 6.1.
	 */
	hbh_hdrs->spec = 0x1 << TFW_HTTP_HDR_CONNECTION;
}


/**
 * Check h1/h2 request after all headers was parsed.
 *
 * According to RFC 7231 4.3.* a payload within GET, HEAD,
 * DELETE, TRACE and CONNECT requests has no defined semantics
 * and implementations can reject it. We do this respecting overrides.
 *
 * Return T_DROP if request contains Content-Length or Content-Type field
 * for bodyless method.
 */
int
tfw_http_parse_check_bodyless_meth(TfwHttpReq *req)
{
	TfwStr *tbl = req->h_tbl->tbl;

	if (!TFW_STR_EMPTY(&tbl[TFW_HTTP_HDR_CONTENT_LENGTH])
	    || !TFW_STR_EMPTY(&tbl[TFW_HTTP_HDR_CONTENT_TYPE]))
	{
		/* Method override either honored or request message
		 * with method override header dropped later in processing */
		if ((req->method_override
			&& TFW_HTTP_IS_METH_BODYLESS(req->method_override))
		    || TFW_HTTP_IS_METH_BODYLESS(req->method))
		{
			T_WARN("Content-Length or Content-Type not allowed to"
			       " be used with such (overridden) method\n");
			return T_DROP;
		}
	}

	return T_OK;
}

int
tfw_http_parse_req(void *req_data, unsigned char *data, unsigned int len,
		   unsigned int *parsed)
{
	int r = T_DROP;
	TfwHttpReq *req = (TfwHttpReq *)req_data;
	__FSM_DECLARE_VARS(req);
	*parsed = 0;

	T_DBG("parse %u client data bytes (%.*s%s) on req=%p\n",
	      len, min(500, (int)len), data, len > 500 ? "..." : "", req);

	__FSM_START(parser->state);

	/* - Skipping and stripping leading CRLFs - */

	/* The parser accepts 1 optional CRLF or LF before the request line.
	 * The parser stores the fact of presense of it for subsequent
	 * stripping. The parser drops the request if it contains additional
	 * CRLFs before the request line.
	 */
	__FSM_STATE(Req_0, hot) {
		if (unlikely(c == '\r')) {
			__set_bit(TFW_HTTP_B_NEED_STRIP_LEADING_CR,
				  req->flags);
			__FSM_MOVE_nofixup(Req_0_Wait_LF);
		}
		if (unlikely(c == '\n')) {
			__set_bit(TFW_HTTP_B_NEED_STRIP_LEADING_LF,
				  req->flags);
			__FSM_MOVE_nofixup(Req_Method);
		}
		__FSM_JMP(Req_Method);
	}
	__FSM_STATE(Req_0_Wait_LF) {
		if (likely(c == '\n')) 	{
			__set_bit(TFW_HTTP_B_NEED_STRIP_LEADING_LF,
				  req->flags);
			__FSM_MOVE_nofixup(Req_Method);
		}
		TFW_PARSER_DROP(Req_0_Wait_LF);
	}

	/* ----------------    Request Line    ---------------- */

	/* HTTP method. */
	__FSM_STATE(Req_Method, hot) {
		if (likely(__data_available(p, 9))) {
			/*
			 * Move most frequent methods forward and do not use
			 * switch to make compiler not to merge it with the
			 * switch at the below.
			 *
			 * Usually we have enough data (smallest HTTP/1.1
			 * request is "GET / HTTP/1.1\n\n"), so handle the case
			 * for fast path and fail to 1-character FSM for slow
			 * path.
			 */
			if (PI(p) == TFW_CHAR4_INT('G', 'E', 'T', ' ')) {
				req->method = TFW_HTTP_METH_GET;
				__FSM_MOVE_nofixup_n(Req_Uri, 4);
			}
			if (PI(p) == TFW_CHAR4_INT('P', 'O', 'S', 'T')) {
				req->method = TFW_HTTP_METH_POST;
				__FSM_MOVE_nofixup_n(Req_MUSpace, 4);
			}
			goto Req_Method_RareMethods;
		}
		goto Req_Method_1CharStep;
	}

	/*
	 * Eat SP before URI and HTTP (only) scheme.
	 * RFC 7230 3.1.1 requires only one SP.
	 */
	__FSM_STATE(Req_MUSpace) {
		if (unlikely(c != ' '))
			TFW_PARSER_DROP(Req_MUSpace);
		__FSM_MOVE_nofixup(Req_Uri);
	}

	__FSM_STATE(Req_Uri, hot) {
		if (likely(c == '/')) {
			__msg_field_open(&req->uri_path, p);
			__FSM_MOVE_f(Req_UriAbsPath, &req->uri_path);
		}
		__FSM_JMP(Req_UriRareForms);
	}

	/*
	 * URI abs_path.
	 *
	 * TODO: the code parses abs_path as well as query string.
	 * E.g., we get "/foo/bar/baz?query#fragment" instead of "/foo/bar/baz"
	 * as we should according to RFC 2616 (3.2.2) and RFC 7230 (2.7):
	 *
	 * http_URL = "http:" "//" host [ ":" port ] [ abs_path [ "?" query ]]
	 *
	 * So the alphabet contains characters valid for query but invalid for
	 * abs_path. In a similar way, that violates RFC 7230 that distinguishes
	 * "absolute-path" from "query" and "fragment" components.
	 *
	 * Meantime it's unclear whether we really need to distinguish these two
	 * string types, probably this work is for application layer...
	 */
	__FSM_STATE(Req_UriAbsPath) {
		/* Optimize single '/' case. */
		if (c == ' ') {
			__msg_field_finish_pos(&req->uri_path, p, 0);
			__FSM_MOVE_nofixup(Req_HttpVer);
		}
		__FSM_MATCH_MOVE_pos_f(uri, Req_UriAbsPath, &req->uri_path, 0);
		if (unlikely(*(p + __fsm_sz) != ' '))
			TFW_PARSER_DROP(Req_UriAbsPath);
		__msg_field_finish_pos(&req->uri_path, p, __fsm_sz);
		__FSM_MOVE_nofixup_n(Req_HttpVer, __fsm_sz + 1);
	}

	/* HTTP version */
	__FSM_STATE(Req_HttpVer, hot) {
		if (unlikely(!__data_available(p, 8))) {
			/* Slow path. */
			if (c == 'H')
				__FSM_MOVE_nofixup(Req_HttpVerT1);
			TFW_PARSER_DROP(Req_HttpVer);
		}
		/* Fast path. */
		switch (*(unsigned long *)p) {
		case TFW_CHAR8_INT('H', 'T', 'T', 'P', '/', '1', '.', '1'):
			req->version = TFW_HTTP_VER_11;
			__FSM_MOVE_nofixup_n(RGen_EoL, 8);
		case TFW_CHAR8_INT('H', 'T', 'T', 'P', '/', '1', '.', '0'):
			req->version = TFW_HTTP_VER_10;
			__FSM_MOVE_nofixup_n(RGen_EoL, 8);
		default:
			TFW_PARSER_DROP(Req_HttpVer);
		}
	}

	/* ----------------    Header Lines    ---------------- */

	/*
	 * The start of an HTTP header or the end of the header part
	 * of the request. There is a switch for the first character
	 * of a header field name.
	 */
	__FSM_STATE(RGen_Hdr, hot) {
		TFW_HTTP_PARSE_CRLF();

		tfw_http_msg_hdr_open(msg, p);

		switch (TFW_LC(c)) {
		case 'a':
			if (likely(__data_available(p, 7)
				   && C4_INT_LCM(p + 1, 'c', 'c', 'e', 'p')
				   && TFW_LC(*(p + 5)) == 't'
				   && *(p + 6) == ':'))
			{
				__msg_hdr_chunk_fixup(data, __data_off(p + 6));
				parser->_i_st = &&Req_HdrAcceptV;
				p += 6;
				__FSM_MOVE_hdr_fixup(RGen_LWS, 1);
			}
			if (likely(__data_available(p, 14)
				   && C8_INT_LCM(p + 1, 'u', 't', 'h', 'o',
							'r', 'i', 'z', 'a')
				   && C4_INT_LCM(p + 9, 't', 'i', 'o', 'n')
				   && *(p + 13) == ':'))
			{
				__msg_hdr_chunk_fixup(data, __data_off(p + 13));
				parser->_i_st = &&Req_HdrAuthorizationV;
				p += 13;
				__FSM_MOVE_hdr_fixup(RGen_LWS, 1);
			}
			__FSM_MOVE(Req_HdrA);
		case 'c':
			/* Ensure we have enough data for largest match. */
			if (unlikely(!__data_available(p, 14)))
				__FSM_MOVE(Req_HdrC);
			/* Quick switch for HTTP headers with the same prefix. */
			switch (TFW_P2LCINT(p + 1)) {
			case TFW_CHAR4_INT('a', 'c', 'h', 'e'):
				if (likely(*(p + 5) == '-'
					   && C8_INT7_LCM(p + 6, 'c', 'o', 'n',
							  't', 'r', 'o', 'l',
							  ':')))
				{
					__msg_hdr_chunk_fixup(data,
							      __data_off(p + 13));
					parser->_i_st = &&Req_HdrCache_ControlV;
					p += 13;
					__FSM_MOVE_hdr_fixup(RGen_LWS, 1);
				}
				__FSM_MOVE_n(RGen_HdrOtherN, 5);
			case TFW_CHAR4_INT('o', 'n', 'n', 'e'):
				if (likely(C4_INT_LCM(p + 5, 'c', 't', 'i', 'o')
					   && TFW_LC(*(p + 9)) == 'n'
					   && *(p + 10) == ':'))
				{
					__msg_hdr_chunk_fixup(data,
							      __data_off(p + 10));
					parser->_i_st = &&Req_HdrConnectionV;
					p += 10;
					__FSM_MOVE_hdr_fixup(RGen_LWS, 1);
				}
				__FSM_MOVE_n(RGen_HdrOtherN, 5);
			case TFW_CHAR4_INT('o', 'n', 't', 'e'):
				if (likely(TFW_LC(*(p + 5)) == 'n'
					   && TFW_LC(*(p + 6)) == 't'
					   && *(p + 7) == '-'))
				{
					__FSM_MOVE_n(Req_HdrContent_, 8);
				}
				__FSM_MOVE_n(RGen_HdrOtherN, 5);
			case TFW_CHAR4_INT('o', 'o', 'k', 'i'):
				if (likely(TFW_LC(*(p + 5)) == 'e'
					   && *(p + 6) == ':'))
				{
					__msg_hdr_chunk_fixup(data,
							      __data_off(p + 6));
					parser->_i_st = &&Req_HdrCookieV;
					p += 6;
					__FSM_MOVE_hdr_fixup(RGen_LWS, 1);
				}
				__FSM_MOVE_n(RGen_HdrOtherN, 5);
			default:
				__FSM_MOVE(RGen_HdrOtherN);
			}
		case 'f':
			if (likely(__data_available(p, 10)
				   && C8_INT_LCM(p + 1, 'o', 'r', 'w', 'a', 'r',
							'd', 'e', 'd')
				   && *(p + 9) == ':'))
			{
				__msg_hdr_chunk_fixup(data, __data_off(p + 9));
				parser->_i_st = &&Req_HdrForwardedV;
				p += 9;
				__FSM_MOVE_hdr_fixup(RGen_LWS, 1);
			}
			__FSM_MOVE(Req_HdrF);
		case 'h':
			if (likely(__data_available(p, 5)
				   && C4_INT3_LCM(p + 1, 'o', 's', 't', ':')))
			{
				__msg_hdr_chunk_fixup(data, __data_off(p + 4));
				parser->_i_st = &&Req_HdrHostV;
				parser->_hdr_tag = TFW_HTTP_HDR_HOST;
				p += 4;
				__FSM_MOVE_hdr_fixup(RGen_LWS, 1);
			}
			__FSM_MOVE(Req_HdrH);
		case 'i':
			if (likely(__data_available(p, 18)
				   && TFW_LC(*(p + 1)) == 'f'
				   && *(p + 2) == '-'
				   && C8_INT_LCM(p + 3, 'm', 'o', 'd', 'i',
							'f', 'i', 'e', 'd')
				   && *(p + 11) == '-'
				   && C4_INT_LCM(p + 12, 's', 'i', 'n', 'c')
				   && TFW_LC(*(p + 16)) == 'e'
				   && *(p + 17) == ':'))
			{
				__msg_hdr_chunk_fixup(data, __data_off(p + 17));
				parser->_i_st = &&Req_HdrIf_Modified_SinceV;
				p += 17;
				__FSM_MOVE_hdr_fixup(RGen_LWS, 1);
			}
			if (likely(__data_available(p, 14)
				   && TFW_LC(*(p + 1)) == 'f'
				   && *(p + 2) == '-'
				   && C4_INT_LCM(p + 3, 'n', 'o', 'n', 'e')
				   && *(p + 7) == '-'
				   && C4_INT_LCM(p + 8, 'm', 'a', 't', 'c')
				   && TFW_LC(*(p + 12)) == 'h'
				   && *(p + 13) == ':'))
			{
				__msg_hdr_chunk_fixup(data, __data_off(p + 13));
				parser->_i_st = &&Req_HdrIf_None_MatchV;
				p += 13;
				__FSM_MOVE_hdr_fixup(RGen_LWS, 1);
			}
			__FSM_MOVE(Req_HdrI);
		case 'k':
			if (likely(__data_available(p, 11)
				   && C4_INT_LCM(p, 'k', 'e', 'e', 'p')
				   && *(p + 4) == '-'
				   && C4_INT_LCM(p + 5, 'a', 'l', 'i', 'v')
				   && TFW_LC(*(p + 9)) == 'e'
				   && *(p + 10) == ':'))
			{
				__msg_hdr_chunk_fixup(data, __data_off(p + 10));
				parser->_i_st = &&Req_HdrKeep_AliveV;
				p += 10;
				__FSM_MOVE_hdr_fixup(RGen_LWS, 1);
			}
			__FSM_MOVE(Req_HdrK);
		case 'p':
			if (likely(__data_available(p, 7)
				   && C4_INT_LCM(p + 1, 'r', 'a', 'g', 'm')
				   && TFW_LC(*(p + 5)) == 'a'
				   && *(p + 6) == ':'))
			{
				__msg_hdr_chunk_fixup(data, __data_off(p + 6));
				parser->_i_st = &&Req_HdrPragmaV;
				p += 6;
				__FSM_MOVE_hdr_fixup(RGen_LWS, 1);
			}
			__FSM_MOVE(Req_HdrP);
		case 'r':
			if (likely(__data_available(p, 8)
				   && C4_INT_LCM(p + 1, 'e', 'f', 'e', 'r')
				   && TFW_LC(*(p + 5)) == 'e'
				   && TFW_LC(*(p + 6)) == 'r'
				   && *(p + 7) == ':'))
			{
				__msg_hdr_chunk_fixup(data, __data_off(p + 7));
				parser->_i_st = &&Req_HdrRefererV;
				p += 7;
				__FSM_MOVE_hdr_fixup(RGen_LWS, 1);
			}
			__FSM_MOVE(Req_HdrR);
		case 't':
			if (likely(__data_available(p, 18)
				   && C8_INT_LCM(p, 't', 'r', 'a', 'n',
						    's', 'f', 'e', 'r')
				   && *(p + 8) == '-'
				   && C8_INT_LCM(p + 9, 'e', 'n', 'c', 'o',
							'd', 'i', 'n', 'g')
				   && *(p + 17) == ':'))
			{
				__msg_hdr_chunk_fixup(data, __data_off(p + 17));
				parser->_i_st = &&Req_HdrTransfer_EncodingV;
				p += 17;
				__FSM_MOVE_hdr_fixup(RGen_LWS, 1);
			}
			__FSM_MOVE(Req_HdrT);
		case 'x':
			if (likely(__data_available(p, 16)
				   && *(p + 1) == '-'
				   && *(p + 11) == '-'
				   /* Safe match: '-' is checked above. */
				   && C8_INT_LCM(p, 'x', '-', 'f', 'o',
						 'r', 'w', 'a', 'r')
				   && C8_INT7_LCM(p + 8, 'd', 'e', 'd', '-',
						  'f', 'o', 'r', ':')))
			{
				__msg_hdr_chunk_fixup(data, __data_off(p + 15));
				parser->_i_st = &&Req_HdrX_Forwarded_ForV;
				p += 15;
				__FSM_MOVE_hdr_fixup(RGen_LWS, 1);
			}
			if (likely(__data_available(p, 14)
				   && *(p + 1) == '-'
				   && *(p + 7) == '-'
				   /* Safe match: '-' is checked above. */
				   && C8_INT_LCM(p, 'x', '-', 'h', 't',
						 't', 'p', '-', 'm')
				   && C4_INT_LCM(p + 8, 'e', 't', 'h', 'o')
				   && TFW_LC(*(p + 12) == 'd')
				   && *(p + 10) == ':'))
			{
				__msg_hdr_chunk_fixup(data, __data_off(p + 13));
				parser->_i_st = &&Req_HdrX_Method_OverrideV;
				p += 13;
				__FSM_MOVE_hdr_fixup(RGen_LWS, 1);
			}
			if (likely(__data_available(p, 23)
				   && *(p + 1) == '-'
				   && *(p + 7) == '-'
				   && *(p + 14) == '-'
				   /* Safe match: '-' is checked above. */
				   && C8_INT_LCM(p, 'x', '-', 'h', 't',
						 't', 'p', '-', 'm')
				   && C8_INT_LCM(p + 8, 'e', 't', 'h', 'o',
						 'd', '-', 'o', 'v')
				   && C8_INT7_LCM(p + 16, 'v', 'e', 'r', 'r',
						  'i', 'd', 'e', ':')))
			{
				__msg_hdr_chunk_fixup(data, __data_off(p + 22));
				parser->_i_st = &&Req_HdrX_Method_OverrideV;
				p += 22;
				__FSM_MOVE_hdr_fixup(RGen_LWS, 1);
			}
			if (likely(__data_available(p, 18)
				   && *(p + 1) == '-'
				   && *(p + 9) == '-'
				   /* Safe match: '-' is checked above. */
				   && C8_INT_LCM(p + 2, 'm', 'e', 't', 'h',
						 'o', 'd', '-', 'o')
				   && C8_INT7_LCM(p + 10, 'v', 'e', 'r', 'r',
						 'i', 'd', 'e', ':')))
			{
				__msg_hdr_chunk_fixup(data, __data_off(p + 17));
				parser->_i_st = &&Req_HdrX_Method_OverrideV;
				p += 17;
				__FSM_MOVE_hdr_fixup(RGen_LWS, 1);
			}
			/* match X-Tempesta-Cache */
			if (likely(__data_available(p, 17)
				   && *(p + 1) == '-'
				   && *(p + 10) == '-'
				   && C8_INT_LCM(p + 2, 't', 'e', 'm', 'p',
						 'e', 's', 't', 'a')
				   && C8_INT7_LCM(p + 9, 'a', '-', 'c', 'a',
						 'c', 'h', 'e', ':')))
			{
				__msg_hdr_chunk_fixup(data, __data_off(p + 16));
				parser->_i_st = &&Req_HdrX_Tempesta_CacheV;
				p += 16;
				__FSM_MOVE_hdr_fixup(RGen_LWS, 1);
			}
			__FSM_MOVE(Req_HdrX);
		case 'u':
			if (likely(__data_available(p, 11)
				   && C4_INT_LCM(p, 'u', 's', 'e', 'r')
				   && *(p + 4) == '-'
				   && C4_INT_LCM(p + 5, 'a', 'g', 'e', 'n')
				   && TFW_LC(*(p + 9)) == 't'
				   && *(p + 10) == ':'))
			{
				__msg_hdr_chunk_fixup(data, __data_off(p + 10));
				parser->_i_st = &&Req_HdrUser_AgentV;
				p += 10;
				__FSM_MOVE_hdr_fixup(RGen_LWS, 1);
			}
			if (likely(__data_available(p, 8)
				   && C4_INT_LCM(p, 'u', 'p', 'g', 'r')
				   && C4_INT3_LCM(p + 4, 'a', 'd', 'e', ':')))
			{
				__msg_hdr_chunk_fixup(data, __data_off(p + 7));
				parser->_i_st = &&Req_HdrUpgradeV;
				p += 7;
				__FSM_MOVE_hdr_fixup(RGen_LWS, 1);
			}
			__FSM_MOVE(Req_HdrU);
		default:
			__FSM_JMP(RGen_HdrOtherN);
		}
	}

	/* Content-* headers. */
	__FSM_STATE(Req_HdrContent_) {
		switch (TFW_LC(c)) {
		case 'e':
			if (likely(__data_available(p, 9)
				   && C8_INT7_LCM(p + 1, 'n', 'c', 'o', 'd',
						  'i', 'n', 'g', ':')))
			{
				__msg_hdr_chunk_fixup(data, __data_off(p + 9));
				parser->_i_st = &&Req_HdrContent_EncodingV;
				p += 9;
				__FSM_MOVE_hdr_fixup(RGen_LWS, 1);
			}
			__FSM_MOVE(Req_HdrContent_E);
		case 'l':
			if (likely(__data_available(p, 7)
				   && C4_INT_LCM(p + 1, 'e', 'n', 'g', 't')
				   && TFW_LC(*(p + 5)) == 'h'
				   && *(p + 6) == ':'))
			{
				__msg_hdr_chunk_fixup(data, __data_off(p + 6));
				parser->_i_st = &&Req_HdrContent_LengthV;
				p += 6;
				__FSM_MOVE_hdr_fixup(RGen_LWS, 1);
			}
			__FSM_MOVE(Req_HdrContent_L);
		case 't':
			if (likely(__data_available(p, 5)
				   && C4_INT3_LCM(p + 1, 'y', 'p', 'e', ':')))
			{
				__msg_hdr_chunk_fixup(data, __data_off(p + 4));
				parser->_i_st = &&Req_HdrContent_TypeV;
				p += 4;
				__FSM_MOVE_hdr_fixup(RGen_LWS, 1);
			}
			__FSM_MOVE(Req_HdrContent_T);
		default:
			__FSM_JMP(RGen_HdrOtherN);
		}
	}

	/* 'Accept:*OWS' is read, process field-value. */
	TFW_HTTP_PARSE_RAWHDR_VAL(Req_HdrAcceptV, req, __req_parse_accept);

	/* 'Authorization:*OWS' is read, process field-value. */
	TFW_HTTP_PARSE_RAWHDR_VAL(Req_HdrAuthorizationV, req,
				  __req_parse_authorization);

	/* 'Cache-Control:*OWS' is read, process field-value. */
	TFW_HTTP_PARSE_RAWHDR_VAL(Req_HdrCache_ControlV, req,
				  __req_parse_cache_control);

	/* 'Connection:*OWS' is read, process field-value. */
	TFW_HTTP_PARSE_SPECHDR_VAL(Req_HdrConnectionV, msg, __parse_connection,
				   TFW_HTTP_HDR_CONNECTION);

	/* 'Content-Encding:*OWS' is read, process field-value. */
	__TFW_HTTP_PARSE_SPECHDR_VAL(Req_HdrContent_EncodingV, msg,
				     __req_parse_content_encoding,
				     TFW_HTTP_HDR_CONTENT_ENCODING, 0);

	/* 'Content-Length:*OWS' is read, process field-value. */
	TFW_HTTP_PARSE_SPECHDR_VAL(Req_HdrContent_LengthV, msg,
				   __parse_content_length,
				   TFW_HTTP_HDR_CONTENT_LENGTH);

	/* 'Content-Type:*OWS' is read, process field-value. */
	__TFW_HTTP_PARSE_SPECHDR_VAL(Req_HdrContent_TypeV, msg,
				     __req_parse_content_type,
				     TFW_HTTP_HDR_CONTENT_TYPE, 0);

	/* 'Forwarded:*OWS' is read, process field-value. */
	__TFW_HTTP_PARSE_SPECHDR_VAL(Req_HdrForwardedV, msg,
				     __req_parse_forwarded,
				     TFW_HTTP_HDR_FORWARDED, 0);

	/* 'Host:*OWS' is read, process field-value. */
	__TFW_HTTP_PARSE_SPECHDR_VAL(Req_HdrHostV, req, __req_parse_host,
				     TFW_HTTP_HDR_HOST, 0);

	/* 'If-None-Match:*OWS' is read, process field-value. */
	__TFW_HTTP_PARSE_SPECHDR_VAL(Req_HdrIf_None_MatchV, msg, __parse_etag_or_if_nmatch,
				     TFW_HTTP_HDR_IF_NONE_MATCH, 0);

	/* 'If-Modified-Since:*OWS' is read, process field-value. */
	TFW_HTTP_PARSE_RAWHDR_VAL(Req_HdrIf_Modified_SinceV, msg,
				  __req_parse_if_msince);

	/* 'Keep-Alive:*OWS' is read, process field-value. */
	__TFW_HTTP_PARSE_SPECHDR_VAL(Req_HdrKeep_AliveV, msg, __parse_keep_alive,
				     TFW_HTTP_HDR_KEEP_ALIVE, 0);

	/* 'Pragma:*OWS' is read, process field-value. */
	__TFW_HTTP_PARSE_RAWHDR_VAL(Req_HdrPragmaV, msg, __parse_pragma, 0);

	/* 'Referer:*OWS' is read, process field-value. */
	TFW_HTTP_PARSE_SPECHDR_VAL(Req_HdrRefererV, msg, __req_parse_referer,
				   TFW_HTTP_HDR_REFERER);

	/* 'Transfer-Encoding:*OWS' is read, process field-value. */
	__TFW_HTTP_PARSE_SPECHDR_VAL(Req_HdrTransfer_EncodingV, msg,
				     __req_parse_transfer_encoding,
				     TFW_HTTP_HDR_TRANSFER_ENCODING, 0);

	/* 'X-Forwarded-For:*OWS' is read, process field-value. */
	__TFW_HTTP_PARSE_SPECHDR_VAL(Req_HdrX_Forwarded_ForV, msg,
				     __req_parse_x_forwarded_for,
				     TFW_HTTP_HDR_X_FORWARDED_FOR, 0);

	/* 'User-Agent:*OWS' is read, process field-value. */
	TFW_HTTP_PARSE_SPECHDR_VAL(Req_HdrUser_AgentV, msg,
				   __req_parse_user_agent,
				   TFW_HTTP_HDR_USER_AGENT);

	/* 'Upgrade:*OWS' is read, process field-value. */
	__TFW_HTTP_PARSE_SPECHDR_VAL(Req_HdrUpgradeV, msg, __parse_upgrade,
				     TFW_HTTP_HDR_UPGRADE, 0);

	/* 'Cookie:*OWS' is read, process field-value. */
	__TFW_HTTP_PARSE_SPECHDR_VAL(Req_HdrCookieV, msg, __req_parse_cookie,
				     TFW_HTTP_HDR_COOKIE, 0);

	/*
	 * 'X-HTTP-Method:*OWS' OR 'X-HTTP-Method-Override:*OWS' OR
	 * 'X-Method-Override:*OWS' is read, process field-value.
	*/
	TFW_HTTP_PARSE_RAWHDR_VAL(Req_HdrX_Method_OverrideV, req,
				  __parse_m_override);

	/* 'X-Tempesta-Cache:*OWS' is read, process field-value. */
	__TFW_HTTP_PARSE_SPECHDR_VAL(Req_HdrX_Tempesta_CacheV, msg,
				     __req_parse_x_tempesta_cache,
				     TFW_HTTP_HDR_X_TEMPESTA_CACHE, 0);


	RGEN_HDR_OTHER();
	RGEN_OWS();
	RGEN_EOL();
	RGEN_CRLF();

	/* Normal end of the FSM. */
	__FSM_FINISH(req);
	return r;

	/*
	 * ----------------    Request body    ----------------
	 *
	 * Most requests do not have body, so move body parser after the end.
	 */
	TFW_HTTP_INIT_REQ_BODY_PARSING();
	TFW_HTTP_PARSE_BODY(false, cold);

	/*
	 * ----------------    Slow path    ----------------
	 *
	 * The code at the below is the slow path,
	 * so this is why it's at the end of the function.
	 */
	barrier();

	/*
	 * Process other (improbable) states here, on slow path.
	 * We're on state Req_Method.
	 *
	 * For most (or at least most frequent) methods @step_inc should be
	 * optimized out. The macro is used to reduce the FSM size, so there is
	 * no sense to use it's specific versions for the few states,
	 * e.g. for 'GET '.
	 *
	 * We already sure that there is enough data available from fast path
	 * of Req_Method.
	 */
Req_Method_RareMethods: __attribute__((cold))
#define __MATCH_METH(meth, step_inc)					\
do {									\
	req->method = TFW_HTTP_METH_##meth;				\
	__fsm_n += step_inc;						\
	goto match_meth;						\
} while (0)

	__fsm_n = 4;
	switch (PI(p)) {
	case TFW_CHAR4_INT('H', 'E', 'A', 'D'):
		__MATCH_METH(HEAD, 0);
	/* PURGE Method for Tempesta Configuration: PURGE. */
	case TFW_CHAR4_INT('P', 'U', 'R', 'G'):
		if (likely(*(p + 4) == 'E'))
			__MATCH_METH(PURGE, 1);
		req->method = _TFW_HTTP_METH_INCOMPLETE;
		__FSM_MOVE_nofixup_n(Req_MethPurg, 4);
	case TFW_CHAR4_INT('C', 'O', 'P', 'Y'):
		__MATCH_METH(COPY, 0);
	case TFW_CHAR4_INT('D', 'E', 'L', 'E'):
		if (likely(*(p + 4) == 'T' && *(p + 5) == 'E'))
			__MATCH_METH(DELETE, 2);
		req->method = _TFW_HTTP_METH_INCOMPLETE;
		__FSM_MOVE_nofixup_n(Req_MethDele, 4);
	case TFW_CHAR4_INT('L', 'O', 'C', 'K'):
		__MATCH_METH(LOCK, 0);
	case TFW_CHAR4_INT('M', 'K', 'C', 'O'):
		if (likely(*(p + 4) == 'L'))
			__MATCH_METH(MKCOL, 1);
		req->method = _TFW_HTTP_METH_INCOMPLETE;
		__FSM_MOVE_nofixup_n(Req_MethMkco, 4);
	case TFW_CHAR4_INT('M', 'O', 'V', 'E'):
		__MATCH_METH(MOVE, 0);
	case TFW_CHAR4_INT('O', 'P', 'T', 'I'):
		if (likely(*((unsigned int *)p + 1)
			 == TFW_CHAR4_INT('O', 'N', 'S', ' ')))
		{
			req->method = TFW_HTTP_METH_OPTIONS;
			__FSM_MOVE_nofixup_n(Req_Uri, 8);
		}
		req->method = _TFW_HTTP_METH_INCOMPLETE;
		__FSM_MOVE_nofixup_n(Req_MethOpti, 4);
	case TFW_CHAR4_INT('P', 'A', 'T', 'C'):
		if (likely(*(p + 4) == 'H'))
			__MATCH_METH(PATCH, 1);
		req->method = _TFW_HTTP_METH_INCOMPLETE;
		__FSM_MOVE_nofixup_n(Req_MethPatc, 4);
	case TFW_CHAR4_INT('P', 'R', 'O', 'P'):
		if (likely(*((unsigned int *)p + 1)
			  == TFW_CHAR4_INT('F', 'I', 'N', 'D')))
		{
			__MATCH_METH(PROPFIND, 4);
		}
		if (likely(*((unsigned int *)p + 1)
			   == TFW_CHAR4_INT('P', 'A', 'T', 'C'))
				&& (*(p + 8) == 'H'))
		{
			__MATCH_METH(PROPPATCH, 5);
		}
		req->method = _TFW_HTTP_METH_INCOMPLETE;
		__FSM_MOVE_nofixup_n(Req_MethProp, 4);
	case TFW_CHAR4_INT('P', 'U', 'T', ' '):
		req->method = TFW_HTTP_METH_PUT;
		__FSM_MOVE_nofixup_n(Req_Uri, 4);
	case TFW_CHAR4_INT('T', 'R', 'A', 'C'):
		if (likely(*(p + 4) == 'E'))
			__MATCH_METH(TRACE, 1);
		req->method = _TFW_HTTP_METH_INCOMPLETE;
		__FSM_MOVE_nofixup_n(Req_MethTrac, 4);
	case TFW_CHAR4_INT('U', 'N', 'L', 'O'):
		if (likely(*(p + 4) == 'C' && *(p + 5) == 'K'))
			__MATCH_METH(UNLOCK, 2);
		req->method = _TFW_HTTP_METH_INCOMPLETE;
		__FSM_MOVE_nofixup_n(Req_MethUnlo, 4);
	default:
		__FSM_JMP(Req_MethodUnknown);
	}
match_meth:
	__FSM_MOVE_nofixup_n(Req_MUSpace, __fsm_n);
#undef __MATCH_METH

	/* Req_Method slow path: step char-by-char. */
Req_Method_1CharStep: __attribute__((cold))
	switch (c) {
	case 'G':
		req->method = _TFW_HTTP_METH_INCOMPLETE;
		__FSM_MOVE_nofixup(Req_MethG);
	case 'H':
		req->method = _TFW_HTTP_METH_INCOMPLETE;
		__FSM_MOVE_nofixup(Req_MethH);
	case 'P':
		req->method = _TFW_HTTP_METH_INCOMPLETE;
		__FSM_MOVE_nofixup(Req_MethP);
	case 'C':
		req->method = _TFW_HTTP_METH_INCOMPLETE;
		__FSM_MOVE_nofixup(Req_MethC);
	case 'D':
		req->method = _TFW_HTTP_METH_INCOMPLETE;
		__FSM_MOVE_nofixup(Req_MethD);
	case 'L':
		req->method = _TFW_HTTP_METH_INCOMPLETE;
		__FSM_MOVE_nofixup(Req_MethL);
	case 'M':
		req->method = _TFW_HTTP_METH_INCOMPLETE;
		__FSM_MOVE_nofixup(Req_MethM);
	case 'O':
		req->method = _TFW_HTTP_METH_INCOMPLETE;
		__FSM_MOVE_nofixup(Req_MethO);
	case 'T':
		req->method = _TFW_HTTP_METH_INCOMPLETE;
		__FSM_MOVE_nofixup(Req_MethT);
	case 'U':
		req->method = _TFW_HTTP_METH_INCOMPLETE;
		__FSM_MOVE_nofixup(Req_MethU);
	}
	__FSM_JMP(Req_MethodUnknown);

	/* ----------------    Improbable states    ---------------- */

	/* HTTP Method processing. */
	/* GET */
	__FSM_METH_MOVE(Req_MethG, 'E', Req_MethGe);
	__FSM_METH_MOVE_finish(Req_MethGe, 'T', TFW_HTTP_METH_GET);
	/* P* */
	__FSM_STATE(Req_MethP, cold) {
		switch (c) {
		case 'O':
			__FSM_MOVE_nofixup(Req_MethPo);
		case 'A':
			__FSM_MOVE_nofixup(Req_MethPa);
		case 'R':
			__FSM_MOVE_nofixup(Req_MethPr);
		case 'U':
			__FSM_MOVE_nofixup(Req_MethPu);
		}
		__FSM_JMP(Req_MethodUnknown);
	}
	/* POST */
	__FSM_METH_MOVE(Req_MethPo, 'S', Req_MethPos);
	__FSM_METH_MOVE_finish(Req_MethPos, 'T', TFW_HTTP_METH_POST);
	/* PATCH */
	__FSM_METH_MOVE(Req_MethPa, 'T', Req_MethPat);
	__FSM_METH_MOVE(Req_MethPat, 'C', Req_MethPatc);
	__FSM_METH_MOVE_finish(Req_MethPatc, 'H', TFW_HTTP_METH_PATCH);
	/* PROP* */
	__FSM_METH_MOVE(Req_MethPr, 'O', Req_MethPro);
	__FSM_METH_MOVE(Req_MethPro, 'P', Req_MethProp);
	__FSM_STATE(Req_MethProp, cold) {
		switch (c) {
		case 'F':
			__FSM_MOVE_nofixup(Req_MethPropf);
		case 'P':
			__FSM_MOVE_nofixup(Req_MethPropp);
		}
		__FSM_JMP(Req_MethodUnknown);
	}
	/* PROPFIND */
	__FSM_METH_MOVE(Req_MethPropf, 'I', Req_MethPropfi);
	__FSM_METH_MOVE(Req_MethPropfi, 'N', Req_MethPropfin);
	__FSM_METH_MOVE_finish(Req_MethPropfin, 'D', TFW_HTTP_METH_PROPFIND);
	/* PROPPATCH */
	__FSM_METH_MOVE(Req_MethPropp, 'A', Req_MethProppa);
	__FSM_METH_MOVE(Req_MethProppa, 'T', Req_MethProppat);
	__FSM_METH_MOVE(Req_MethProppat, 'C', Req_MethProppatc);
	__FSM_METH_MOVE_finish(Req_MethProppatc, 'H', TFW_HTTP_METH_PROPPATCH);
	/* PU* */
	__FSM_STATE(Req_MethPu, cold) {
		switch (c) {
		case 'R':
			__FSM_MOVE_nofixup(Req_MethPur);
		case 'T':
			/* PUT */
			req->method = TFW_HTTP_METH_PUT;
			__FSM_MOVE_nofixup(Req_MUSpace);
		}
		__FSM_JMP(Req_MethodUnknown);
	}
	/* PURGE */
	__FSM_METH_MOVE(Req_MethPur, 'G', Req_MethPurg);
	__FSM_METH_MOVE_finish(Req_MethPurg, 'E', TFW_HTTP_METH_PURGE);
	/* HEAD */
	__FSM_METH_MOVE(Req_MethH, 'E', Req_MethHe);
	__FSM_METH_MOVE(Req_MethHe, 'A', Req_MethHea);
	__FSM_METH_MOVE_finish(Req_MethHea, 'D', TFW_HTTP_METH_HEAD);
	/* COPY */
	__FSM_METH_MOVE(Req_MethC, 'O', Req_MethCo);
	__FSM_METH_MOVE(Req_MethCo, 'P', Req_MethCop);
	__FSM_METH_MOVE_finish(Req_MethCop, 'Y', TFW_HTTP_METH_COPY);
	/* DELETE */
	__FSM_METH_MOVE(Req_MethD, 'E', Req_MethDe);
	__FSM_METH_MOVE(Req_MethDe, 'L', Req_MethDel);
	__FSM_METH_MOVE(Req_MethDel, 'E', Req_MethDele);
	__FSM_METH_MOVE(Req_MethDele, 'T', Req_MethDelet);
	__FSM_METH_MOVE_finish(Req_MethDelet, 'E', TFW_HTTP_METH_DELETE);
	/* LOCK */
	__FSM_METH_MOVE(Req_MethL, 'O', Req_MethLo);
	__FSM_METH_MOVE(Req_MethLo, 'C', Req_MethLoc);
	__FSM_METH_MOVE_finish(Req_MethLoc, 'K', TFW_HTTP_METH_LOCK);
	/* M* */
	__FSM_STATE(Req_MethM, cold) {
		switch (c) {
		case 'K':
			__FSM_MOVE_nofixup(Req_MethMk);
		case 'O':
			__FSM_MOVE_nofixup(Req_MethMo);
		}
		__FSM_JMP(Req_MethodUnknown);
	}
	/* MKCOL */
	__FSM_METH_MOVE(Req_MethMk, 'C', Req_MethMkc);
	__FSM_METH_MOVE(Req_MethMkc, 'O', Req_MethMkco);
	__FSM_METH_MOVE_finish(Req_MethMkco, 'L', TFW_HTTP_METH_MKCOL);
	/* MOVE */
	__FSM_METH_MOVE(Req_MethMo, 'V', Req_MethMov);
	__FSM_METH_MOVE_finish(Req_MethMov, 'E', TFW_HTTP_METH_MOVE);
	/* OPTIONS */
	__FSM_METH_MOVE(Req_MethO, 'P', Req_MethOp);
	__FSM_METH_MOVE(Req_MethOp, 'T', Req_MethOpt);
	__FSM_METH_MOVE(Req_MethOpt, 'I', Req_MethOpti);
	__FSM_METH_MOVE(Req_MethOpti, 'O', Req_MethOptio);
	__FSM_METH_MOVE(Req_MethOptio, 'N', Req_MethOption);
	__FSM_METH_MOVE_finish(Req_MethOption, 'S', TFW_HTTP_METH_OPTIONS);
	/* TRACE */
	__FSM_METH_MOVE(Req_MethT, 'R', Req_MethTr);
	__FSM_METH_MOVE(Req_MethTr, 'A', Req_MethTra);
	__FSM_METH_MOVE(Req_MethTra, 'C', Req_MethTrac);
	__FSM_METH_MOVE_finish(Req_MethTrac, 'E', TFW_HTTP_METH_TRACE);
	/* UNLOCK */
	__FSM_METH_MOVE(Req_MethU, 'N', Req_MethUn);
	__FSM_METH_MOVE(Req_MethUn, 'L', Req_MethUnl);
	__FSM_METH_MOVE(Req_MethUnl, 'O', Req_MethUnlo);
	__FSM_METH_MOVE(Req_MethUnlo, 'C', Req_MethUnloc);
	__FSM_METH_MOVE_finish(Req_MethUnloc, 'K', TFW_HTTP_METH_UNLOCK);

	__FSM_STATE(Req_MethodUnknown, cold) {
		__fsm_n = __data_remain(p);
		__fsm_sz = tfw_match_token(p, __fsm_n);
		if (likely(__fsm_sz)) {
			req->method = _TFW_HTTP_METH_UNKNOWN;
			p += __fsm_sz;
		}
		if (unlikely(__fsm_sz == __fsm_n)) {
			parser->state = &&Req_MethodUnknown;
			__FSM_EXIT(T_POSTPONE);
		}
		if (unlikely(req->method != _TFW_HTTP_METH_UNKNOWN &&
			     req->method != _TFW_HTTP_METH_INCOMPLETE))
			TFW_PARSER_DROP(Req_MethodUnknown);
		req->method = _TFW_HTTP_METH_UNKNOWN;
			/* if neither here nor earlier we did not
			 * assign the _TFW_HTTP_METH_UNKNOWN
			 * then there is zero-length method name
			 * and the request must be dropped.
			 */
		__FSM_MOVE_nofixup_n(Req_MUSpace, 0);
	}

	__FSM_STATE(Req_UriRareForms, cold) {
		/* There is also authority form as in RFC7230#section-5.3.3,
		 * but it only used with CONNECT that is not supported */
		/* Asterisk form as in RFC7230#section-5.3.4 */
		if (req->method == TFW_HTTP_METH_OPTIONS && c == '*')
			__FSM_MOVE_nofixup(Req_UriRareFormsEnd);
		/* Absolute form as in RFC7230#section-5.3.2 */
		__FSM_JMP(Req_UriAbsoluteForm);
	}

	__FSM_STATE(Req_UriRareFormsEnd, hot) {
		if (likely(c == '/')) {
			__msg_field_open(&req->uri_path, p);
			__FSM_MOVE_f(Req_UriAbsPath, &req->uri_path);
		}
		else if (c == ' ') {
			__FSM_MOVE_nofixup(Req_HttpVer);
		}
		TFW_PARSER_DROP(Req_UriMarkEnd);
	}

	__FSM_STATE(Req_UriAbsoluteForm, cold) {
		/* Rare form so there is no need to speed-up matching with
		 * fast path prefixing */
		if (likely(TFW_LC(c) == 'h'))
			__FSM_MOVE_nofixup(Req_UriSchH);
		else if (TFW_LC(c) == 'w')
			__FSM_MOVE_nofixup(Req_UriSchW);

		TFW_PARSER_DROP(Req_UriAbsoluteForm);
	}

	/* process URI scheme */
	/* path for 'http://' and 'https://' */
	__FSM_TX_LC_nofixup(Req_UriSchH, 't', Req_UriSchHt, cold);
	__FSM_TX_LC_nofixup(Req_UriSchHt, 't', Req_UriSchHtt, cold);
	__FSM_TX_LC_nofixup(Req_UriSchHtt, 'p', Req_UriSchHttp, cold);
	__FSM_STATE(Req_UriSchHttp, cold) {
		switch (TFW_LC(c)) {
		case ':':
			__FSM_MOVE_nofixup(Req_UriSchHttpColon);
		case 's':
			__FSM_MOVE_nofixup(Req_UriSchHttps);
		}
		TFW_PARSER_DROP(Req_UriSchHttp);
	}
	/* http */
	__FSM_TX_nofixup(Req_UriSchHttpColon, '/', Req_UriSchHttpColonSlash,
			 cold);
	__FSM_TX_nofixup(Req_UriSchHttpColonSlash, '/', Req_UriAuthorityStart,
			 cold);
	/* https */
	__FSM_TX_nofixup(Req_UriSchHttps, ':', Req_UriSchHttpsColon, cold);
	__FSM_TX_nofixup(Req_UriSchHttpsColon, '/', Req_UriSchHttpsColonSlash,
			 cold);
	__FSM_TX_nofixup(Req_UriSchHttpsColonSlash, '/', Req_UriAuthorityStart,
			 cold);
	/* path for 'ws://' and 'wss://' */
	__FSM_TX_LC_nofixup(Req_UriSchW, 's', Req_UriSchWs, cold);
	__FSM_STATE(Req_UriSchWs, cold) {
		switch (TFW_LC(c)) {
		case ':':
			__FSM_MOVE_nofixup(Req_UriSchWsColon);
		case 's':
			__FSM_MOVE_nofixup(Req_UriSchWss);
		}
		TFW_PARSER_DROP(Req_UriSchWs);
	}
	/* ws */
	__FSM_TX_nofixup(Req_UriSchWsColon, '/', Req_UriSchWsColonSlash, cold);
	__FSM_TX_nofixup(Req_UriSchWsColonSlash, '/', Req_UriAuthorityStart,
			 cold);
	/* wss */
	__FSM_TX_nofixup(Req_UriSchWss, ':', Req_UriSchWssColon, cold);
	__FSM_TX_nofixup(Req_UriSchWssColon, '/', Req_UriSchWssColonSlash,
			 cold);
	__FSM_TX_nofixup(Req_UriSchWssColonSlash, '/', Req_UriAuthorityStart,
			 cold);

	/*
	 * URI host part.
	 * RFC 3986 chapter 3.2: authority = [userinfo@]host[:port]
	 *
	 * Authority parsing: it can be "host" or "userinfo@host" (port is
	 * parsed later). At the beginning we don't know, which of variants we
	 * have. So we fill req->host, and if we get '@', we copy host to
	 * req->userinfo, reset req->host and fill it.
	 */
	__FSM_STATE(Req_UriAuthorityStart, cold) {
		if (likely(isalnum(c) || c == '.' || c == '-')) {
			__set_bit(TFW_HTTP_B_ABSOLUTE_URI, req->flags);
			__msg_field_open(&req->host, p);
			__FSM_MOVE_f(Req_UriAuthority, &req->host);
		} else if (likely(c == '/')) {
			/*
			 * The case where "Host:" header value is empty.
			 * A special TfwStr{} string is created that has
			 * a valid pointer and the length of zero.
			 */
			T_DBG3("Handling http:///path\n");
			tfw_http_msg_set_str_data(msg, &req->host, p);
			req->host.flags |= TFW_STR_COMPLETE;
			__msg_field_open(&req->uri_path, p);
			__FSM_MOVE_f(Req_UriAbsPath, &req->uri_path);
		} else if (c == '[') {
			__set_bit(TFW_HTTP_B_ABSOLUTE_URI, req->flags);
			__msg_field_open(&req->host, p);
			__FSM_MOVE_f(Req_UriAuthorityIPv6, &req->host);
		}
		TFW_PARSER_DROP(Req_UriAuthorityStart);
	}

	__FSM_STATE(Req_UriAuthority, cold) {
		if (likely(isalnum(c) || c == '.' || c == '-' || c == '@')) {
			if (unlikely(c == '@')) {
				if (!TFW_STR_EMPTY(&req->userinfo)) {
					T_DBG("Second '@' in authority\n");
					TFW_PARSER_DROP(Req_UriAuthority);
				}
				T_DBG3("Authority contains userinfo\n");
				/* copy current host to userinfo */
				req->userinfo = req->host;
				__msg_field_finish(&req->userinfo, p);
				TFW_STR_INIT(&req->host);

				__FSM_MOVE_nofixup(Req_UriAuthorityResetHost);
			}

			__FSM_MOVE_f(Req_UriAuthority, &req->host);
		}
		__FSM_JMP(Req_UriAuthorityEnd);
	}

	__FSM_STATE(Req_UriAuthorityIPv6, cold) {
		if (likely(isxdigit(c) || c == ':')) {
			__FSM_MOVE_f(Req_UriAuthorityIPv6, &req->host);
		} else if (c == ']') {
			__FSM_MOVE_f(Req_UriAuthorityEnd, &req->host);
		}
		TFW_PARSER_DROP(Req_UriAuthorityIPv6);
	}

	__FSM_STATE(Req_UriAuthorityResetHost, cold) {
		if (likely(isalnum(c) || c == '.' || c == '-')) {
			__msg_field_open(&req->host, p);
			__FSM_MOVE_f(Req_UriAuthority, &req->host);
		} else if (c == '[') {
			__msg_field_open(&req->host, p);
			__FSM_MOVE_f(Req_UriAuthorityIPv6, &req->host);
		}
		TFW_PARSER_DROP(Req_UriAuthorityResetHost);
	}

	__FSM_STATE(Req_UriAuthorityEnd, cold) {
		if (c == ':')
			__FSM_MOVE_f(Req_UriPortBegin, &req->host);
		/* Authority End */
		__msg_field_finish(&req->host, p);
		T_DBG3("Userinfo len = %i, host len = %i\n",
		       (int)req->userinfo.len, (int)req->host.len);
		if (likely(c == '/')) {
			__msg_field_open(&req->uri_path, p);
			__FSM_MOVE_f(Req_UriAbsPath, &req->uri_path);
		}
		else if (c == ' ') {
			__FSM_MOVE_nofixup(Req_HttpVer);
		}
		TFW_PARSER_DROP(Req_UriAuthorityEnd);
	}

	/*
	 * This state is necessary to drop requests with empty port like
	 * GET http://tempesta-tech.com:
	 */
	__FSM_STATE(Req_UriPortBegin) {
		if (likely(isdigit(c)))
			__FSM_MOVE_f(Req_UriPort, &req->host);
		TFW_PARSER_DROP(Req_UriPortBegin);
	}

	/* Host port in URI */
	__FSM_STATE(Req_UriPort, cold) {
		if (likely(isdigit(c)))
			__FSM_MOVE_f(Req_UriPort, &req->host);
		__msg_field_finish(&req->host, p);
		if (likely(c == '/')) {
			__msg_field_open(&req->uri_path, p);
			__FSM_MOVE_f(Req_UriAbsPath, &req->uri_path);
		}
		else if (c == ' ') {
			__FSM_MOVE_nofixup(Req_HttpVer);
		}
		TFW_PARSER_DROP(Req_UriPort);
	}

	/* Parse HTTP version (1.1 and 1.0 are supported). */
	__FSM_TX_nofixup(Req_HttpVerT1, 'T', Req_HttpVerT2);
	__FSM_TX_nofixup(Req_HttpVerT2, 'T', Req_HttpVerP);
	__FSM_TX_nofixup(Req_HttpVerP, 'P', Req_HttpVerSlash);
	__FSM_TX_nofixup(Req_HttpVerSlash, '/', Req_HttpVer11);
	__FSM_TX_nofixup(Req_HttpVer11, '1', Req_HttpVerDot);
	__FSM_TX_nofixup(Req_HttpVerDot, '.', Req_HttpVer12);
	__FSM_STATE(Req_HttpVer12, cold) {
		switch(c) {
		case '1':
			req->version = TFW_HTTP_VER_11;
			__FSM_MOVE_nofixup(RGen_EoL);
		case '0':
			req->version = TFW_HTTP_VER_10;
			__FSM_MOVE_nofixup(RGen_EoL);
		default:
			TFW_PARSER_DROP(Req_HttpVer12);
		}
	}

	__FSM_STATE(Req_HdrA, cold) {
		switch (TFW_LC(c)) {
		case 'c':
			__FSM_MOVE(Req_HdrAc);
		case 'u':
			__FSM_MOVE(Req_HdrAu);
		default:
			__FSM_JMP(RGen_HdrOtherN);
		}
	}

	/* Accept header processing. */
	__FSM_TX_AF(Req_HdrAc, 'c', Req_HdrAcc);
	__FSM_TX_AF(Req_HdrAcc, 'e', Req_HdrAcce);
	__FSM_TX_AF(Req_HdrAcce, 'p', Req_HdrAccep);
	__FSM_TX_AF(Req_HdrAccep, 't', Req_HdrAccept);
	__FSM_TX_AF_OWS(Req_HdrAccept, Req_HdrAcceptV);

	/* Authorization header processing. */
	__FSM_TX_AF(Req_HdrAu, 't', Req_HdrAut);
	__FSM_TX_AF(Req_HdrAut, 'h', Req_HdrAuth);
	__FSM_TX_AF(Req_HdrAuth, 'o', Req_HdrAutho);
	__FSM_TX_AF(Req_HdrAutho, 'r', Req_HdrAuthor);
	__FSM_TX_AF(Req_HdrAuthor, 'i', Req_HdrAuthori);
	__FSM_TX_AF(Req_HdrAuthori, 'z', Req_HdrAuthoriz);
	__FSM_TX_AF(Req_HdrAuthoriz, 'a', Req_HdrAuthoriza);
	__FSM_TX_AF(Req_HdrAuthoriza, 't', Req_HdrAuthorizat);
	__FSM_TX_AF(Req_HdrAuthorizat, 'i', Req_HdrAuthorizati);
	__FSM_TX_AF(Req_HdrAuthorizati, 'o', Req_HdrAuthorizatio);
	__FSM_TX_AF(Req_HdrAuthorizatio, 'n', Req_HdrAuthorization);
	__FSM_TX_AF_OWS(Req_HdrAuthorization, Req_HdrAuthorizationV);

	__FSM_STATE(Req_HdrC, cold) {
		switch (TFW_LC(c)) {
		case 'a':
			__FSM_MOVE(Req_HdrCa);
		case 'o':
			__FSM_MOVE(Req_HdrCo);
		default:
			__FSM_JMP(RGen_HdrOtherN);
		}
	}

	/* Cache-Control header processing. */
	__FSM_TX_AF(Req_HdrCa, 'c', Req_HdrCac);
	__FSM_TX_AF(Req_HdrCac, 'h', Req_HdrCach);
	__FSM_TX_AF(Req_HdrCach, 'e', Req_HdrCache);
	__FSM_TX_AF(Req_HdrCache, '-', Req_HdrCache_);
	__FSM_TX_AF(Req_HdrCache_, 'c', Req_HdrCache_C);
	__FSM_TX_AF(Req_HdrCache_C, 'o', Req_HdrCache_Co);
	__FSM_TX_AF(Req_HdrCache_Co, 'n', Req_HdrCache_Con);
	__FSM_TX_AF(Req_HdrCache_Con, 't', Req_HdrCache_Cont);
	__FSM_TX_AF(Req_HdrCache_Cont, 'r', Req_HdrCache_Contr);
	__FSM_TX_AF(Req_HdrCache_Contr, 'o', Req_HdrCache_Contro);
	__FSM_TX_AF(Req_HdrCache_Contro, 'l', Req_HdrCache_Control);
	__FSM_TX_AF_OWS(Req_HdrCache_Control, Req_HdrCache_ControlV);

	__FSM_STATE(Req_HdrCo, cold) {
		switch (TFW_LC(c)) {
		case 'n':
			__FSM_MOVE(Req_HdrCon);
		case 'o':
			__FSM_MOVE(Req_HdrCoo);
		default:
			__FSM_JMP(RGen_HdrOtherN);
		}
	}

	/* Connection header processing. */
	__FSM_STATE(Req_HdrCon, cold) {
		switch (TFW_LC(c)) {
		case 'n':
			__FSM_MOVE(Req_HdrConn);
		case 't':
			__FSM_MOVE(Req_HdrCont);
		default:
			__FSM_JMP(RGen_HdrOtherN);
		}
	}
	__FSM_TX_AF(Req_HdrConn, 'e', Req_HdrConne);
	__FSM_TX_AF(Req_HdrConne, 'c', Req_HdrConnec);
	__FSM_TX_AF(Req_HdrConnec, 't', Req_HdrConnect);
	__FSM_TX_AF(Req_HdrConnect, 'i', Req_HdrConnecti);
	__FSM_TX_AF(Req_HdrConnecti, 'o', Req_HdrConnectio);
	__FSM_TX_AF(Req_HdrConnectio, 'n', Req_HdrConnection);
	__FSM_TX_AF_OWS(Req_HdrConnection, Req_HdrConnectionV);

	/* Content-* headers processing. */
	__FSM_TX_AF(Req_HdrCont, 'e', Req_HdrConte);
	__FSM_TX_AF(Req_HdrConte, 'n', Req_HdrConten);
	__FSM_TX_AF(Req_HdrConten, 't', Req_HdrContent);
	__FSM_TX_AF(Req_HdrContent, '-', Req_HdrContent_);

	/* Content-Encoding header processing. */
	__FSM_TX_AF(Req_HdrContent_E, 'n', Req_HdrContent_En);
	__FSM_TX_AF(Req_HdrContent_En, 'c', Req_HdrContent_Enc);
	__FSM_TX_AF(Req_HdrContent_Enc, 'o', Req_HdrContent_Enco);
	__FSM_TX_AF(Req_HdrContent_Enco, 'd', Req_HdrContent_Encod);
	__FSM_TX_AF(Req_HdrContent_Encod, 'i', Req_HdrContent_Encodi);
	__FSM_TX_AF(Req_HdrContent_Encodi, 'n', Req_HdrContent_Encodin);
	__FSM_TX_AF(Req_HdrContent_Encodin, 'g', Req_HdrContent_Encoding);
	__FSM_TX_AF_OWS(Req_HdrContent_Encoding, Req_HdrContent_EncodingV);

	/* Content-Length header processing. */
	__FSM_TX_AF(Req_HdrContent_L, 'e', Req_HdrContent_Le);
	__FSM_TX_AF(Req_HdrContent_Le, 'n', Req_HdrContent_Len);
	__FSM_TX_AF(Req_HdrContent_Len, 'g', Req_HdrContent_Leng);
	__FSM_TX_AF(Req_HdrContent_Leng, 't', Req_HdrContent_Lengt);
	__FSM_TX_AF(Req_HdrContent_Lengt, 'h', Req_HdrContent_Length);
	__FSM_TX_AF_OWS(Req_HdrContent_Length, Req_HdrContent_LengthV);

	/* Content-Type header processing. */
	__FSM_TX_AF(Req_HdrContent_T, 'y', Req_HdrContent_Ty);
	__FSM_TX_AF(Req_HdrContent_Ty, 'p', Req_HdrContent_Typ);
	__FSM_TX_AF(Req_HdrContent_Typ, 'e', Req_HdrContent_Type);
	__FSM_TX_AF_OWS(Req_HdrContent_Type, Req_HdrContent_TypeV);

	/* Forwarded header processing. */
	__FSM_TX_AF(Req_HdrF, 'o', Req_HdrFo);
	__FSM_TX_AF(Req_HdrFo, 'r', Req_HdrFor);
	__FSM_TX_AF(Req_HdrFor, 'w', Req_HdrForw);
	__FSM_TX_AF(Req_HdrForw, 'a', Req_HdrForwa);
	__FSM_TX_AF(Req_HdrForwa, 'r', Req_HdrForwar);
	__FSM_TX_AF(Req_HdrForwar, 'd', Req_HdrForward);
	__FSM_TX_AF(Req_HdrForward, 'e', Req_HdrForwarde);
	__FSM_TX_AF(Req_HdrForwarde, 'd', Req_HdrForwarded);
	__FSM_TX_AF_OWS(Req_HdrForwarded, Req_HdrForwardedV);

	/* Host header processing. */
	__FSM_TX_AF(Req_HdrH, 'o', Req_HdrHo);
	__FSM_TX_AF(Req_HdrHo, 's', Req_HdrHos);
	__FSM_TX_AF(Req_HdrHos, 't', Req_HdrHost);
	__FSM_TX_AF_OWS(Req_HdrHost, Req_HdrHostV);

	/* If-* header processing. */
	__FSM_TX_AF(Req_HdrI, 'f', Req_HdrIf);
	__FSM_TX_AF(Req_HdrIf, '-', Req_HdrIf_);
	__FSM_STATE(Req_HdrIf_, cold) {
		switch (TFW_LC(c)) {
		case 'm':
			__FSM_MOVE(Req_HdrIf_M);
		case 'n':
			__FSM_MOVE(Req_HdrIf_N);
		default:
			__FSM_JMP(RGen_HdrOtherN);
		}
	}

	/* If-Modified-Since header processing. */
	__FSM_TX_AF(Req_HdrIf_M, 'o', Req_HdrIf_Mo);
	__FSM_TX_AF(Req_HdrIf_Mo, 'd', Req_HdrIf_Mod);
	__FSM_TX_AF(Req_HdrIf_Mod, 'i', Req_HdrIf_Modi);
	__FSM_TX_AF(Req_HdrIf_Modi, 'f', Req_HdrIf_Modif);
	__FSM_TX_AF(Req_HdrIf_Modif, 'i', Req_HdrIf_Modifi);
	__FSM_TX_AF(Req_HdrIf_Modifi, 'e', Req_HdrIf_Modifie);
	__FSM_TX_AF(Req_HdrIf_Modifie, 'd', Req_HdrIf_Modified);
	__FSM_TX_AF(Req_HdrIf_Modified, '-', Req_HdrIf_Modified_);
	__FSM_TX_AF(Req_HdrIf_Modified_, 's', Req_HdrIf_Modified_S);
	__FSM_TX_AF(Req_HdrIf_Modified_S, 'i', Req_HdrIf_Modified_Si);
	__FSM_TX_AF(Req_HdrIf_Modified_Si, 'n', Req_HdrIf_Modified_Sin);
	__FSM_TX_AF(Req_HdrIf_Modified_Sin, 'c', Req_HdrIf_Modified_Sinc);
	__FSM_TX_AF(Req_HdrIf_Modified_Sinc, 'e', Req_HdrIf_Modified_Since);
	__FSM_TX_AF_OWS(Req_HdrIf_Modified_Since, Req_HdrIf_Modified_SinceV);

	/* If-None-Match header processing. */
	__FSM_TX_AF(Req_HdrIf_N, 'o', Req_HdrIf_No);
	__FSM_TX_AF(Req_HdrIf_No, 'n', Req_HdrIf_Non);
	__FSM_TX_AF(Req_HdrIf_Non, 'e', Req_HdrIf_None);
	__FSM_TX_AF(Req_HdrIf_None, '-', Req_HdrIf_None_);
	__FSM_TX_AF(Req_HdrIf_None_, 'm', Req_HdrIf_None_M);
	__FSM_TX_AF(Req_HdrIf_None_M, 'a', Req_HdrIf_None_Ma);
	__FSM_TX_AF(Req_HdrIf_None_Ma, 't', Req_HdrIf_None_Mat);
	__FSM_TX_AF(Req_HdrIf_None_Mat, 'c', Req_HdrIf_None_Matc);
	__FSM_TX_AF(Req_HdrIf_None_Matc, 'h', Req_HdrIf_None_Match);
	__FSM_TX_AF_OWS(Req_HdrIf_None_Match, Req_HdrIf_None_MatchV);

	/* Keep-Alive header processing. */
	__FSM_TX_AF(Req_HdrK, 'e', Req_HdrKe);
	__FSM_TX_AF(Req_HdrKe, 'e', Req_HdrKee);
	__FSM_TX_AF(Req_HdrKee, 'p', Req_HdrKeep);
	__FSM_TX_AF(Req_HdrKeep, '-', Req_HdrKeep_);
	__FSM_TX_AF(Req_HdrKeep_, 'a', Req_HdrKeep_A);
	__FSM_TX_AF(Req_HdrKeep_A, 'l', Req_HdrKeep_Al);
	__FSM_TX_AF(Req_HdrKeep_Al, 'i', Req_HdrKeep_Ali);
	__FSM_TX_AF(Req_HdrKeep_Ali, 'v', Req_HdrKeep_Aliv);
	__FSM_TX_AF(Req_HdrKeep_Aliv, 'e', Req_HdrKeep_Alive);
	__FSM_TX_AF_OWS(Req_HdrKeep_Alive, Req_HdrKeep_AliveV);

	/* Pragma header processing. */
	__FSM_TX_AF(Req_HdrP, 'r', Req_HdrPr);
	__FSM_TX_AF(Req_HdrPr, 'a', Req_HdrPra);
	__FSM_TX_AF(Req_HdrPra, 'g', Req_HdrPrag);
	__FSM_TX_AF(Req_HdrPrag, 'm', Req_HdrPragm);
	__FSM_TX_AF(Req_HdrPragm, 'a', Req_HdrPragma);
	__FSM_TX_AF_OWS(Req_HdrPragma, Req_HdrPragmaV);

	/* Referer header processing. */
	__FSM_TX_AF(Req_HdrR, 'e', Req_HdrRe);
	__FSM_TX_AF(Req_HdrRe, 'f', Req_HdrRef);
	__FSM_TX_AF(Req_HdrRef, 'e', Req_HdrRefe);
	__FSM_TX_AF(Req_HdrRefe, 'r', Req_HdrRefer);
	__FSM_TX_AF(Req_HdrRefer, 'e', Req_HdrRefere);
	__FSM_TX_AF(Req_HdrRefere, 'r', Req_HdrReferer);
	__FSM_TX_AF_OWS(Req_HdrReferer, Req_HdrRefererV);

	/* Transfer-Encoding header processing. */
	__FSM_TX_AF(Req_HdrT, 'r', Req_HdrTr);
	__FSM_TX_AF(Req_HdrTr, 'a', Req_HdrTra);
	__FSM_TX_AF(Req_HdrTra, 'n', Req_HdrTran);
	__FSM_TX_AF(Req_HdrTran, 's', Req_HdrTrans);
	__FSM_TX_AF(Req_HdrTrans, 'f', Req_HdrTransf);
	__FSM_TX_AF(Req_HdrTransf, 'e', Req_HdrTransfe);
	__FSM_TX_AF(Req_HdrTransfe, 'r', Req_HdrTransfer);
	__FSM_TX_AF(Req_HdrTransfer, '-', Req_HdrTransfer_);
	__FSM_TX_AF(Req_HdrTransfer_, 'e', Req_HdrTransfer_E);
	__FSM_TX_AF(Req_HdrTransfer_E, 'n', Req_HdrTransfer_En);
	__FSM_TX_AF(Req_HdrTransfer_En, 'c', Req_HdrTransfer_Enc);
	__FSM_TX_AF(Req_HdrTransfer_Enc, 'o', Req_HdrTransfer_Enco);
	__FSM_TX_AF(Req_HdrTransfer_Enco, 'd', Req_HdrTransfer_Encod);
	__FSM_TX_AF(Req_HdrTransfer_Encod, 'i', Req_HdrTransfer_Encodi);
	__FSM_TX_AF(Req_HdrTransfer_Encodi, 'n', Req_HdrTransfer_Encodin);
	__FSM_TX_AF(Req_HdrTransfer_Encodin, 'g', Req_HdrTransfer_Encoding);
	__FSM_TX_AF_OWS(Req_HdrTransfer_Encoding, Req_HdrTransfer_EncodingV);

	__FSM_TX_AF(Req_HdrX, '-', Req_HdrX_);
	__FSM_STATE(Req_HdrX_, cold) {
		switch (TFW_LC(c)) {
		case 'f':
			__FSM_MOVE(Req_HdrX_F);
		case 'h':
			__FSM_MOVE(Req_HdrX_H);
		case 'm':
			__FSM_MOVE(Req_HdrX_M);
		case 't':
			__FSM_MOVE(Req_HdrX_T);
		default:
			__FSM_JMP(RGen_HdrOtherN);
		}
	}

	/* X-Forwarded-For header processing. */
	__FSM_TX_AF(Req_HdrX_F, 'o', Req_HdrX_Fo);
	__FSM_TX_AF(Req_HdrX_Fo, 'r', Req_HdrX_For);
	__FSM_TX_AF(Req_HdrX_For, 'w', Req_HdrX_Forw);
	__FSM_TX_AF(Req_HdrX_Forw, 'a', Req_HdrX_Forwa);
	__FSM_TX_AF(Req_HdrX_Forwa, 'r', Req_HdrX_Forwar);
	__FSM_TX_AF(Req_HdrX_Forwar, 'd', Req_HdrX_Forward);
	__FSM_TX_AF(Req_HdrX_Forward, 'e', Req_HdrX_Forwarde);
	__FSM_TX_AF(Req_HdrX_Forwarde, 'd', Req_HdrX_Forwarded);
	__FSM_TX_AF(Req_HdrX_Forwarded, '-', Req_HdrX_Forwarded_);
	__FSM_TX_AF(Req_HdrX_Forwarded_, 'f', Req_HdrX_Forwarded_F);
	__FSM_TX_AF(Req_HdrX_Forwarded_F, 'o', Req_HdrX_Forwarded_Fo);
	__FSM_TX_AF(Req_HdrX_Forwarded_Fo, 'r', Req_HdrX_Forwarded_For);
	/*
	 * NOTE: we don't eat OWS here because RGEN_OWS() doesn't allow
	 * '[' after OWS.
	 */
	__FSM_TX_AF_OWS(Req_HdrX_Forwarded_For,  Req_HdrX_Forwarded_ForV);

	/* X-Method-Override header processing. */
	__FSM_TX_AF(Req_HdrX_M, 'e', Req_HdrX_Me);
	__FSM_TX_AF(Req_HdrX_Me, 't', Req_HdrX_Met);
	__FSM_TX_AF(Req_HdrX_Met, 'h', Req_HdrX_Meth);
	__FSM_TX_AF(Req_HdrX_Meth, 'o', Req_HdrX_Metho);
	__FSM_TX_AF(Req_HdrX_Metho, 'd', Req_HdrX_Method);
	__FSM_TX_AF(Req_HdrX_Method, '-', Req_HdrX_Method_);
	__FSM_TX_AF(Req_HdrX_Method_, 'o', Req_HdrX_Method_O);
	__FSM_TX_AF(Req_HdrX_Method_O, 'v', Req_HdrX_Method_Ov);
	__FSM_TX_AF(Req_HdrX_Method_Ov, 'e', Req_HdrX_Method_Ove);
	__FSM_TX_AF(Req_HdrX_Method_Ove, 'r', Req_HdrX_Method_Over);
	__FSM_TX_AF(Req_HdrX_Method_Over, 'r', Req_HdrX_Method_Overr);
	__FSM_TX_AF(Req_HdrX_Method_Overr, 'i', Req_HdrX_Method_Overri);
	__FSM_TX_AF(Req_HdrX_Method_Overri, 'd', Req_HdrX_Method_Overrid);
	__FSM_TX_AF(Req_HdrX_Method_Overrid, 'e', Req_HdrX_Method_Override);
	__FSM_TX_AF_OWS(Req_HdrX_Method_Override, Req_HdrX_Method_OverrideV);

	/* X-Tempesta-Cache header processing */
	__FSM_TX_AF(Req_HdrX_T, 'e', Req_HdrX_Te);
	__FSM_TX_AF(Req_HdrX_Te, 'm', Req_HdrX_Tem);
	__FSM_TX_AF(Req_HdrX_Tem, 'p', Req_HdrX_Temp);
	__FSM_TX_AF(Req_HdrX_Temp, 'e', Req_HdrX_Tempe);
	__FSM_TX_AF(Req_HdrX_Tempe, 's', Req_HdrX_Tempes);
	__FSM_TX_AF(Req_HdrX_Tempes, 't', Req_HdrX_Tempest);
	__FSM_TX_AF(Req_HdrX_Tempest, 'a', Req_HdrX_Tempesta);
	__FSM_TX_AF(Req_HdrX_Tempesta, '-', Req_HdrX_Tempesta_);
	__FSM_TX_AF(Req_HdrX_Tempesta_, 'c', Req_HdrX_Tempesta_C);
	__FSM_TX_AF(Req_HdrX_Tempesta_C, 'a', Req_HdrX_Tempesta_Ca);
	__FSM_TX_AF(Req_HdrX_Tempesta_Ca, 'c', Req_HdrX_Tempesta_Cac);
	__FSM_TX_AF(Req_HdrX_Tempesta_Cac, 'h', Req_HdrX_Tempesta_Cach);
	__FSM_TX_AF(Req_HdrX_Tempesta_Cach, 'e', Req_HdrX_Tempesta_Cache);
	__FSM_TX_AF_OWS(Req_HdrX_Tempesta_Cache, Req_HdrX_Tempesta_CacheV);

	/* X-HTTP-Method header processing. */
	__FSM_TX_AF(Req_HdrX_H, 't', Req_HdrX_Ht);
	__FSM_TX_AF(Req_HdrX_Ht, 't', Req_HdrX_Htt);
	__FSM_TX_AF(Req_HdrX_Htt, 'p', Req_HdrX_Http);
	__FSM_TX_AF(Req_HdrX_Http, '-', Req_HdrX_Http_);
	__FSM_TX_AF(Req_HdrX_Http_, 'm', Req_HdrX_Http_M);
	__FSM_TX_AF(Req_HdrX_Http_M, 'e', Req_HdrX_Http_Me);
	__FSM_TX_AF(Req_HdrX_Http_Me, 't', Req_HdrX_Http_Met);
	__FSM_TX_AF(Req_HdrX_Http_Met, 'h', Req_HdrX_Http_Meth);
	__FSM_TX_AF(Req_HdrX_Http_Meth, 'o', Req_HdrX_Http_Metho);
	__FSM_TX_AF(Req_HdrX_Http_Metho, 'd', Req_HdrX_Http_Method);
	__FSM_STATE(Req_HdrX_Http_Method, cold) {
		switch (c) {
		case '-':
			__FSM_MOVE(Req_HdrX_Http_Method_);
		case ':':
			parser->_i_st = &&Req_HdrX_Method_OverrideV;
			__FSM_MOVE(RGen_LWS);
		default:
			__FSM_JMP(RGen_HdrOtherN);
		}
	}

	/* X-HTTP-Method-Override processing. */
	__FSM_TX_AF(Req_HdrX_Http_Method_, 'o', Req_HdrX_Http_Method_O);
	__FSM_TX_AF(Req_HdrX_Http_Method_O, 'v', Req_HdrX_Http_Method_Ov);
	__FSM_TX_AF(Req_HdrX_Http_Method_Ov, 'e', Req_HdrX_Http_Method_Ove);
	__FSM_TX_AF(Req_HdrX_Http_Method_Ove, 'r', Req_HdrX_Http_Method_Over);
	__FSM_TX_AF(Req_HdrX_Http_Method_Over, 'r', Req_HdrX_Http_Method_Overr);
	__FSM_TX_AF(Req_HdrX_Http_Method_Overr, 'i', Req_HdrX_Http_Method_Overri);
	__FSM_TX_AF(Req_HdrX_Http_Method_Overri, 'd', Req_HdrX_Http_Method_Overrid);
	__FSM_TX_AF(Req_HdrX_Http_Method_Overrid, 'e', Req_HdrX_Http_Method_Override);
	__FSM_TX_AF_OWS(Req_HdrX_Http_Method_Override, Req_HdrX_Method_OverrideV);

	__FSM_STATE(Req_HdrU, cold) {
		switch (TFW_LC(c)) {
		case 's':
			__FSM_MOVE(Req_HdrUs);
		case 'p':
			__FSM_MOVE(Req_HdrUp);
		default:
			__FSM_JMP(RGen_HdrOtherN);
		}
	}

	/* User-Agent header processing. */
	__FSM_TX_AF(Req_HdrUs, 'e', Req_HdrUse);
	__FSM_TX_AF(Req_HdrUse, 'r', Req_HdrUser);
	__FSM_TX_AF(Req_HdrUser, '-', Req_HdrUser_);
	__FSM_TX_AF(Req_HdrUser_, 'a', Req_HdrUser_A);
	__FSM_TX_AF(Req_HdrUser_A, 'g', Req_HdrUser_Ag);
	__FSM_TX_AF(Req_HdrUser_Ag, 'e', Req_HdrUser_Age);
	__FSM_TX_AF(Req_HdrUser_Age, 'n', Req_HdrUser_Agen);
	__FSM_TX_AF(Req_HdrUser_Agen, 't', Req_HdrUser_Agent);
	__FSM_TX_AF_OWS(Req_HdrUser_Agent, Req_HdrUser_AgentV);

	/* Upgrade header processing. */
	__FSM_TX_AF(Req_HdrUp, 'g', Req_HdrUpg);
	__FSM_TX_AF(Req_HdrUpg, 'r', Req_HdrUpgr);
	__FSM_TX_AF(Req_HdrUpgr, 'a', Req_HdrUpgra);
	__FSM_TX_AF(Req_HdrUpgra, 'd', Req_HdrUpgrad);
	__FSM_TX_AF(Req_HdrUpgrad, 'e', Req_HdrUpgrade);
	__FSM_TX_AF_OWS(Req_HdrUpgrade, Req_HdrUpgradeV);

	/* Cookie header processing. */
	__FSM_TX_AF(Req_HdrCoo, 'k', Req_HdrCook);
	__FSM_TX_AF(Req_HdrCook, 'i', Req_HdrCooki);
	__FSM_TX_AF(Req_HdrCooki, 'e', Req_HdrCookie);
	__FSM_TX_AF_OWS(Req_HdrCookie, Req_HdrCookieV);
}
STACK_FRAME_NON_STANDARD(tfw_http_parse_req);

/*
 * ------------------------------------------------------------------------
 *	 Special stuff for HTTP/2 parsing
 * ------------------------------------------------------------------------
 */
#define __FSM_H2_HDR_NAME_DONE(h_tag)					\
do {									\
	T_DBG3("%s: parsed, value_tag=%d input=%#x('%.*s'),"		\
	       " len=%lu, off=%lu\n", __func__, h_tag, (char)c,		\
	       min(16U, (unsigned int)(data + len - p)), p, len,	\
	       p - data);						\
	it->tag = h_tag;						\
	parser->state = 0;						\
	goto out;							\
} while (0)

#define __FSM_H2_POSTPONE(st_next)					\
do {									\
	T_DBG3("%s: postponed, state=" #st_next ", input=%#x('%.*s'),"	\
	       " len=%lu, off=%lu\n", __func__, (char)c,		\
	       min(16U, (unsigned int)(data + len - p)), p, len,	\
	       p - data);						\
	parser->state = &&st_next;					\
	ret = T_POSTPONE;						\
	goto out;							\
} while (0)

#define __FSM_H2_DROP(st)						\
do {									\
	T_WARN("HTTP/2 request dropped: state=" #st " input=%#x('%.*s')," \
	       " len=%lu, off=%lu\n", (char)c,				\
	       min(16U, (unsigned int)(data + len - p)), p,		\
	       len, p - data);						\
	ret = T_DROP;							\
	goto out;							\
} while (0)

static bool
__h2_msg_verify(TfwHttpReq *req, tfw_http_hdr_t hid)
{
	TfwHttpMsg *msg = (TfwHttpMsg *)req;
	TfwStr *tbl = msg->h_tbl->tbl;
	bool ret = true;

	if (unlikely(hid < TFW_HTTP_HDR_NONSINGULAR
		     && hid != TFW_HTTP_HDR_COOKIE
		     && !TFW_STR_EMPTY(&tbl[hid])))
	{
		ret = false;
	}

	/*
	 * Pseudo-headers must appear in the header block before
	 * regular headers; also, exactly one instance of ':method',
	 * ':scheme' and ':path' pseudo-headers must be contained in
	 * the request (see RFC 7540 section 8.1.2.1 and section
	 * 8.1.2.3 for details).
	 */
	else if (test_bit(TFW_HTTP_B_H2_HDRS_FULL, req->flags)
		 && hid == TFW_HTTP_HDR_H2_AUTHORITY)
	{
		ret = false;
	}

	if (!test_bit(TFW_HTTP_B_H2_HDRS_FULL, req->flags)
	    && hid >= TFW_HTTP_HDR_REGULAR)
	{
		if (TFW_STR_EMPTY(&tbl[TFW_HTTP_HDR_H2_METHOD])
		    || TFW_STR_EMPTY(&tbl[TFW_HTTP_HDR_H2_SCHEME])
		    || TFW_STR_EMPTY(&tbl[TFW_HTTP_HDR_H2_PATH]))
		{
			ret = false;
		} else {
			__set_bit(TFW_HTTP_B_H2_HDRS_FULL, req->flags);
		}
	}

	return ret;
}

#define __FSM_H2_HDR_NAME_FIN(n, h_tag)					\
do {									\
	p += n;								\
	T_DBG3("%s: name fin, h_tag=%d, len=%lu, off=%lu\n",		\
	       __func__, h_tag, len, __data_off(p));			\
	if (unlikely(__data_off(p) < len))				\
		goto RGen_HdrOtherN;					\
	__msg_hdr_chunk_fixup(data, len);				\
	if (unlikely(!fin))						\
		__FSM_H2_POSTPONE(RGen_HdrOtherN);			\
	__FSM_H2_HDR_NAME_DONE(h_tag);					\
} while (0)

#define __FSM_H2_NEXT_n(to, n)						\
do {									\
	p += n;								\
	T_DBG3("%s: name next, to=" #to " len=%lu, off=%lu\n", __func__, \
	       len, __data_off(p));					\
	if (likely(__data_off(p) < len))				\
		goto to;						\
	__msg_hdr_chunk_fixup(data, len);				\
	if (unlikely(!fin))						\
		__FSM_H2_POSTPONE(to);					\
	__FSM_H2_HDR_NAME_DONE(TFW_TAG_HDR_RAW);			\
} while (0)

#define __FSM_H2_NEXT(to)						\
	__FSM_H2_NEXT_n(to, 1)

#define __FSM_H2_OTHER_n(n)						\
	__FSM_H2_NEXT_n(RGen_HdrOtherN, n)

#define __FSM_H2_OTHER()						\
	__FSM_H2_OTHER_n(1)

#define __FSM_H2_HDR_COMPLETE(st_curr)					\
do {									\
	T_DBG3("%s: complete header, state=" #st_curr ", _hdr_tag=%u,"	\
	      " c=%#x, p='%.*s', len=%lu, off=%lu\n",			\
	      __func__, parser->_hdr_tag, (char)c,			\
	      min(16U, (unsigned int)(data + len - p)),			\
	      p, len, p - data);					\
	parser->state = NULL;						\
	goto out;							\
} while (0)

#define __FSM_H2_PSHDR_CHECK_lambda(pos, lambda)			\
do {									\
	if (__data_off(pos) >= len) {					\
		lambda;							\
	}								\
} while (0)

#define __FSM_H2_PSHDR_MOVE_FIN(st_curr, n, st_next)			\
do {									\
	p += n;								\
	__FSM_H2_PSHDR_CHECK_lambda(p, {				\
		__msg_hdr_chunk_fixup(data, len);			\
		__FSM_I_chunk_flags(TFW_STR_HDR_VALUE);			\
		if (unlikely(!fin))					\
			__FSM_H2_POSTPONE(st_next);			\
		__FSM_H2_HDR_COMPLETE(st_curr);				\
	});								\
	goto st_next;							\
} while (0)

#define __FSM_H2_PSHDR_MOVE_FIN_fixup(st_curr, n, st_next)		\
do {									\
	__msg_hdr_chunk_fixup(p, n);					\
	__FSM_I_chunk_flags(TFW_STR_HDR_VALUE);				\
	p += n;								\
	__FSM_H2_PSHDR_CHECK_lambda(p, {				\
		if (unlikely(!fin))					\
			__FSM_H2_POSTPONE(st_next);			\
		__FSM_H2_HDR_COMPLETE(st_curr);				\
	});								\
	goto st_next;							\
} while (0)

#define __FSM_H2_PSHDR_MOVE_DROP(st_curr, n, st_next)			\
do {									\
	p += n;								\
	__FSM_H2_PSHDR_CHECK_lambda(p, {				\
		if (unlikely(!fin)) {					\
			__msg_hdr_chunk_fixup(data, len);		\
			__FSM_I_chunk_flags(TFW_STR_HDR_VALUE);		\
			__FSM_H2_POSTPONE(st_next);			\
		}							\
		__FSM_H2_DROP(st_curr);					\
	});								\
	goto st_next;							\
} while (0)

#define __FSM_H2_PSHDR_MOVE_DROP_nofixup(st_curr, n, st_next)		\
do {									\
	p += n;								\
	__FSM_H2_PSHDR_CHECK_lambda(p, {				\
		if (unlikely(!fin))					\
			__FSM_H2_POSTPONE(st_next);			\
		__FSM_H2_DROP(st_curr);					\
	});								\
	goto st_next;							\
} while (0)

#define __FSM_H2_PSHDR_COMPLETE(st, n)					\
do {									\
	p += n;								\
	__FSM_H2_PSHDR_CHECK_lambda(p, {				\
		if (unlikely(!fin))					\
			__FSM_H2_DROP(st);				\
		__msg_hdr_chunk_fixup(data, len);			\
		__FSM_I_chunk_flags(TFW_STR_HDR_VALUE);			\
		__FSM_H2_HDR_COMPLETE(st);				\
	});								\
	__FSM_H2_DROP(st);						\
} while (0)

#define __FSM_H2_METHOD_MOVE(st_curr, n, st_next)			\
do {									\
	p += n;								\
	__FSM_H2_PSHDR_CHECK_lambda(p, {				\
		__msg_hdr_chunk_fixup(data, len);			\
		__FSM_I_chunk_flags(TFW_STR_HDR_VALUE);			\
		if (unlikely(!fin))					\
			__FSM_H2_POSTPONE(st_next);			\
		req->method = _TFW_HTTP_METH_UNKNOWN;			\
		__FSM_H2_HDR_COMPLETE(st_curr);				\
	});								\
	goto st_next;							\
} while (0)

#define __FSM_H2_METHOD_COMPLETE(st_curr, n, mid)			\
do {									\
	p += n;								\
	__FSM_H2_PSHDR_CHECK_lambda(p, {				\
		__msg_hdr_chunk_fixup(data, len);			\
		__FSM_I_chunk_flags(TFW_STR_HDR_VALUE);			\
		if (unlikely(!fin))					\
			__FSM_H2_POSTPONE(Req_MethodUnknown);		\
		req->method = mid;					\
		__FSM_H2_HDR_COMPLETE(st_curr);				\
	});								\
	goto Req_MethodUnknown;						\
} while (0)

/*
 * Special set of macros for slow-path parsing of pseudo-headers value
 * (char-by-char).
 */
#define __FSM_H2_SCHEME_STATE_MOVE(st, ch, st_next)			\
	__FSM_STATE(st, cold) {						\
		if (likely(TFW_LC(c) == (ch)))				\
			__FSM_H2_PSHDR_MOVE_DROP(st, 1, st_next);	\
		__FSM_H2_DROP(st);					\
	}

#define __FSM_H2_SCHEME_STATE_COMPLETE(st, ch)				\
	__FSM_STATE(st, cold) {						\
		if (likely(TFW_LC(c) == (ch)))				\
			__FSM_H2_PSHDR_COMPLETE(st, 1);			\
		__FSM_H2_DROP(st);					\
	}

#define __FSM_H2_METH_STATE_MOVE(st, ch, st_next)			\
	__FSM_STATE(st, cold) {						\
		if (likely(c == (ch)))					\
			__FSM_H2_METHOD_MOVE(st, 1, st_next);		\
		__FSM_JMP(Req_MethodUnknown);				\
	}

#define __FSM_H2_METH_STATE_COMPLETE(st, ch, mid)			\
	__FSM_STATE(st, cold) {						\
		if (likely(c == (ch)))					\
			__FSM_H2_METHOD_COMPLETE(st, 1,	mid);		\
		__FSM_JMP(Req_MethodUnknown);				\
	}

/*
 * @saveval = false for function with explicit chunking i.e.functions that
 * cal __FSM_H2_I_MOVE_fixup(), __FSM_H2_I_MATCH_MOVE_fixup(),
 * H2_TRY_STR_LAMBDA_fixup().
 */
#define TFW_H2_PARSE_HDR_VAL(st_curr, hm, func, hid, saveval)		\
__FSM_STATE(st_curr) {							\
	BUG_ON(p != data);						\
	if (!__h2_msg_verify(req, hid))					\
		__FSM_H2_DROP(st_curr);					\
	if (!parser->_i_st)						\
		TRY_STR_INIT();						\
	__fsm_n = func(hm, p, len, fin);				\
	T_DBG3("%s: parse header value, " #func ": ret=%d data_len=%lu"	\
	       " hid=%d\n", __func__, __fsm_n, len, hid);		\
	switch (__fsm_n) {						\
	case CSTR_EQ:							\
		if (unlikely(hid == TFW_HTTP_HDR_COOKIE)) {		\
			HTTP_JA5H_CALC_NUM(req, cookie,			\
					   TFW_HTTP_JA5H_COOKIE_MAX);	\
		}							\
		if (saveval) {						\
			__msg_hdr_chunk_fixup(data, len);		\
			__FSM_I_chunk_flags(TFW_STR_HDR_VALUE);		\
		}							\
		parser->_i_st = NULL;					\
		parser->_hdr_tag = hid;					\
		parser->_acc = 0;					\
		__FSM_H2_HDR_COMPLETE(st_curr);				\
	case CSTR_POSTPONE:						\
		__FSM_H2_POSTPONE(st_curr);				\
	case CSTR_BADLEN:						\
	case CSTR_NEQ:							\
		__FSM_H2_DROP(st_curr);					\
	default:							\
		/* Unexpected values. */				\
		WARN_ON_ONCE(1);					\
		__FSM_H2_DROP(st_curr);					\
	}								\
}

/*
 * HTTP/2 automaton transition with alphabet checking for headers' name.
 * Improbable states only, so cold label.
 */
#define __FSM_H2_TX_AF(st, ch, st_next)					\
__FSM_STATE(st, cold) {							\
	if (likely(c == ch))						\
		__FSM_H2_NEXT(st_next);					\
	__FSM_JMP(RGen_HdrOtherN);					\
}

#define __FSM_H2_TX_AF_FIN(st, ch, tag)					\
__FSM_STATE(st, cold) {							\
	if (likely(c == ch))						\
		__FSM_H2_HDR_NAME_FIN(1, tag);				\
	__FSM_JMP(RGen_HdrOtherN);					\
}

/*
 * As above, but drops message if expected character is not matched;
 * applicable for HTTP/2 pseudo-header names, since only a limited
 * number of strictly defined pseudo-headers are allowed (see RFC 7540
 * section 8.1.2.3 and section 8.1.2.4 for details).
 */
#define __FSM_H2_TXD_AF(st, ch, st_next)				\
__FSM_STATE(st, cold) {							\
	if (likely(c == ch))						\
		__FSM_H2_NEXT(st_next);					\
	__FSM_H2_DROP(st);						\
}

#define __FSM_H2_TXD_AF_FIN(st, ch, tag)				\
__FSM_STATE(st, cold) {							\
	if (likely(c == ch))						\
		__FSM_H2_HDR_NAME_FIN(1, tag);				\
	__FSM_H2_DROP(st);						\
}

/*
 * Auxiliary macros for parsing message header values (as @__FSM_I_*
 * macros, but intended for HTTP/2 messages parsing).
 */
#define __FSM_H2_I_MOVE_LAMBDA_n_flag_exit(to, n, lambda, flag, exit)	\
do {									\
	p += n;								\
	if (__data_off(p) < len)					\
		goto to;						\
	if (likely(fin)) {						\
		lambda;							\
		__FSM_EXIT(exit);					\
	}								\
	parser->_i_st = &&to;						\
	__msg_hdr_chunk_fixup(data, len);				\
	__FSM_I_chunk_flags(TFW_STR_HDR_VALUE | flag);			\
	__FSM_EXIT(CSTR_POSTPONE);					\
} while (0)

#define __FSM_H2_I_MOVE_LAMBDA_n_flag(to, n, lambda, flag)		\
	__FSM_H2_I_MOVE_LAMBDA_n_flag_exit(to, n, (lambda), flag, CSTR_EQ)

#define __FSM_H2_I_MOVE_LAMBDA_n(to, n, lambda)				\
	__FSM_H2_I_MOVE_LAMBDA_n_flag(to, n, lambda, 0)

#define __FSM_H2_I_MOVE_n(to, n)					\
	__FSM_H2_I_MOVE_LAMBDA_n(to, n, {})

#define __FSM_H2_I_MOVE(to)		__FSM_H2_I_MOVE_n(to, 1)

#define __FSM_H2_I_MOVE_NEQ_n_flag(to, n, flag)				\
	__FSM_H2_I_MOVE_LAMBDA_n_flag_exit(to, n, {}, flag, CSTR_NEQ)

#define __FSM_H2_I_MOVE_NEQ_n(to, n)					\
	__FSM_H2_I_MOVE_NEQ_n_flag(to, n, 0)

#define __FSM_H2_I_MOVE_NEQ(to)						\
	__FSM_H2_I_MOVE_NEQ_n(to, 1)

#define __FSM_H2_I_MOVE_BY_REF_NEQ(to)					\
do {									\
	parser->_i_st = to;						\
	p += 1;								\
	if (__data_off(p) < len)					\
		goto *to;						\
	if (likely(fin)) {						\
		__FSM_EXIT(CSTR_NEQ);					\
	}								\
	__msg_hdr_chunk_fixup(data, len);				\
	__FSM_I_chunk_flags(TFW_STR_HDR_VALUE);				\
	__FSM_EXIT(CSTR_POSTPONE);					\
} while (0)

#define __FSM_H2_I_MATCH(alphabet)					\
do {									\
	__fsm_n = __data_remain(p);					\
	__fsm_sz = tfw_match_##alphabet(p, __fsm_n);			\
} while (0)

#define __FSM_H2_I_MATCH_MOVE_LAMBDA(alphabet, to, lambda)		\
do {									\
	__FSM_H2_I_MATCH(alphabet);					\
	if (__fsm_sz == __fsm_n) {					\
		if (likely(fin)) {					\
			lambda;						\
			__FSM_EXIT(CSTR_EQ);				\
		}							\
		__msg_hdr_chunk_fixup(data, len);			\
		__FSM_I_chunk_flags(TFW_STR_HDR_VALUE);			\
		parser->_i_st = &&to;					\
		__FSM_EXIT(CSTR_POSTPONE);				\
	}								\
} while (0)

#define __FSM_H2_I_MATCH_MOVE(alphabet, to)				\
	__FSM_H2_I_MATCH_MOVE_LAMBDA(alphabet, to, {})

/*
 * The macros below control chunks within a string for HTTP/2 parsing (see
 * description for @__FSM_I_MOVE_LAMBDA_fixup_f() and others for details).
 */
#define __FSM_H2_I_MOVE_LAMBDA_fixup_f(to, n, field, lambda, flag)	\
do {									\
	BUG_ON(!(field)->data);						\
	__msg_field_fixup_pos(field, p, n);				\
	__FSM_I_field_chunk_flags(field, TFW_STR_HDR_VALUE | flag);	\
	if (__data_off(p + n) < len) {					\
		p += n;							\
		goto to;						\
	}								\
	if (likely(fin))						\
		lambda;							\
	parser->_i_st = &&to;						\
	__FSM_EXIT(CSTR_POSTPONE);					\
} while (0)

#define __FSM_H2_I_MOVE_LAMBDA_fixup(to, n, lambda, flag)		\
	__FSM_H2_I_MOVE_LAMBDA_fixup_f(to, n, &parser->hdr, lambda, flag)

#define __FSM_H2_I_MOVE_fixup(to, n, flag)				\
	__FSM_H2_I_MOVE_LAMBDA_fixup(to, n, {				\
		__FSM_EXIT(CSTR_EQ);					\
	}, flag)

#define __FSM_H2_I_MOVE_NEQ_fixup_f(to, n, field, flag)			\
do {									\
	BUG_ON(!(field)->data);						\
	if (likely(__data_off(p + n) < len)) {				\
		__msg_field_fixup_pos(field, p, n);			\
		__FSM_I_field_chunk_flags(field, TFW_STR_HDR_VALUE | flag); \
		p += n;							\
		goto to;						\
	}								\
	if (likely(fin))						\
		__FSM_EXIT(CSTR_NEQ);					\
	__msg_field_fixup_pos(field, p, n);				\
	__FSM_I_field_chunk_flags(field, TFW_STR_HDR_VALUE | flag);	\
	parser->_i_st = &&to;						\
	__FSM_EXIT(CSTR_POSTPONE);					\
} while (0)

#define __FSM_H2_I_MOVE_NEQ_fixup(to, n, flag)				\
	__FSM_H2_I_MOVE_NEQ_fixup_f(to, n, &parser->hdr, flag)

#define __FSM_H2_I_MATCH_MOVE_LAMBDA_fixup(alphabet, to, lambda, flag)	\
do {									\
	__FSM_H2_I_MATCH(alphabet);					\
	if (likely(__fsm_sz == __fsm_n)) {				\
		__msg_hdr_chunk_fixup(p, __fsm_sz);			\
		__FSM_I_chunk_flags(TFW_STR_HDR_VALUE | flag);		\
		if (likely(fin))					\
			lambda;						\
		parser->_i_st = &&to;					\
		__FSM_EXIT(CSTR_POSTPONE);				\
	}								\
} while (0)

#define __FSM_H2_I_MATCH_MOVE_fixup(alphabet, to, flag)			\
	__FSM_H2_I_MATCH_MOVE_LAMBDA_fixup(alphabet, to, {		\
		__FSM_EXIT(CSTR_EQ);					\
	}, flag)

#define __FSM_H2_I_MATCH_MOVE_NEQ_fixup(alphabet, to, flag)		\
do {									\
	__FSM_H2_I_MATCH(alphabet);					\
	if (unlikely(__fsm_sz == __fsm_n)) {				\
		if (likely(fin))					\
			__FSM_EXIT(CSTR_NEQ);				\
		__msg_hdr_chunk_fixup(p, __fsm_sz);			\
		__FSM_I_chunk_flags(TFW_STR_HDR_VALUE | flag);		\
		parser->_i_st = &&to;					\
		__FSM_EXIT(CSTR_POSTPONE);				\
	}								\
} while (0)

/**
 * Parsing helpers for HTTP/2 messages (same as @TRY_STR_* macros but
 * optimized for HTTP/2 parsing).
 */
#define H2_TRY_STR_2LAMBDA(str, lambda1, lambda2, curr_st, next_st)	\
	if (!chunk->data)						\
		chunk->data = p;					\
	__fsm_n = __try_str(&parser->hdr, chunk, p, __data_remain(p),	\
			    str, sizeof(str) - 1);			\
	if (__fsm_n > 0) {						\
		if (likely(chunk->len == sizeof(str) - 1)) {		\
			lambda1;					\
			TRY_STR_INIT();					\
			p += __fsm_n;					\
			if (__data_off(p) < len)			\
				goto next_st;				\
			if (likely(fin))				\
				lambda2;				\
			parser->_i_st = &&next_st;			\
			__msg_hdr_chunk_fixup(data, len);		\
			__FSM_I_chunk_flags(TFW_STR_HDR_VALUE);		\
			__FSM_EXIT(CSTR_POSTPONE);			\
		}							\
		if (likely(fin))					\
			return CSTR_NEQ;				\
		parser->_i_st = &&curr_st;				\
		__msg_hdr_chunk_fixup(data, len);			\
		__FSM_I_chunk_flags(TFW_STR_HDR_VALUE);			\
		__FSM_EXIT(CSTR_POSTPONE);				\
	}

#define H2_TRY_STR_LAMBDA(str, lambda, curr_st, next_st)		\
	H2_TRY_STR_2LAMBDA(str, {}, lambda, curr_st, next_st)

#define H2_TRY_STR(str, curr_st, next_st)				\
	H2_TRY_STR_LAMBDA(str, {					\
		__FSM_EXIT(CSTR_EQ);					\
	}, curr_st, next_st)

/**
 * The same as @H2_TRY_STR_2LAMBDA(), but with explicit chunks control;
 * besides, @str must be of plain @TfwStr{} type and variable @fld is
 * used (instead of hard coded header field).
 * The @lambda might interrupt process and return with an error. In such case
 * we don't need to fixup the current data chunk.
 */
#define H2_TRY_STR_FULL_OR_PART_MATCH_FIN_LAMBDA_fixup(str, fld,		\
						       lambda, fin1, fin2,	\
						       curr_st, next_st,	\
						       flag)			\
do {										\
	BUG_ON(!TFW_STR_PLAIN(str));						\
	if (!chunk->data)							\
		chunk->data = p;						\
	__fsm_n = __try_str(fld, chunk, p, __data_remain(p),			\
			    (str)->data, (str)->len);				\
	if (__fsm_n > 0) {							\
		if (likely(chunk->len == (str)->len)) {				\
			lambda;							\
			TRY_STR_INIT();						\
			__msg_field_fixup_pos(fld, p, __fsm_n);			\
			__FSM_I_field_chunk_flags(fld, 				\
						  TFW_STR_HDR_VALUE | flag);	\
			if (__data_off(p + __fsm_n) < len) {			\
				p += __fsm_n;					\
				goto next_st;					\
			}							\
			if (likely(fin))					\
				fin1;						\
			parser->_i_st = &&next_st;				\
			__FSM_EXIT(CSTR_POSTPONE);				\
		}								\
		__msg_field_fixup_pos(fld, p, __fsm_n);				\
		__FSM_I_field_chunk_flags(fld, TFW_STR_HDR_VALUE | flag);	\
		if (likely(fin))						\
			fin2;							\
		parser->_i_st = &&curr_st;					\
		__FSM_EXIT(CSTR_POSTPONE);					\
	}									\
} while (0)

#define H2_TRY_STR_FULL_MATCH_FIN_LAMBDA_fixup_name(str, fld, lambda, fin,	\
					       curr_st, next_st)		\
	H2_TRY_STR_FULL_OR_PART_MATCH_FIN_LAMBDA_fixup(				\
		str, fld, lambda, fin, {					\
			__FSM_EXIT(CSTR_NEQ);					\
		} , curr_st, next_st, TFW_STR_NAME)

#define H2_TRY_STR_FULL_MATCH_FIN_LAMBDA_fixup(str, fld, lambda, fin,		\
					       curr_st, next_st)		\
	H2_TRY_STR_FULL_OR_PART_MATCH_FIN_LAMBDA_fixup(				\
		str, fld, lambda, fin, {					\
			__FSM_EXIT(CSTR_NEQ);					\
		} , curr_st, next_st, 0)

#define H2_TRY_STR_FULL_OR_PART_MATCH_FIN_fixup(str, fld, fin1, fin2,		\
						curr_st, next_st)		\
	H2_TRY_STR_FULL_OR_PART_MATCH_FIN_LAMBDA_fixup(				\
		str, fld, {}, fin1, fin2, curr_st, next_st, 0)

/* Note: this method isn't called from __h2_req_parse_authority */
void
h2_set_hdr_authority(TfwHttpReq *req, const TfwCachedHeaderState *cstate)
{
	if (cstate->is_set)
		req->host_port = cstate->authority_port;
}

/*
 * ------------------------------------------------------------------------
 *	HTTP/2 request parsing
 * ------------------------------------------------------------------------
 */
static int
__h2_req_parse_authority(TfwHttpReq *req, unsigned char *data, size_t len,
			 bool fin)
{
	int r = CSTR_NEQ;
	__FSM_DECLARE_VARS(req);

	__FSM_START(parser->_i_st);

	__FSM_STATE(Req_I_A_Start) {
		if (likely(isalnum(c) || c == '.' || c == '-'))
			__FSM_I_JMP(Req_I_A);
		if (likely(c == '['))
			__FSM_H2_I_MOVE_NEQ_n_flag(Req_I_A_v6, 1, TFW_STR_VALUE);
		return CSTR_NEQ;
	}

	__FSM_STATE(Req_I_A) {
		/* See Req_UriAuthority processing. */
		if (likely(isalnum(c) || c == '.' || c == '-')) {
			/* non-fixup function mimicking explicit fixups */
			__FSM_H2_I_MOVE_LAMBDA_n_flag(Req_I_A, 1, {
				__msg_hdr_chunk_fixup(data, (p - data));
				__msg_chunk_flags(TFW_STR_HDR_VALUE | TFW_STR_VALUE);
			}, TFW_STR_VALUE);
		}
		if (p - data) {
			__msg_hdr_chunk_fixup(data, (p - data));
			__msg_chunk_flags(TFW_STR_HDR_VALUE | TFW_STR_VALUE);
		}
		parser->_i_st = &&Req_I_A_End;
		goto Req_I_A_End;
	}

	__FSM_STATE(Req_I_A_End) {
		if (c == ':') {
			parser->_acc = 0;
			__FSM_H2_I_MOVE_NEQ_fixup(Req_I_A_Port, 1, 0);
		}
		return CSTR_NEQ;
	}

	__FSM_STATE(Req_I_A_v6) {
		/* See Req_UriAuthorityIPv6 processing. */
		if (likely(isxdigit(c) || c == ':'))
			__FSM_H2_I_MOVE_NEQ_n_flag(Req_I_A_v6, 1, TFW_STR_VALUE);
		if (likely(c == ']')) {
			__msg_hdr_chunk_fixup(data, (p - data + 1));
			__msg_chunk_flags(TFW_STR_HDR_VALUE | TFW_STR_VALUE);
			parser->_i_st = &&Req_I_A_End;
			p += 1;
			if (unlikely(__data_off(p) >= len)) {
				if (fin)
					__FSM_EXIT(CSTR_EQ);
				__FSM_EXIT(T_POSTPONE);
			}
			goto Req_I_A_End;
		}
		return CSTR_NEQ;
	}

	__FSM_STATE(Req_I_A_Port) {
		__fsm_sz = __data_remain(p);
		__fsm_n = __parse_ulong_ws(p, __data_remain(p), &parser->_acc,
					   USHRT_MAX);
		switch (__fsm_n) {
		case CSTR_BADLEN:
		case CSTR_NEQ:
			return CSTR_NEQ;
		case CSTR_POSTPONE:
			req->host_port = parser->_acc;
			parser->cstate.authority_port = parser->_acc;
			parser->cstate.is_set = 1;
			__FSM_H2_I_MOVE_LAMBDA_fixup(Req_I_A_Port, __fsm_sz, {
				if (req->host_port)
					__FSM_EXIT(CSTR_EQ);
				__FSM_EXIT(CSTR_NEQ);
			}, TFW_STR_VALUE);
		default:
			req->host_port = parser->_acc;
			parser->cstate.authority_port = parser->_acc;
			parser->cstate.is_set = 1;
			parser->_acc = 0;
			if (!req->host_port)
				return CSTR_NEQ;
			__FSM_H2_I_MOVE_LAMBDA_fixup(Req_I_A_Port, __fsm_sz, {
				if (req->host_port)
					__FSM_EXIT(CSTR_EQ);
				__FSM_EXIT(CSTR_NEQ);
			}, TFW_STR_VALUE);
		}
		return CSTR_NEQ;
	}

done:
	return r;
}
STACK_FRAME_NON_STANDARD(__h2_req_parse_authority);

void
h2_set_hdr_accept(TfwHttpReq *req, const TfwCachedHeaderState *cstate)
{
	if (cstate->is_set && cstate->accept_text_html)
		__set_bit(TFW_HTTP_B_ACCEPT_HTML, req->flags);
}

static int
__h2_req_parse_accept(TfwHttpReq *req, unsigned char *data, size_t len,
		      bool fin)
{
	int r = CSTR_NEQ;
	__FSM_DECLARE_VARS(req);

	__FSM_START(parser->_i_st);

	__FSM_STATE(Req_I_WSAccept) {
		if (IS_WS(c))
			__FSM_H2_I_MOVE_NEQ(Req_I_WSAccept);
		/* Fall through. */
	}

	__FSM_STATE(Req_I_Accept) {
		H2_TRY_STR_LAMBDA("text", {
			__FSM_EXIT(CSTR_NEQ);
		}, Req_I_Accept, Req_I_AfterText);
		/*
		 * TRY_STR() compares the string with the substring at the
		 * beginning of the chunk sequence, but @c is the first
		 * non-matching character with the string of the previous
		 * TRY_STR(). If we will use @c to compare with "*", then we will
		 * catch matches not only with "*", but also with "t*", "te*",
		 * "tex*".
		 */
		H2_TRY_STR_LAMBDA("*", {
			__FSM_EXIT(CSTR_NEQ);
		}, Req_I_Accept, Req_I_AfterStar);
		TRY_STR_INIT();
		if (IS_TOKEN(c))
			__FSM_I_JMP(Req_I_Type);
		return CSTR_NEQ;
	}

	__FSM_STATE(Req_I_AfterText) {
		if (c == '/')
			__FSM_H2_I_MOVE_NEQ(Req_I_AfterTextSlash);

		__FSM_H2_I_MOVE(Req_I_Type);
	}

	__FSM_STATE(Req_I_AfterTextSlash) {
		if (c == '*')
			__FSM_H2_I_MOVE(I_EoT);
		/* Fall through. */
	}

	__FSM_STATE(Req_I_AfterTextSlashToken) {
		H2_TRY_STR_LAMBDA("html", {
			parser->cstate.is_set = 1;
			parser->cstate.accept_text_html = 1;
			h2_set_hdr_accept(req, &parser->cstate);
			__FSM_EXIT(CSTR_EQ);
		},  Req_I_AfterTextSlashToken, Req_I_AcceptHtml);
		TRY_STR_INIT();
		__FSM_I_JMP(Req_I_Subtype);
	}

	__FSM_STATE(Req_I_AfterStar) {
		if (c == '/')
			__FSM_H2_I_MOVE_NEQ(Req_I_StarSlashStar);
		return CSTR_NEQ;
	}

	__FSM_STATE(Req_I_StarSlashStar) {
		if (c == '*')
			__FSM_H2_I_MOVE(I_EoT);
		return CSTR_NEQ;
	}

	__FSM_STATE(Req_I_AcceptHtml) {
		if (IS_WS(c) || c == ',' || c == ';') {
			__set_bit(TFW_HTTP_B_ACCEPT_HTML, req->flags);
			__FSM_I_JMP(I_EoT);
		}
		__FSM_I_JMP(Req_I_Subtype);
	}

	__FSM_STATE(Req_I_Type) {
		__FSM_H2_I_MATCH_MOVE_LAMBDA(token, Req_I_Type, {
			__FSM_EXIT(CSTR_NEQ);
		});
		c = *(p + __fsm_sz);
		if (c == '/')
			__FSM_H2_I_MOVE_NEQ_n(Req_I_Slash, __fsm_sz + 1);
		return CSTR_NEQ;
	}

	__FSM_STATE(Req_I_Slash) {
		if (c == '*')
			__FSM_H2_I_MOVE(I_EoT);
		if (IS_TOKEN(c))
			__FSM_I_JMP(Req_I_Subtype);
		return CSTR_NEQ;
	}

	__FSM_STATE(Req_I_Subtype) {
		__FSM_H2_I_MATCH_MOVE(token, Req_I_Subtype);
		__FSM_H2_I_MOVE_n(I_EoT, __fsm_sz);
	}

	__FSM_REQUIRE(Req_I_QValueBeg, Req_I_QValue,
		      (c == '0' || c == '1'));

	__FSM_STATE(Req_I_QValue) {
		if (isdigit(c) || c == '.')
			__FSM_H2_I_MOVE(Req_I_QValue);
		__FSM_I_JMP(I_EoT);
		return CSTR_NEQ;
	}

	__FSM_STATE(Req_I_WSAcceptOther) {
		if (IS_WS(c))
			__FSM_H2_I_MOVE(Req_I_WSAcceptOther);
		if (IS_TOKEN(c))
			__FSM_I_JMP(Req_I_AcceptOther);
		return CSTR_NEQ;
	}

	__FSM_STATE(Req_I_AcceptOther) {
		H2_TRY_STR_LAMBDA("q=", {
			__FSM_EXIT(CSTR_NEQ);
		}, Req_I_AcceptOther, Req_I_QValueBeg);
		TRY_STR_INIT();
		__FSM_H2_I_MATCH_MOVE_LAMBDA(token, Req_I_AcceptOther, {
			__FSM_EXIT(CSTR_NEQ);
		});
		c = *(p + __fsm_sz);
		if (c == '=')
			__FSM_H2_I_MOVE_NEQ_n(Req_I_ParamValueBeg, __fsm_sz + 1);
		return CSTR_NEQ;
	}

	__FSM_REQUIRE(Req_I_ParamValueBeg, Req_I_ParamValue,
		      (IS_TOKEN(c) || c == '\"'));

	__FSM_STATE(Req_I_ParamValue) {
		if (c == '\"')
			__FSM_H2_I_MOVE_NEQ(Req_I_QuotedString);
		__FSM_H2_I_MATCH_MOVE(token, Req_I_ParamValue);
		__FSM_H2_I_MOVE_n(I_EoT, __fsm_sz);
	}

	__FSM_STATE(Req_I_QuotedString) {
		__FSM_H2_I_MATCH_MOVE_LAMBDA(token, Req_I_QuotedString, {
			__FSM_EXIT(CSTR_NEQ);
		});
		if (c != '"')
			__FSM_H2_I_MOVE_NEQ(Req_I_QuotedString);
		__FSM_H2_I_MOVE(I_EoT);
	}

	/* End of term. */
	__FSM_STATE(I_EoT) {
		if (IS_WS(c))
			__FSM_H2_I_MOVE(I_EoT);
		if (c == ',')
			__FSM_H2_I_MOVE(Req_I_WSAccept);
		if (c == ';')
			/* Skip weight parameter. */
			__FSM_H2_I_MOVE_NEQ(Req_I_WSAcceptOther);
		return CSTR_NEQ;
	}

done:
	return r;
}
STACK_FRAME_NON_STANDARD(__h2_req_parse_accept);

#define __SET_CACHE_CTL_FLAG(flag)					\
do {									\
	req->cache_ctl.flags |= flag;					\
	parser->cstate.cache_ctl.flags |= flag;				\
	parser->cstate.is_set = 1;					\
} while(0)

#define __SET_CACHE_CTL_FIELD(field, val, flag)				\
do {									\
	req->cache_ctl.field = val;					\
	parser->cstate.cache_ctl.field = val;				\
	__SET_CACHE_CTL_FLAG(flag);					\
} while(0)

static int
__h2_req_parse_authorization(TfwHttpReq *req, unsigned char *data, size_t len,
			     bool fin)
{
	int r = CSTR_NEQ;
	__FSM_DECLARE_VARS(req);

	__FSM_START(parser->_i_st);

	__FSM_STATE(Req_I_Auth) {
		/*
		 * RFC 7235 requires handling quoted-string in auth-param,
		 * so almost any character can appear in the field.
		 */
		__FSM_H2_I_MATCH_MOVE_LAMBDA(ctext_vchar, Req_I_Auth, {
			__SET_CACHE_CTL_FLAG(TFW_HTTP_CC_HDR_AUTHORIZATION);
		});
		return CSTR_NEQ;
	}

done:
	return r;
}

static inline void
__h2_dump_state_cache_ctl(const TfwCachedHeaderState *cstate)
{
	T_DBG3("%s: max_age %u max_stale %u min_fresh %u flags %u", __func__,
	       cstate->cache_ctl.max_age, cstate->cache_ctl.max_stale,
	       cstate->cache_ctl.min_fresh, cstate->cache_ctl.flags);
}

void
h2_set_hdr_cache_control(TfwHttpReq *req, const TfwCachedHeaderState *cstate)
{
#define SET_HDR_CACHE_CONTROL_FIELD(field, flag)			\
do {									\
	if (cstate->cache_ctl.flags & flag)				\
		req->cache_ctl.field = cstate->cache_ctl.field;		\
} while(0)

	if (!cstate->is_set)
		return;

	__h2_dump_state_cache_ctl(cstate);
	BUG_ON((req->cache_ctl.flags & TFW_HTTP_CC_MAX_AGE) ||
	       (req->cache_ctl.flags & TFW_HTTP_CC_MAX_STALE) ||
	       (req->cache_ctl.flags & TFW_HTTP_CC_MIN_FRESH) ||
	       (req->cache_ctl.flags & TFW_HTTP_CC_STALE_IF_ERROR));
	SET_HDR_CACHE_CONTROL_FIELD(max_age, TFW_HTTP_CC_MAX_AGE);
	SET_HDR_CACHE_CONTROL_FIELD(max_stale, TFW_HTTP_CC_MAX_STALE);
	SET_HDR_CACHE_CONTROL_FIELD(min_fresh, TFW_HTTP_CC_MIN_FRESH);
	SET_HDR_CACHE_CONTROL_FIELD(stale_if_error, TFW_HTTP_CC_STALE_IF_ERROR);
	req->cache_ctl.flags |= cstate->cache_ctl.flags;

#undef SET_HDR_CACHE_CONTROL_FIELD
}

void
h2_set_hdr_authorization(TfwHttpReq *req, const TfwCachedHeaderState *cstate)
{
	if (cstate->is_set &
	    cstate->cache_ctl.flags & TFW_HTTP_CC_HDR_AUTHORIZATION)
	{
		BUG_ON(req->cache_ctl.flags & TFW_HTTP_CC_HDR_AUTHORIZATION);
		req->cache_ctl.flags |= TFW_HTTP_CC_HDR_AUTHORIZATION;
	}
}

static int
__h2_req_parse_cache_control(TfwHttpReq *req, unsigned char *data, size_t len,
			     bool fin)
{
	/* Mostly a copy of __req_parse_cache_control, see comments there */
	int r = CSTR_NEQ;
	__FSM_DECLARE_VARS(req);

#define __FSM_H2_I_MOVE_RESET_ACC(to, n)				\
	__FSM_H2_I_MOVE_LAMBDA_n(to, n, {				\
		parser->_acc = 0;					\
	})

	__FSM_START(parser->_i_st);

	parser->cc_dir_flag = 0;

	__FSM_STATE(Req_I_CC_start) {
		/* Spaces already skipped by RGen_LWS */
		if (c == ',')
			__FSM_H2_I_MOVE(Req_I_CC_start_Comma);
		if (IS_TOKEN(c))
			__FSM_I_JMP(Req_I_CC);

		__FSM_EXIT(T_DROP);
	}

	__FSM_STATE(Req_I_CC_start_Comma) {
		if (IS_WS(c))
			__FSM_H2_I_MOVE(Req_I_CC_start_Comma);
		if (IS_TOKEN(c))
			__FSM_I_JMP(Req_I_CC);
		/* Forbid empty header value and double commas */
		__FSM_EXIT(T_DROP);
	}

	__FSM_STATE(Req_I_CC) {
		switch (TFW_LC(c)) {
		case 'm':
			__FSM_I_JMP(Req_I_CC_m);
		case 'n':
			__FSM_I_JMP(Req_I_CC_n);
		case 'o':
			__FSM_I_JMP(Req_I_CC_o);
		case 's':
			__FSM_I_JMP(Req_I_CC_s);
		}
		__FSM_I_JMP(Req_I_CC_Ext);
	}

	__FSM_STATE(Req_I_CC_m) {
		H2_TRY_STR_LAMBDA("max-age=", {
			__FSM_EXIT(CSTR_NEQ);
		}, Req_I_CC_m, Req_I_CC_MaxAgeVBeg);
		H2_TRY_STR_LAMBDA("min-fresh=", {
			__FSM_EXIT(CSTR_NEQ);
		}, Req_I_CC_m, Req_I_CC_MinFreshVBeg);
		H2_TRY_STR_LAMBDA("max-stale", {
			__SET_CACHE_CTL_FIELD(max_stale, UINT_MAX,
					      TFW_HTTP_CC_MAX_STALE);
			__FSM_EXIT(CSTR_EQ);
		}, Req_I_CC_m, Req_I_CC_MaxStale);
		TRY_STR_INIT();
		__FSM_I_JMP(Req_I_CC_Ext);
	}

	__FSM_STATE(Req_I_CC_n) {
		H2_TRY_STR_2LAMBDA("no-cache", {
			parser->cc_dir_flag = TFW_HTTP_CC_NO_CACHE;
		}, {
			__SET_CACHE_CTL_FLAG(TFW_HTTP_CC_NO_CACHE);
			__FSM_EXIT(CSTR_EQ);
		}, Req_I_CC_n, Req_I_CC_Flag);
		H2_TRY_STR_2LAMBDA("no-store", {
			parser->cc_dir_flag = TFW_HTTP_CC_NO_STORE;
		}, {
			__SET_CACHE_CTL_FLAG(TFW_HTTP_CC_NO_STORE);
			__FSM_EXIT(CSTR_EQ);
		}, Req_I_CC_n, Req_I_CC_Flag);
		H2_TRY_STR_2LAMBDA("no-transform", {
			parser->cc_dir_flag = TFW_HTTP_CC_NO_TRANSFORM;
		}, {
			__SET_CACHE_CTL_FLAG(TFW_HTTP_CC_NO_TRANSFORM);
			__FSM_EXIT(CSTR_EQ);
		}, Req_I_CC_n, Req_I_CC_Flag);
		TRY_STR_INIT();
		__FSM_I_JMP(Req_I_CC_Ext);
	}

	__FSM_STATE(Req_I_CC_o) {
		H2_TRY_STR_2LAMBDA("only-if-cached", {
			parser->_acc = TFW_HTTP_CC_OIFCACHED;
		}, {
			__SET_CACHE_CTL_FLAG(TFW_HTTP_CC_OIFCACHED);
			__FSM_EXIT(CSTR_EQ);
		}, Req_I_CC_o, Req_I_CC_Flag);
		TRY_STR_INIT();
		__FSM_I_JMP(Req_I_CC_Ext);
	}

	__FSM_STATE(Req_I_CC_s) {
		H2_TRY_STR_LAMBDA("stale-if-error=", {
			__FSM_EXIT(CSTR_NEQ);
		}, Req_I_CC_s, Req_I_CC_StaleIfErrorVBeg);
		TRY_STR_INIT();
		__FSM_I_JMP(Req_I_CC_Ext);
	}

	__FSM_STATE(Req_I_CC_Flag) {
		if (IS_WS(c) || c == ',') {
			__SET_CACHE_CTL_FLAG(parser->cc_dir_flag);
			__FSM_I_JMP(Req_I_EoT);
		}
		__FSM_I_JMP(Req_I_CC_Ext);
	}

	__FSM_REQUIRE_FIRST_DIGIT(Req_I_CC_MaxAgeVBeg, Req_I_CC_MaxAgeV);

	__FSM_STATE(Req_I_CC_MaxAgeV) {
		__fsm_sz = __data_remain(p);
		__fsm_n = parse_uint_list(p, __fsm_sz, &parser->_acc);
		if (__fsm_n == CSTR_POSTPONE) {
			if (likely(fin)) {
				__SET_CACHE_CTL_FIELD(max_age, parser->_acc,
						      TFW_HTTP_CC_MAX_AGE);
				parser->_acc = 0;
				return CSTR_EQ;
			}
			__msg_hdr_chunk_fixup(data, len);
			__FSM_I_chunk_flags(TFW_STR_HDR_VALUE);
		}
		if (__fsm_n < 0)
			return __fsm_n;
		__SET_CACHE_CTL_FIELD(max_age, parser->_acc,
				      TFW_HTTP_CC_MAX_AGE);
		__FSM_H2_I_MOVE_RESET_ACC(Req_I_EoT, __fsm_n);
	}

	__FSM_REQUIRE_FIRST_DIGIT(Req_I_CC_MinFreshVBeg, Req_I_CC_MinFreshV);

	__FSM_STATE(Req_I_CC_MinFreshV) {
		__fsm_sz = __data_remain(p);
		__fsm_n = parse_uint_list(p, __fsm_sz, &parser->_acc);
		if (__fsm_n == CSTR_POSTPONE) {
			if (likely(fin)) {
				__SET_CACHE_CTL_FIELD(min_fresh, parser->_acc,
						      TFW_HTTP_CC_MIN_FRESH);
				parser->_acc = 0;
				return CSTR_EQ;
			}
			__msg_hdr_chunk_fixup(data, len);
			__FSM_I_chunk_flags(TFW_STR_HDR_VALUE);
		}
		if (__fsm_n < 0)
			return __fsm_n;
		__SET_CACHE_CTL_FIELD(min_fresh, parser->_acc,
				      TFW_HTTP_CC_MIN_FRESH);
		__FSM_H2_I_MOVE_RESET_ACC(Req_I_EoT, __fsm_n);
	}

	__FSM_STATE(Req_I_CC_MaxStale) {
		if (c == '=')
			__FSM_H2_I_MOVE_NEQ(Req_I_CC_MaxStaleVBeg);
		if (IS_WS(c) || c == ',') {
			__SET_CACHE_CTL_FIELD(max_stale, UINT_MAX,
					      TFW_HTTP_CC_MAX_STALE);
			__FSM_I_JMP(Req_I_EoT);
		}
		__FSM_I_JMP(Req_I_CC_Ext);
	}

	__FSM_REQUIRE_FIRST_DIGIT(Req_I_CC_MaxStaleVBeg, Req_I_CC_MaxStaleV);

	__FSM_STATE(Req_I_CC_MaxStaleV) {
		__fsm_sz = __data_remain(p);
		__fsm_n = parse_uint_list(p, __fsm_sz, &parser->_acc);
		if (__fsm_n == CSTR_POSTPONE) {
			if (likely(fin)) {
				__SET_CACHE_CTL_FIELD(max_stale, parser->_acc,
						      TFW_HTTP_CC_MAX_STALE);
				parser->_acc = 0;
				return CSTR_EQ;
			}
			__msg_hdr_chunk_fixup(data, len);
			__FSM_I_chunk_flags(TFW_STR_HDR_VALUE);
		}
		if (__fsm_n < 0)
			return __fsm_n;
		__SET_CACHE_CTL_FIELD(max_stale, parser->_acc,
				      TFW_HTTP_CC_MAX_STALE);
		__FSM_H2_I_MOVE_RESET_ACC(Req_I_EoT, __fsm_n);
	}

	__FSM_REQUIRE_FIRST_DIGIT(Req_I_CC_StaleIfErrorVBeg,
				  Req_I_CC_StaleIfErrorV);

	__FSM_STATE(Req_I_CC_StaleIfErrorV) {
		__fsm_sz = __data_remain(p);
		__fsm_n = parse_uint_list(p, __fsm_sz, &parser->_acc);
		if (__fsm_n == CSTR_POSTPONE) {
			if (likely(fin)) {
				__SET_CACHE_CTL_FIELD(stale_if_error,
						      parser->_acc,
						      TFW_HTTP_CC_STALE_IF_ERROR);
				parser->_acc = 0;
				return CSTR_EQ;
			}

			__msg_hdr_chunk_fixup(data, len);
			__FSM_I_chunk_flags(TFW_STR_HDR_VALUE);
		}
		if (__fsm_n < 0)
			return __fsm_n;
		__SET_CACHE_CTL_FIELD(stale_if_error, parser->_acc,
				      TFW_HTTP_CC_STALE_IF_ERROR);
		__FSM_H2_I_MOVE_RESET_ACC(Req_I_EoT, __fsm_n);
	}

	__FSM_STATE(Req_I_CC_Ext) {
		__FSM_H2_I_MATCH_MOVE_LAMBDA(qetoken, Req_I_CC_Ext, {
			parser->_acc = 0;
		});

		__FSM_H2_I_MOVE_RESET_ACC(Req_I_EoT, __fsm_sz);
	}

	__FSM_STATE(Req_I_EoT) {
		if (IS_WS(c))
			__FSM_H2_I_MOVE_RESET_ACC(Req_I_EoT, 1);
		if (c == ',')
			__FSM_H2_I_MOVE_RESET_ACC(Req_I_After_Comma, 1);

		__FSM_EXIT(T_DROP);
	}

	__FSM_STATE(Req_I_After_Comma) {
		if (IS_WS(c))
			__FSM_H2_I_MOVE(Req_I_After_Comma);

		parser->_acc = 0;
		if (IS_TOKEN(c)) {
			parser->cc_dir_flag = 0;
			__FSM_I_JMP(Req_I_CC);
		}
		__FSM_EXIT(T_DROP);
	}

done:
	return r;

#undef __FSM_H2_I_MOVE_RESET_ACC
}
STACK_FRAME_NON_STANDARD(__h2_req_parse_cache_control);

#undef __SET_CACHE_CTL_FIELD
#undef __SET_CACHE_CTL_FLAG

/* Parse Content-Encoding header value, RFC 9110 8.4. */
static int
__h2_req_parse_content_encoding(TfwHttpMsg *hm, unsigned char *data,
				size_t len, bool fin)
{
	int r = CSTR_NEQ;
	__FSM_DECLARE_VARS(hm);

	__FSM_START(parser->_i_st);

	__FSM_STATE(I_EncodTok) {
		__FSM_H2_I_MATCH_MOVE_fixup(token, I_EncodTok, 0);
		__FSM_H2_I_MOVE_fixup(I_EoT, __fsm_sz, 0);
	}

	/* End of term. */
	__FSM_STATE(I_EoT) {
		if (c == ',')
			__FSM_H2_I_MOVE_fixup(I_EoT, 1, 0);
		if (IS_WS(c))
			__FSM_H2_I_MOVE_fixup(I_EoT, 1, TFW_STR_OWS);
		if (IS_TOKEN(c))
			__FSM_I_JMP(I_EncodTok);

		return CSTR_NEQ;
	}

done:
	return r;
}
STACK_FRAME_NON_STANDARD(__h2_req_parse_content_encoding);

void
h2_set_hdr_content_length(TfwHttpReq *req, const TfwCachedHeaderState *cstate)
{
	if (cstate->is_set)
		req->content_length = cstate->content_length;
}

static int
__h2_req_parse_content_length(TfwHttpMsg *msg, unsigned char *data, size_t len,
			      bool fin)
{
	int ret;

	ret = parse_long_ws(data, len, &msg->content_length);

	T_DBG3("%s: content_length=%lu, ret=%d\n", __func__,
	       msg->content_length, ret);

	if (ret == CSTR_POSTPONE) {
		if (fin) {
			TfwHttpParser *parser = &msg->stream->parser;

			parser->cstate.is_set = 1;
			parser->cstate.content_length = msg->content_length;
			__set_bit(TFW_HTTP_B_REQ_CONTENT_LENGTH_PARSED,
				  msg->flags);
			return CSTR_EQ;
		}
		__msg_hdr_chunk_fixup(data, len);
		__FSM_I_chunk_flags(TFW_STR_HDR_VALUE);
		return CSTR_POSTPONE;
	}

	return ret >= 0 ? CSTR_NEQ : ret;
}

int
h2_set_hdr_content_type(TfwHttpReq *req, const TfwCachedHeaderState *cstate)
{
	if (!cstate->is_set)
		return 0;

	req->multipart_boundary_raw.len =
		cstate->content_type.multipart_boundary_raw.len;
	req->multipart_boundary.len =
		cstate->content_type.multipart_boundary.len;
	req->multipart_boundary_raw.nchunks =
		cstate->content_type.multipart_boundary_raw.nchunks;
	if (test_bit(TFW_HTTP_B_CT_MULTIPART,
		     cstate->content_type.flags))
	{
		__set_bit(TFW_HTTP_B_CT_MULTIPART, req->flags);
	}
	if (test_bit(TFW_HTTP_B_CT_MULTIPART_HAS_BOUNDARY,
		     cstate->content_type.flags))
	{
		__set_bit(TFW_HTTP_B_CT_MULTIPART_HAS_BOUNDARY,
			  req->flags);
	}
	req->multipart_boundary_raw.chunks =
		req->stream->parser.hdr.chunks +
		(size_t)cstate->content_type.multipart_boundary_raw.data;
	return __strdup_multipart_boundaries(req);
}

static int
__h2_req_parse_content_type(TfwHttpMsg *hm, unsigned char *data, size_t len,
			    bool fin)
{
	int r = CSTR_NEQ;
	TfwHttpReq *req = (TfwHttpReq *)hm;
	__FSM_DECLARE_VARS(hm);

#define __FSM_H2_I_MOVE_FINALIZE_fixup(to, n)				\
	__FSM_H2_I_MOVE_LAMBDA_fixup(to, n, {				\
		goto finalize;						\
	}, 0)

#define __FSM_H2_I_MATCH_MOVE_FINALIZE_fixup(alphabet, to, flag)	\
	__FSM_H2_I_MATCH_MOVE_LAMBDA_fixup(alphabet, to, {		\
		p += __fsm_sz;						\
		goto finalize;						\
	}, flag)

#define __SET_FLAG(flag)						\
do {									\
	__set_bit(flag, req->flags);					\
	__set_bit(flag, parser->cstate.content_type.flags);		\
	parser->cstate.is_set = 1;					\
} while(0)

#define __INCREMENT_MB_FIELD_LEN(field, length)				\
do {									\
	req->field.len += length;					\
	parser->cstate.content_type.field.len += length;		\
} while(0)

#define __SET_MB_NCHUNKS()						\
do {									\
	unsigned int nchunks = parser->hdr.nchunks -			\
		(size_t)req->multipart_boundary_raw.data;		\
	req->multipart_boundary_raw.nchunks = nchunks;			\
	parser->cstate.content_type.multipart_boundary_raw.nchunks = nchunks; \
} while(0)


	__FSM_START(parser->_i_st);

	__FSM_STATE(I_ContType) {
		if (req->method != TFW_HTTP_METH_POST)
			__FSM_I_JMP(I_EoL);
		/* Fall through. */
	}

	__FSM_STATE(I_ContTypeMediaType) {
		static const TfwStr s_multipart_form_data =
			TFW_STR_STRING("multipart/form-data");
		H2_TRY_STR_FULL_OR_PART_MATCH_FIN_fixup(
			&s_multipart_form_data, &parser->hdr, {
				/*
				 * In that lambda (that corresponds to a full
				 * match) the parser do successful exit
				 * and it is no needed to apply p += __fsm_n.
				 */
				__SET_FLAG(TFW_HTTP_B_CT_MULTIPART);
				__FSM_EXIT(CSTR_EQ);
			}, {
				if (chunk->len == sizeof("multipart/") - 1)
					__FSM_EXIT(CSTR_NEQ);
				/* This lambda (that corresponds to a partial
				 * match) indicate that the parser will continue
				 * working in the next state
				 * (I_ContTypeOtherSubtype or I_ContTypeOtherType).
				 * The parser must continue working in the next
				 * state from position right after already
				 * processed bytes. So, it is needed
				 * to apply p += __fsm_n.
				 */
				p += __fsm_n;
				break;
			}, I_ContTypeMediaType, I_ContTypeMaybeMultipart);
		if (chunk->len >= sizeof("multipart/") - 1) {
			TRY_STR_INIT();
			__FSM_I_JMP(I_ContTypeOtherSubtype);
		} else {
			TRY_STR_INIT();
			__FSM_I_JMP(I_ContTypeOtherType);
		}
	}

	__FSM_STATE(I_ContTypeMaybeMultipart) {
		if (c == ';') {
			__SET_FLAG(TFW_HTTP_B_CT_MULTIPART);
			__FSM_H2_I_MOVE_FINALIZE_fixup(I_ContTypeParamOWS, 1);
		}
		if (IS_WS(c))
			__FSM_H2_I_MOVE_LAMBDA_fixup(I_ContTypeMultipartOWS, 1, {
			    __SET_FLAG(TFW_HTTP_B_CT_MULTIPART);
			    goto finalize;
			}, 0);
		__FSM_I_JMP(I_ContTypeOtherSubtype);
	}

	__FSM_STATE(I_ContTypeMultipartOWS) {
		if (IS_WS(c))
			__FSM_H2_I_MOVE_LAMBDA_fixup(I_ContTypeMultipartOWS, 1, {
			    __SET_FLAG(TFW_HTTP_B_CT_MULTIPART);
			    goto finalize;
			}, 0);
		if (c == ';') {
			__SET_FLAG(TFW_HTTP_B_CT_MULTIPART);
			__FSM_H2_I_MOVE_FINALIZE_fixup(I_ContTypeParamOWS, 1);
		}
		return CSTR_NEQ;
	}

	__FSM_STATE(I_ContTypeParamOWS) {
		if (IS_WS(c))
			__FSM_H2_I_MOVE_FINALIZE_fixup(I_ContTypeParamOWS, 1);
		/* Fall through. */
	}

	__FSM_STATE(I_ContTypeParam) {
		static const TfwStr s_boundary = TFW_STR_STRING("boundary=");
		if (!test_bit(TFW_HTTP_B_CT_MULTIPART, req->flags))
			__FSM_I_JMP(I_ContTypeParamOther);

		H2_TRY_STR_FULL_MATCH_FIN_LAMBDA_fixup(&s_boundary, &parser->hdr, {
			/*
			 * Requests with multipart/form-data payload should have
			 * only one boundary parameter.
			 */
			if (__test_and_set_bit(
				    TFW_HTTP_B_CT_MULTIPART_HAS_BOUNDARY,
				    req->flags))
			{
				__FSM_EXIT(CSTR_NEQ);
			}
			__SET_FLAG(TFW_HTTP_B_CT_MULTIPART_HAS_BOUNDARY);
		}, {
			__FSM_EXIT(CSTR_EQ);
		}, I_ContTypeParam, I_ContTypeBoundaryValue);
		TRY_STR_INIT();
		/* Fall through. */
	}

	__FSM_STATE(I_ContTypeParamOther) {
		/*
		 * If the header value is finished here, that means that value
		 * is ended just after parameter name; thus, parameter value is
		 * missing, and the header is invalid.
		 */
		__FSM_H2_I_MATCH_MOVE_NEQ_fixup(token, I_ContTypeParamOther, 0);
		if (*(p + __fsm_sz) != '=')
			return CSTR_NEQ;
		__FSM_H2_I_MOVE_FINALIZE_fixup(I_ContTypeParamValue, __fsm_sz + 1);
	}

	__FSM_STATE(I_ContTypeBoundaryValue) {
		req->multipart_boundary_raw.len = 0;
		req->multipart_boundary.len = 0;
		parser->cstate.content_type.multipart_boundary_raw.len = 0;
		parser->cstate.content_type.multipart_boundary.len = 0;
		/*
		 * msg->parser.hdr.data can't be used as a base here, since its
		 * value can change due to reallocation during msg->parser.hdr
		 * growth. Let's store chunk number instead for now.
		 */
		req->multipart_boundary_raw.data =
			(char *)(size_t)parser->hdr.nchunks;
		parser->cstate.content_type.multipart_boundary_raw.data =
			(char *)(size_t)parser->hdr.nchunks;
		if (*p == '"') {
			__INCREMENT_MB_FIELD_LEN(multipart_boundary_raw, 1);
			__FSM_H2_I_MOVE_NEQ_fixup(I_ContTypeBoundaryValueQuoted,
						  1, 0);
		}
		/* Fall through. */
	}

	__FSM_STATE(I_ContTypeBoundaryValueUnquoted) {
		__fsm_n = __data_remain(p);
		__fsm_sz = tfw_match_token(p, __fsm_n);
		if (__fsm_sz > 0) {
			__msg_hdr_chunk_fixup(p, __fsm_sz);
			__FSM_I_chunk_flags(TFW_STR_HDR_VALUE | TFW_STR_VALUE);
			__INCREMENT_MB_FIELD_LEN(multipart_boundary_raw,
						 __fsm_sz);
			__INCREMENT_MB_FIELD_LEN(multipart_boundary, __fsm_sz);
		}
		if (__fsm_sz == __fsm_n) {
			if (likely(fin)) {
				__SET_MB_NCHUNKS();
				p += __fsm_sz;
				goto finalize;
			}
			parser->_i_st = &&I_ContTypeBoundaryValueUnquoted;
			return CSTR_POSTPONE;
		}

		p += __fsm_sz;
		__SET_MB_NCHUNKS();
		/* __fsm_sz != __fsm_n, therefore __data_remain(p) > 0 */
		__FSM_I_JMP(I_ContTypeParamValueOWS);
	}

	__FSM_STATE(I_ContTypeBoundaryValueQuoted) {
		__fsm_n = __data_remain(p);
		__fsm_sz = tfw_match_token(p, __fsm_n);
		if (__fsm_sz > 0) {
			__msg_hdr_chunk_fixup(p, __fsm_sz);
			__FSM_I_chunk_flags(TFW_STR_HDR_VALUE | TFW_STR_VALUE);
			__INCREMENT_MB_FIELD_LEN(multipart_boundary_raw,
						 __fsm_sz);
			__INCREMENT_MB_FIELD_LEN(multipart_boundary,
						 __fsm_sz);
		}
		if (unlikely(__fsm_sz == __fsm_n)) {
			if (likely(fin)) {
				/* Missing closing '"'. */
				return CSTR_NEQ;
			}
			parser->_i_st = &&I_ContTypeBoundaryValueQuoted;
			return CSTR_POSTPONE;
		}
		p += __fsm_sz;
		if (*p == '\\') {
			__INCREMENT_MB_FIELD_LEN(multipart_boundary_raw, 1);
			__FSM_H2_I_MOVE_NEQ_fixup(
				I_ContTypeBoundaryValueEscapedChar,
				1, 0);
		}
		if (IS_CRLF(*p)) {
			/* Missing closing '"'. */
			return CSTR_NEQ;
		}
		if (*p != '"') {
			/* TODO: faster qdtext/quoted-pair matcher. */
			__INCREMENT_MB_FIELD_LEN(multipart_boundary_raw, 1);
			__INCREMENT_MB_FIELD_LEN(multipart_boundary, 1);
			__FSM_H2_I_MOVE_NEQ_fixup(I_ContTypeBoundaryValueQuoted,
						  1, TFW_STR_VALUE);
		}

		/* *p == '"' */
		__msg_hdr_chunk_fixup(p, 1);
		__FSM_I_chunk_flags(TFW_STR_HDR_VALUE);
		p += 1;
		__INCREMENT_MB_FIELD_LEN(multipart_boundary_raw, 1);
		__SET_MB_NCHUNKS();

		if (unlikely(__data_remain(p) == 0)) {
			if (fin)
				goto finalize;
			parser->_i_st = &&I_ContTypeParamValueOWS;
			return CSTR_POSTPONE;
		}
		__FSM_I_JMP(I_ContTypeParamValueOWS);
	}

	__FSM_STATE(I_ContTypeBoundaryValueEscapedChar) {
		if (IS_CRLF(*p))
			return CSTR_NEQ;
		__INCREMENT_MB_FIELD_LEN(multipart_boundary_raw, 1);
		__INCREMENT_MB_FIELD_LEN(multipart_boundary, 1);
		__FSM_H2_I_MOVE_NEQ_fixup(I_ContTypeBoundaryValueQuoted, 1,
					  TFW_STR_VALUE);
	}

	__FSM_STATE(I_ContTypeParamValue) {
		if (*p == '"')
			__FSM_H2_I_MOVE_FINALIZE_fixup(I_ContTypeParamValueQuoted, 1);
		/* Fall through. */
	}

	__FSM_STATE(I_ContTypeParamValueUnquoted) {
		__FSM_H2_I_MATCH_MOVE_FINALIZE_fixup(token,
						I_ContTypeParamValueUnquoted,
						TFW_STR_VALUE);
		__FSM_H2_I_MOVE_FINALIZE_fixup(I_ContTypeParamValueOWS, __fsm_sz);
	}

	__FSM_STATE(I_ContTypeParamValueOWS) {
		if (IS_WS(c))
			__FSM_H2_I_MOVE_FINALIZE_fixup(I_ContTypeParamValueOWS, 1);
		if (c == ';')
			__FSM_H2_I_MOVE_FINALIZE_fixup(I_ContTypeParamOWS, 1);
		return CSTR_NEQ;
	}

	__FSM_STATE(I_ContTypeParamValueQuoted) {
		__FSM_H2_I_MATCH_MOVE_NEQ_fixup(token,
						I_ContTypeParamValueQuoted,
						TFW_STR_VALUE);
		if (__fsm_sz > 0) {
			__msg_hdr_chunk_fixup(p, __fsm_sz);
			__FSM_I_chunk_flags(TFW_STR_HDR_VALUE | TFW_STR_VALUE);
		}
		p += __fsm_sz;
		if (*p == '\\')
			__FSM_H2_I_MOVE_NEQ_fixup(
				I_ContTypeParamValueEscapedChar,
				1, 0);
		if (*p == '"')
			__FSM_H2_I_MOVE_FINALIZE_fixup(I_ContTypeParamValueOWS, 1);
		if (IS_CRLF(*p)) {
			/* Missing closing '"'. */
			return CSTR_NEQ;
		}
		/* TODO: faster qdtext/quoted-pair matcher. */
		__FSM_H2_I_MOVE_NEQ_fixup(I_ContTypeParamValueQuoted, 1, 0);
	}

	__FSM_STATE(I_ContTypeParamValueEscapedChar) {
		if (IS_CRLF(*p))
			return CSTR_NEQ;
		__FSM_H2_I_MOVE_NEQ_fixup(I_ContTypeParamValueQuoted, 1,
					  TFW_STR_VALUE);
	}

	__FSM_STATE(I_ContTypeOtherType) {
		__FSM_H2_I_MATCH_MOVE_FINALIZE_fixup(token, I_ContTypeOtherType, 0);
		c = *(p + __fsm_sz);
		if (c != '/')
			return CSTR_NEQ;
		__FSM_H2_I_MOVE_FINALIZE_fixup(I_ContTypeOtherSubtype, __fsm_sz + 1);
	}

	__FSM_STATE(I_ContTypeOtherSubtype) {
		__FSM_H2_I_MATCH_MOVE_FINALIZE_fixup(token, I_ContTypeOtherSubtype, 0);
		__msg_hdr_chunk_fixup(p, __fsm_sz);
		__FSM_I_chunk_flags(TFW_STR_HDR_VALUE);
		p += __fsm_sz;
		/* Fall through. */
	}

	__FSM_STATE(I_ContTypeOtherTypeOWS) {
		if (IS_WS(c))
			__FSM_H2_I_MOVE_FINALIZE_fixup(I_ContTypeOtherTypeOWS, 1);
		if (c == ';')
			__FSM_H2_I_MOVE_FINALIZE_fixup(I_ContTypeParamOWS, 1);
		return CSTR_NEQ;
	}

	__FSM_STATE(I_EoL) {
		__FSM_H2_I_MATCH_MOVE_FINALIZE_fixup(ctext_vchar, I_EoL, 0);
		return CSTR_NEQ;
	}

done:
	return r;

finalize:
	if (req->multipart_boundary_raw.len > 0) {
		req->multipart_boundary_raw.chunks = parser->hdr.chunks +
			(size_t)req->multipart_boundary_raw.data;

		/*
		 * Raw value of multipart boundary is going to be used during
		 * Content-Type field composing. So to prevent memcpy'ing
		 * intersecting buffers, we have to make a separate copy.
		 */
		if (__strdup_multipart_boundaries(req))
			return CSTR_NEQ;
	}

	return CSTR_EQ;

#undef __INCREMENT_MB_FIELD_LEN
#undef __SET_FLAG
#undef __FSM_H2_I_MOVE_FINALIZE_fixup
#undef __FSM_H2_I_MATCH_MOVE_FINALIZE_fixup
}
STACK_FRAME_NON_STANDARD(__h2_req_parse_content_type);

void
h2_set_hdr_cookie(TfwHttpReq *req, const TfwCachedHeaderState *cstate)
{
<<<<<<< HEAD
	if (cstate->is_set) {
		HTTP_JA5H_REQ_CALC_NUM(req, cookie, TFW_HTTP_JA5H_COOKIE_MAX,
				       cstate->cookie.cookie_num);
	}
=======
	if (cstate->is_set)
		HTTP_JA5H_REQ_CALC_NUM(req, cookie, TFW_HTTP_JA5H_COOKIE_MAX,
				       cstate->cookie.cookie_num);
>>>>>>> 10061333
}

static int
__h2_req_parse_cookie(TfwHttpMsg *hm, unsigned char *data, size_t len, bool fin)
{
	int r = CSTR_NEQ;
	unsigned int cookie_num = 0;
	__FSM_DECLARE_VARS(hm);

	/*
	 * Cookie header is parsed according to RFC 6265 4.2.1.
	 *
	 * Here we build header value string manually to split it in chunks:
	 * chunk bounds are at least at name start, value start and value end.
	 * This simplifies cookie search, http_sticky uses it.
	 */
	__FSM_START(parser->_i_st);

	__FSM_STATE(Req_I_CookieStart) {
		HTTP_JA5H_REQ_CALC_NUM(((TfwHttpReq *)hm), cookie,
				       TFW_HTTP_JA5H_COOKIE_MAX, 1);
<<<<<<< HEAD
		cookie_num =
			HTTP_JA5H_CALC_NUM(cookie_num,
					   TFW_HTTP_JA5H_COOKIE_MAX, 1);

		parser->cstate.is_set = 1;
		parser->cstate.cookie.cookie_num = cookie_num;
=======
		parser->cstate.cookie.cookie_num =
			HTTP_JA5H_CALC_NUM(parser->cstate.cookie.cookie_num,
					   TFW_HTTP_JA5H_COOKIE_MAX, 1);

		parser->cstate.is_set = 1;
>>>>>>> 10061333
		__FSM_H2_I_MATCH_MOVE_NEQ_fixup(token, Req_I_CookieName,
						TFW_STR_NAME);
		/*
		 * Name should contain at least 1 character.
		 * Store "=" with cookie parameter name.
		 */
		if (likely(__fsm_sz && *(p + __fsm_sz) == '='))
			__FSM_H2_I_MOVE_fixup(Req_I_CookieVal, __fsm_sz + 1,
					      TFW_STR_NAME);
		return CSTR_NEQ;
	}

	/*
	 * At this state we know that we saw at least one character as
	 * cookie-name and now we can pass zero length token. Cookie-value
	 * can have zero length.
	 */
	__FSM_STATE(Req_I_CookieName) {
		__FSM_H2_I_MATCH_MOVE_NEQ_fixup(token, Req_I_CookieName,
						TFW_STR_NAME);
		if (*(p + __fsm_sz) != '=')
			return CSTR_NEQ;
		/* Store "=" with cookie parameter name. */
		__FSM_H2_I_MOVE_fixup(Req_I_CookieVal, __fsm_sz + 1,
				      TFW_STR_NAME);
	}

	__FSM_STATE(Req_I_CookieVal) {
		__FSM_H2_I_MATCH_MOVE_fixup(cookie, Req_I_CookieVal,
					    TFW_STR_VALUE);
		c = *(p + __fsm_sz);
		if (c == ';') {
			if (likely(__fsm_sz)) {
				/* Save cookie-value w/o ';'. */
				__msg_hdr_chunk_fixup(p, __fsm_sz);
				__FSM_I_chunk_flags(TFW_STR_HDR_VALUE
						    | TFW_STR_VALUE);
			}
			p += __fsm_sz;
			__FSM_I_JMP(Req_I_CookieSemicolon);
		}
		return CSTR_NEQ;
	}

	/* ';' was already matched. */
	__FSM_STATE(Req_I_CookieSemicolon) {
		/*
		 * Fixup current delimiters chunk and move to next parameter
		 * if we can eat ';' and SP at once.
		 */
		if (likely(__data_available(p, 2))) {
			if (likely(*(p + 1) == ' '))
				__FSM_H2_I_MOVE_NEQ_fixup(Req_I_CookieStart,
							  2, 0);
			return CSTR_NEQ;
		}
		/*
		 * After ';' must be SP and another cookie-pair. Thus, if this
		 * is the last parsed part of the header value, the header is
		 * invalid.
		 */
		if (likely(fin))
			__FSM_EXIT(CSTR_NEQ);
		/*
		 * Only ';' is available now: fixup ';' as independent chunk,
		 * SP will be fixed up at next enter to the FSM.
		 */
		__msg_hdr_chunk_fixup(p, 1);
		__FSM_I_chunk_flags(TFW_STR_HDR_VALUE);
		parser->_i_st = &&Req_I_CookieSP;
		__FSM_EXIT(CSTR_POSTPONE);
	}

	__FSM_STATE(Req_I_CookieSP) {
		if (unlikely(c != ' '))
			return CSTR_NEQ;
		/* Fixup delimiters chunk and move to the next parameter. */
		__FSM_H2_I_MOVE_NEQ_fixup(Req_I_CookieStart, 1, 0);
	}

done:
	return r;
}
STACK_FRAME_NON_STANDARD(__h2_req_parse_cookie);

#define __FSM_H2_TX_ETAG_fixup(st, ch, st_next)				\
__FSM_STATE(st) {							\
	if (likely(c == (ch)))						\
		__FSM_H2_I_MOVE_NEQ_fixup(st_next, 1, 0);		\
	return CSTR_NEQ;						\
}

static int
__h2_req_parse_if_nmatch(TfwHttpMsg *hm, unsigned char *data, size_t len,
			 bool fin)
{
	int r = CSTR_NEQ;
	TfwHttpReq *req = (TfwHttpReq *)hm;
	__FSM_DECLARE_VARS(hm);

	/*
	 * RFC 7232 3.3:
	 *
	 * A recipient MUST ignore If-Modified-Since if the request contains an
	 * If-None-Match header field.
	 */
	if (req->cond.flags & TFW_HTTP_COND_IF_MSINCE) {
		req->cond.m_date = 0;
		req->cond.flags &= ~TFW_HTTP_COND_IF_MSINCE;
	}

	/*
	 * ETag value and closing DQUOTE are placed into separate chunks (see
	 * comments in @__parse_etag_or_if_nmatch() for details).
	 */
	__FSM_START(parser->_i_st);

	__FSM_STATE(I_Etag) {
		if (likely(c == '"')) {
			req->cond.flags |= TFW_HTTP_COND_ETAG_LIST;
			__FSM_H2_I_MOVE_NEQ_fixup(I_Etag_Val, 1, 0);
		}

		if (likely(__data_available(p, 3))
		    && (*p == 'W') && (*(p + 1) == '/') && (*(p + 2) == '"'))
		{
			__FSM_H2_I_MOVE_NEQ_fixup(I_Etag_Weak, 3, 0);
		}
		if (c == 'W')
			__FSM_H2_I_MOVE_NEQ_fixup(I_Etag_W, 1, 0);

		if (c == '*') {
			if (req->cond.flags & TFW_HTTP_COND_ETAG_LIST)
				return CSTR_NEQ;

			req->cond.flags |= TFW_HTTP_COND_ETAG_ANY;
			parser->cstate.is_set = 1;
			parser->cstate.ifnmatch_etag_any = 1;
			__FSM_H2_I_MOVE_fixup(I_EoL, 1, 0);
		}

		if (IS_WS(c))
			__FSM_H2_I_MOVE_NEQ_fixup(I_Etag, 1, 0);
		return CSTR_NEQ;
	}

	__FSM_H2_TX_ETAG_fixup(I_Etag_W, '/', I_Etag_We);
	__FSM_H2_TX_ETAG_fixup(I_Etag_We, '"', I_Etag_Weak);

	__FSM_STATE(I_Etag_Weak) {
		__FSM_JMP(I_Etag_Val);
	}

	__FSM_STATE(I_Etag_Val) {
		__FSM_H2_I_MATCH_MOVE_NEQ_fixup(etag, I_Etag_Val, TFW_STR_VALUE);
		c = *(p + __fsm_sz);
		if (likely(c == '"')) {
			__FSM_H2_I_MOVE_fixup(I_EoT, __fsm_sz + 1, TFW_STR_VALUE);
		}
		return CSTR_NEQ;
	}

	__FSM_STATE(I_EoT) {
		if (IS_WS(c))
			__FSM_H2_I_MOVE_fixup(I_EoT, 1, 0);
		if (c == ',')
			__FSM_H2_I_MOVE_NEQ_fixup(I_Etag, 1, 0);
		return CSTR_NEQ;
	}

	__FSM_STATE(I_EoL) {
		if (IS_WS(c))
			__FSM_H2_I_MOVE_fixup(I_EoL, 1, 0);
		return CSTR_NEQ;
	}

done:
	return r;
}
STACK_FRAME_NON_STANDARD(__h2_req_parse_if_nmatch);

void
h2_set_hdr_referer(TfwHttpReq *req, const TfwCachedHeaderState *cstate)
{
	if (cstate->is_set)
		req->ja5h.has_referer = cstate->referer.has_referer;
}

static int
__h2_req_parse_referer(TfwHttpMsg *hm, unsigned char *data, size_t len,
		       bool fin)
{
	int r = CSTR_NEQ;
	__FSM_DECLARE_VARS(hm);

	__FSM_START(parser->_i_st);
	((TfwHttpReq *)hm)->ja5h.has_referer = 1;
	parser->cstate.is_set = 1;
	parser->cstate.referer.has_referer = 1;

	__FSM_STATE(Req_I_Referer) {
		__FSM_H2_I_MATCH_MOVE(uri, Req_I_Referer);
		if (IS_WS(*(p + __fsm_sz)))
			__FSM_H2_I_MOVE_n(Req_I_EoT, __fsm_sz + 1);
		return CSTR_NEQ;
	}
	__FSM_STATE(Req_I_EoT) {
		if (IS_WS(c)) {
			((TfwHttpReq *)hm)->ja5h.has_refer = 1;
			__FSM_H2_I_MOVE(Req_I_EoT);
		}
		return CSTR_NEQ;
	}

done:
	return r;
}
STACK_FRAME_NON_STANDARD(__h2_req_parse_referer);

static int
__h2_parse_http_date(TfwHttpMsg *hm, unsigned char *data, size_t len, bool fin)
{
	static const void * const st[][23] __annotate_jump_table = {
		[RFC_822] = {
			&&I_Day, &&I_Day, &&I_SP,
			&&I_MonthBeg, &&I_Month, &&I_Month, &&I_SP,
			&&I_Year, &&I_Year, &&I_Year, &&I_Year, &&I_SP,
			&&I_Hour, &&I_Hour, &&I_SC,
			&&I_Min, &&I_Min, &&I_SC,
			&&I_Sec, &&I_Sec, &&I_SP,
			&&I_GMT, /*&&I_Res*/
			/*
			 * The I_Res is omitted because the transition
			 * from I_GMT to I_Res is explicitly indicated
			 * in the code below
			 */
		},
		[RFC_850] = {
			&&I_Day, &&I_Day, &&I_Minus,
			&&I_MonthBeg, &&I_Month, &&I_Month, &&I_Minus,
			&&I_Year, &&I_Year, &&I_SP,
			&&I_Hour, &&I_Hour, &&I_SC,
			&&I_Min, &&I_Min, &&I_SC,
			&&I_Sec, &&I_Sec, &&I_SP,
			&&I_GMT, /*&&I_Res*/
			/*
			 * The I_Res is omitted because the transition
			 * from I_GMT to I_Res is explicitly indicated
			 * in the code below
			 */
		},
		[ISOC] = {
			&&I_MonthBeg, &&I_Month, &&I_Month, &&I_SP,
			&&I_SpaceOrDay, &&I_Day, &&I_SP,
			&&I_Hour, &&I_Hour, &&I_SC,
			&&I_Min, &&I_Min, &&I_SC,
			&&I_Sec, &&I_Sec, &&I_SP,
			&&I_Year, &&I_Year, &&I_Year, &&I_YearEnd,
			&&I_Res
		}
	};
	int r = CSTR_NEQ;
	__FSM_DECLARE_VARS(hm);

	__FSM_START_ALT(parser->_i_st);

	/*
	 * Skip a weekday with comma (e.g. "Sun,") as redundant
	 * information.
	 */
	__FSM_STATE(I_WDate1) {
		if (likely('A' <= c && c <= 'Z'))
			__FSM_H2_I_MOVE_NEQ(I_WDate2);
		return CSTR_NEQ;
	}

	__FSM_STATE(I_WDate2) {
		if (likely('a' <= c && c <= 'z'))
			__FSM_H2_I_MOVE_NEQ(I_WDate3);
		return CSTR_NEQ;
	}

	__FSM_STATE(I_WDate3) {
		if (likely('a' <= c && c <= 'z'))
			__FSM_H2_I_MOVE_NEQ(I_WDate4);
		return CSTR_NEQ;
	}

	__FSM_STATE(I_WDate4) {
		parser->_acc = 0;
		parser->month_int = ((size_t)' ') << 24;
		if (likely(c == ',')) {
			parser->date.type = RFC_822;
			__FSM_H2_I_MOVE_NEQ(I_WDaySP);
		}
		if ('a' <= c && c <= 'z') {
			parser->date.type = RFC_850;
			__FSM_H2_I_MOVE_NEQ(I_WDate5);
		}
		if (c == ' ') {
			parser->date.type = ISOC;
			__FSM_H2_I_MOVE_BY_REF_NEQ(
				st[parser->date.type][parser->date.pos]);
		}
		return CSTR_NEQ;
	}

	__FSM_STATE(I_WDate5) {
		if ('a' <= c && c <= 'z')
			__FSM_H2_I_MOVE_NEQ(I_WDate5);
		if (c == ',')
			__FSM_H2_I_MOVE_NEQ(I_WDaySP);
		return CSTR_NEQ;
	}

	__FSM_STATE(I_WDaySP) {
		if (likely(c == ' '))
			__FSM_H2_I_MOVE_BY_REF_NEQ(
				st[parser->date.type][parser->date.pos]);
		return CSTR_NEQ;
	}

#define __NEXT_TEMPL_STATE()							\
do {										\
	++parser->date.pos;							\
	__FSM_H2_I_MOVE_BY_REF_NEQ(st[parser->date.type][parser->date.pos]);	\
} while (0)

	__FSM_STATE(I_SP) {
		if (likely(c == ' '))
			__NEXT_TEMPL_STATE();
		return CSTR_NEQ;
	}

	__FSM_STATE(I_Minus) {
		if (likely(c == '-'))
			__NEXT_TEMPL_STATE();
		return CSTR_NEQ;
	}

	__FSM_STATE(I_SC) {
		if (likely(c == ':'))
			__NEXT_TEMPL_STATE();
		return CSTR_NEQ;
	}

	__FSM_STATE(I_SpaceOrDay) {
		if (c == ' ')
			__NEXT_TEMPL_STATE();
		if (isdigit(c)) {
			parser->date.day = parser->date.day * 10 + (c - '0');
			__NEXT_TEMPL_STATE();
		}
		return CSTR_NEQ;
	}

	__FSM_STATE(I_Day) {
		if (isdigit(c)) {
			parser->date.day = parser->date.day * 10 + (c - '0');
			__NEXT_TEMPL_STATE();
		}
		return CSTR_NEQ;
	}

	__FSM_STATE(I_MonthBeg) {
		if ('A' <= c && c <= 'Z') {
			parser->month_int =
				((size_t)c) << 24 | (parser->month_int >> 8);
			__NEXT_TEMPL_STATE();
		}
		return CSTR_NEQ;
	}

	__FSM_STATE(I_Month) {
		if ('a' <= c && c <= 'z') {
			parser->month_int =
				((size_t)c) << 24 | (parser->month_int >> 8);
			__NEXT_TEMPL_STATE();
		}
		return CSTR_NEQ;
	}

	__FSM_STATE(I_Year) {
		if (isdigit(c)) {
			parser->date.year = parser->date.year * 10 + (c - '0');
			__NEXT_TEMPL_STATE();
		}
		return CSTR_NEQ;
	}

	__FSM_STATE(I_YearEnd) {
		if (isdigit(c)) {
			p += 1;
			if (__data_off(p) == len && fin) {
				parser->date.year
					= parser->date.year * 10 + (c - '0');
				++parser->date.pos;
				__FSM_JMP(*st[parser->date.type][parser->date.pos]);
			}
		}
		return CSTR_NEQ;
	}

	__FSM_STATE(I_Hour) {
		if (isdigit(c)) {
			parser->date.hour = parser->date.hour * 10 + (c - '0');
			__NEXT_TEMPL_STATE();
		}
		return CSTR_NEQ;
	}

	__FSM_STATE(I_Min) {
		if (isdigit(c)) {
			parser->date.min = parser->date.min * 10 + (c - '0');
			__NEXT_TEMPL_STATE();
		}
		return CSTR_NEQ;
	}

	__FSM_STATE(I_Sec) {
		if (isdigit(c)) {
			parser->date.sec = parser->date.sec * 10 + (c - '0');
			__NEXT_TEMPL_STATE();
		}
		return CSTR_NEQ;
	}
#undef __NEXT_TEMPL_STATE

	__FSM_STATE(I_GMT) {
		H2_TRY_STR_LAMBDA("gmt", {
			/*
			 * The st[][]-table is not used because it is known
			 * that I_GMT is followed by I_Res.
			 */
			__FSM_I_JMP(I_Res);
		}, I_GMT, I_Res);
		TRY_STR_INIT();
		return CSTR_NEQ;
	}

	__FSM_STATE(I_Res) {
		int month;
		long date;

		if (parser->date.day == 0)
			return CSTR_NEQ;

		month = __parse_month(parser->month_int);
		if (month < 0)
			return CSTR_NEQ;

		if (parser->date.year < 100 && parser->date.type == RFC_850)
			parser->date.year += (parser->date.year < 70) ? 2000
								      : 1900;

		date = __date_secs(parser->date.year, month,
				   parser->date.day, parser->date.hour,
				   parser->date.min, parser->date.sec);
		if (date < 0)
			return CSTR_NEQ;
		parser->_date = date;
		__FSM_JMP(I_EoL);
	}

	__FSM_STATE(I_EoL) {
		parser->_acc = 0;
		/* Skip the rest of the line. */
		__FSM_H2_I_MATCH_MOVE(nctl, I_EoL);
		if (!IS_CRLF(*(p + __fsm_sz)))
			return CSTR_NEQ;
		T_DBG3("%s: parsed date %lu", __func__, parser->_date);
		return __data_off(p + __fsm_sz);
	}

done:
	return r;
}
STACK_FRAME_NON_STANDARD(__h2_parse_http_date);

int
h2_set_hdr_if_mod_since(TfwHttpReq *req, const TfwCachedHeaderState *cstate)
{
	if (req->cond.flags & TFW_HTTP_COND_IF_MSINCE)
		return T_DROP;
	if (cstate->is_set) {
		req->cond.m_date = cstate->if_msince_date;
		req->cond.flags |= TFW_HTTP_COND_IF_MSINCE;
	}
	return T_OK;
}

static int
__h2_req_parse_if_msince(TfwHttpMsg *msg, unsigned char *data, size_t len,
			 bool fin)
{
	int r = CSTR_NEQ;
	TfwHttpReq *req = (TfwHttpReq *)msg;
	TfwHttpParser *parser = &msg->stream->parser;

	/*
	 * RFC 7230 3.2.2:
	 *
	 * A sender MUST NOT generate multiple header fields with the same field
	 * name in a message unless either the entire field value for that
	 * header field is defined as a comma-separated list [i.e., #(values)]
	 * or the header field is a well-known exception.
	 */
	if (unlikely(req->cond.flags & TFW_HTTP_COND_IF_MSINCE))
		return r;

	/*
	 * RFC 7232 3.3:
	 *
	 * A recipient MUST ignore If-Modified-Since if the request contains an
	 * If-None-Match header field.
	 *
	 * A recipient MUST ignore the If-Modified-Since header field if the
	 * received field-value is not a valid HTTP-date, or if the request
	 * method is neither GET nor HEAD.
	 */
	if (unlikely(TFW_STR_EMPTY(&req->h_tbl->tbl[TFW_HTTP_HDR_IF_NONE_MATCH])
		     && (req->method == TFW_HTTP_METH_HEAD
	        	 || req->method == TFW_HTTP_METH_GET))) {
		r = __h2_parse_http_date(msg, data, len, fin);
	}

	if (r < 0 && r != CSTR_POSTPONE) {
		/* On error just swallow the rest of the line. */
		parser->_date = 0;
		parser->_acc = 0;
		parser->_i_st = __I_EoL;
		r = __h2_parse_http_date(msg, data, len, fin);
	}

	if (r >= 0) {
		parser->cstate.is_set = 1;
		parser->cstate.if_msince_date = parser->_date;
		return h2_set_hdr_if_mod_since(req, &parser->cstate);
	}

	return r;
}

void
h2_set_hdr_pragma(TfwHttpReq *req, const TfwCachedHeaderState *cstate)
{
	if (cstate->is_set &&
	    cstate->cache_ctl.flags & TFW_HTTP_CC_PRAGMA_NO_CACHE)
	{
		BUG_ON(req->cache_ctl.flags & TFW_HTTP_CC_PRAGMA_NO_CACHE);
		req->cache_ctl.flags |= TFW_HTTP_CC_PRAGMA_NO_CACHE;
	}
}

static int
__h2_req_parse_pragma(TfwHttpMsg *hm, unsigned char *data, size_t len, bool fin)
{
	int r = CSTR_NEQ;
	__FSM_DECLARE_VARS(hm);

#define __SET_CACHE_CTL_FLAG(flag)					\
do {									\
	msg->cache_ctl.flags |= flag;					\
	parser->cstate.cache_ctl.flags |= flag;				\
	parser->cstate.is_set = true;					\
} while(0)

	__FSM_START(parser->_i_st);

	__FSM_STATE(I_Pragma) {
		H2_TRY_STR_LAMBDA("no-cache", {
			__SET_CACHE_CTL_FLAG(TFW_HTTP_CC_PRAGMA_NO_CACHE);
			__FSM_EXIT(CSTR_EQ);
		}, I_Pragma, I_Pragma_NoCache);
		TRY_STR_INIT();
		__FSM_I_JMP(I_Pragma_Ext);
	}

	__FSM_STATE(I_Pragma_NoCache) {
		if (IS_WS(c) || c == ',')
			__SET_CACHE_CTL_FLAG(TFW_HTTP_CC_PRAGMA_NO_CACHE);
		__FSM_I_JMP(I_Pragma_Ext);
	}

	__FSM_STATE(I_Pragma_Ext) {
		__FSM_H2_I_MATCH_MOVE(qetoken, I_Pragma_Ext);
		c = *(p + __fsm_sz);
		if (IS_WS(c) || c == ',')
			__FSM_H2_I_MOVE_n(I_EoT, __fsm_sz + 1);
		return CSTR_NEQ;
	}

	__FSM_STATE(I_EoT) {
		if (IS_WS(c) || c == ',')
			__FSM_H2_I_MOVE(I_EoT);
		__FSM_I_JMP(I_Pragma_Ext);
	}

done:
	return r;

#undef __SET_CACHE_CTL_FLAG
}
STACK_FRAME_NON_STANDARD(__h2_req_parse_pragma);

static int
__h2_req_parse_user_agent(TfwHttpMsg *hm, unsigned char *data, size_t len,
			  bool fin)
{
	int r = CSTR_NEQ;
	__FSM_DECLARE_VARS(hm);

	__FSM_START(parser->_i_st);

	__FSM_STATE(Req_I_UserAgent) {
		__FSM_H2_I_MATCH_MOVE(ctext_vchar, Req_I_UserAgent);
		return CSTR_NEQ;
	}
done:
	return r;
}

static int
__h2_req_parse_x_forwarded_for(TfwHttpMsg *hm, unsigned char *data, size_t len,
			       bool fin)
{
	int r = CSTR_NEQ;
	__FSM_DECLARE_VARS(hm);

	__FSM_START(parser->_i_st);

	__FSM_STATE(Req_I_XFF) {
		/* Eat OWS before the node ID. */
		if (unlikely(IS_WS(c)))
			__FSM_H2_I_MOVE_NEQ_fixup(Req_I_XFF, 1, 0);
		/*
		 * Eat IP address or host name.
		 *
		 * TODO: parse/validate IP addresses and textual IDs.
		 * Currently we just validate separate characters, but the
		 * whole value may be invalid (e.g. "---[_..[[").
		 */
		__FSM_H2_I_MATCH_MOVE_fixup(xff, Req_I_XFF_Node_Id, TFW_STR_VALUE);
		if (unlikely(!__fsm_sz))
			return CSTR_NEQ;
		__FSM_H2_I_MOVE_fixup(Req_I_XFF_Sep, __fsm_sz, TFW_STR_VALUE);
	}

	/*
	 * At this state we know that we saw at least one character as
	 * a host address and now we can pass zero length token.
	 */
	__FSM_STATE(Req_I_XFF_Node_Id) {
		__FSM_H2_I_MATCH_MOVE_fixup(xff, Req_I_XFF_Node_Id, TFW_STR_VALUE);
		__msg_hdr_chunk_fixup(p, __fsm_sz);
		__FSM_I_chunk_flags(TFW_STR_HDR_VALUE | TFW_STR_VALUE);
		p += __fsm_sz;
		__FSM_I_JMP(Req_I_XFF_Sep);
	}

	__FSM_STATE(Req_I_XFF_Sep) {
		/* OWS before comma is unusual. */
		if (unlikely(IS_WS(c)))
			__FSM_H2_I_MOVE_fixup(Req_I_XFF_Sep, 1, 0);
		/*
		 * Multiple subsequent commas look suspicious, so we don't
		 * stay in this state after the first comma is met.
		 */
		if (likely(c == ','))
			__FSM_H2_I_MOVE_NEQ_fixup(Req_I_XFF, 1, 0);

		return CSTR_NEQ;
	}

done:
	return r;
}
STACK_FRAME_NON_STANDARD(__h2_req_parse_x_forwarded_for);

static int
__h2_req_parse_te(TfwHttpMsg *hm, unsigned char *data, size_t len,
			       bool fin)
{
	int r = CSTR_NEQ;
	__FSM_DECLARE_VARS(hm);

	__FSM_START(parser->_i_st);

	__FSM_STATE(I_Te) {
		H2_TRY_STR_LAMBDA("trailers", {
			__FSM_EXIT(CSTR_EQ);
		}, I_Te, done);
		TRY_STR_INIT();
	}
done:
	return r;
}
STACK_FRAME_NON_STANDARD(__h2_req_parse_te);

void
h2_set_hdr_forwarded(TfwHttpReq *req, const TfwCachedHeaderState *cstate)
{
	if (cstate->is_set) {
		req->stream->parser.flags |= cstate->forwarded.flags;
		req->stream->parser.port = cstate->forwarded.port;
	}
}

/**
 * Parse Forwarded header, RFC 7239.
 *
 * Defines logic to parse Forwarded header as set of unique pairs Param=Value
 * separated by semicolon. Also "Value" part can be in double quotes. Whole
 * field of header MUST be parsed. To have a handy way to process parsed string,
 * we can fixup these params as Key=Value. To achieve this we set flag
 * TFW_STR_NAME for "Param=" part and TFW_STR_VALUE for "Value" part. Semicolon
 * and quotes fixup without these flags.
 */
static int
__h2_req_parse_forwarded(TfwHttpMsg *hm, unsigned char *data, size_t len,
			 bool fin)
{
	int r = CSTR_NEQ;
	__FSM_DECLARE_VARS(hm);

/* List of flags used to mark parameters as parsed. */
#define FWD_SET_FOR			0x00000001
#define FWD_SET_HOST			0x00000002
#define FWD_SET_PROTO			0x00000004
#define FWD_SET_BY			0x00000008

/* See comments to __req_parse_forwarded() */

/* If last chunk of @parser->hdr is opened fixup it, otherwise do nothing. */
#define H2_FWD_FIXUP_CURR()						   \
do {									   \
	TfwStr *ch = TFW_STR_CURR(&parser->hdr);			   \
	if (TFW_STR_EMPTY(ch))						   \
		tfw_str_updlen(&parser->hdr, p + 1);			   \
} while(0)

/*
 * If last chunk of @parser->hdr is opened move by 1 to @to and fixup,
 * otherwise __FSM_I_MOVE_fixup.
 */
#define H2_FWD_MOVE_FIXUP_CURR(to, flag, ret)				   \
do {									   \
	TfwStr *ch = TFW_STR_CURR(&parser->hdr);			   \
	if (TFW_STR_EMPTY(ch)) {					   \
		p += 1;							   \
		parser->_i_st = &&to;					   \
		tfw_str_updlen(&parser->hdr, p);			   \
		if (unlikely(__data_off(p) >= len)) {			   \
			if (likely(fin))				   \
				__FSM_EXIT(ret);			   \
			__FSM_EXIT(T_POSTPONE);				   \
		}							   \
		goto to; 						   \
	}								   \
	__FSM_H2_I_MOVE_LAMBDA_fixup(to, 1, {				   \
		__FSM_EXIT(ret);					   \
	}, flag);							   \
} while (0)

/*
 * Allocate chunk and open it. Then inc @p and move to @to.
 * If data exhausted fixup current chunk.
 */
#define H2_FWD_MOVE_OPEN_CHUNK(to, flag, ret)				   \
do {									   \
	TfwStr *ch = tfw_str_add_compound(hm->pool, &parser->hdr);	   \
	if (!ch) { 							   \
		T_WARN("Cannot grow HTTP data string\n"); 		   \
		return CSTR_NEQ; 					   \
	} 								   \
	__msg_field_open(ch, p); 					   \
	__FSM_I_field_chunk_flags(ch, TFW_STR_HDR_VALUE | flag);	   \
	p += 1;								   \
	if (unlikely(__data_off(p) >= len)) {				   \
		if (likely(fin))					   \
			__FSM_EXIT(ret);				   \
		parser->_i_st = &&to;					   \
		tfw_str_updlen(&parser->hdr, p);			   \
		__FSM_EXIT(T_POSTPONE); 				   \
	} 								   \
	goto to; 							   \
} while (0)

/* Fixup current @p + n before postpone without bounds check. */
#define __FSM_H2_I_POSTPONE_fixup(to, n, lambda, flag) 			   \
do {									   \
	BUG_ON(!&parser->hdr.data);					   \
	BUG_ON(n < 0);							   \
	__msg_field_fixup_pos(&parser->hdr, p, n);			   \
	__FSM_I_field_chunk_flags(&parser->hdr, TFW_STR_HDR_VALUE | flag); \
	parser->_i_st = &&to;						   \
	if (fin) 							   \
		lambda;							   \
	__FSM_EXIT(T_POSTPONE);						   \
} while (0)

#define __FSM_H2_I_FWD_EQ_fixup(to, n, flag)				   \
	__FSM_H2_I_POSTPONE_fixup(to, n, {				   \
		__FSM_EXIT(CSTR_EQ);					   \
	}, flag)

#define __FSM_H2_I_FWD_NEQ_fixup(to, n, flag)				   \
	__FSM_H2_I_POSTPONE_fixup(to, n, {				   \
		__FSM_EXIT(CSTR_NEQ);					   \
	}, flag)

#define FWD_SET_FLAG(flag)						   \
do {									   \
	parser->flags |= flag;						   \
	parser->cstate.forwarded.flags |= flag;				   \
	parser->cstate.is_set = true;					   \
} while(0)

/*
 * Tries to find parameter in header.
 * Parsing fails if parameter not a unique in current header.
 *
 * RFC 7239 section 4:
 * Each parameter MUST NOT occur more than once per field-value.
 */
#define H2_FWD_TRY_STR_NAME(name, curr_st, next_st, fw_flag)		   \
	H2_TRY_STR_FULL_MATCH_FIN_LAMBDA_fixup_name(&TFW_STR_STRING(name), \
						    &parser->hdr, {	   \
						    if (parser->flags	   \
							& fw_flag)	   \
							return CSTR_NEQ;   \
						     FWD_SET_FLAG(fw_flag);\
						    }, {		   \
						    __FSM_EXIT(CSTR_NEQ);  \
						    }, curr_st,		   \
						    next_st)

	__FSM_START(parser->_i_st);

	__FSM_STATE(Req_I_Fwd) {
		H2_FWD_TRY_STR_NAME("for=", Req_I_Fwd, Req_I_Fwd_For_Start,
				    FWD_SET_FOR);
		H2_FWD_TRY_STR_NAME("host=", Req_I_Fwd, Req_I_Fwd_Host_Start,
				    FWD_SET_HOST);
		H2_FWD_TRY_STR_NAME("proto=", Req_I_Fwd, Req_I_Fwd_Proto_Start,
				    FWD_SET_PROTO);
		H2_FWD_TRY_STR_NAME("by=", Req_I_Fwd, Req_I_Fwd_By_Start,
				    FWD_SET_BY);
		return CSTR_NEQ;
	}

	__FSM_STATE(Req_I_Fwd_For_List) {
		/* Eat OWS before parameter. */
		if (unlikely(IS_WS(c)))
			__FSM_H2_I_MOVE_NEQ_fixup(Req_I_Fwd_For_List, 1, 0);
		/* Find next "for=" in list. */
		H2_FWD_TRY_STR_NAME("for=", Req_I_Fwd_For_List,
				    Req_I_Fwd_For_Start,
				    0);
		return CSTR_NEQ;
	}

	__FSM_STATE(Req_I_Fwd_For_Start) {
		if (likely(c == '"'))
			__FSM_H2_I_MOVE_NEQ_fixup(Req_I_Fwd_For_Quoted, 1, 0);
		/* Fall through */
	}

	__FSM_STATE(Req_I_Fwd_For_Unquoted) {
		/*
		 * Eat IP address or host name.
		 *
		 * TODO: parse/validate IP addresses and textual IDs.
		 * Currently we just validate separate characters, but the
		 * whole value may be invalid (e.g. "---[_..[[").
		 */
		__FSM_H2_I_MATCH_MOVE_fixup(xff, Req_I_Fwd_For_Node_Id_Unquoted,
					    TFW_STR_VALUE);
		if (unlikely(!__fsm_sz))
			return CSTR_NEQ;
		__FSM_H2_I_MOVE_fixup(Req_I_Fwd_For_Sep, __fsm_sz,
				      TFW_STR_VALUE);
	}

	/*
	 * At this state we know that we saw at least one character as
	 * a host address and now we can pass zero length token.
	 */
	__FSM_STATE(Req_I_Fwd_For_Node_Id_Unquoted) {
		__FSM_H2_I_MATCH_MOVE_fixup(xff, Req_I_Fwd_For_Node_Id_Unquoted,
					    TFW_STR_VALUE);
		__FSM_H2_I_MOVE_fixup(Req_I_Fwd_For_Sep, __fsm_sz,
				      TFW_STR_VALUE);
	}

	__FSM_STATE(Req_I_Fwd_For_Quoted) {
		__FSM_H2_I_MATCH_MOVE_NEQ_fixup(xff,
						Req_I_Fwd_For_Node_Id_Quoted,
						TFW_STR_VALUE);
		if (unlikely(!__fsm_sz))
			return CSTR_NEQ;
		__FSM_H2_I_MOVE_fixup(Req_I_Fwd_For_Sep_Quoted, __fsm_sz,
				      TFW_STR_VALUE);
	}

	__FSM_STATE(Req_I_Fwd_For_Node_Id_Quoted) {
		__FSM_H2_I_MATCH_MOVE_NEQ_fixup(xff,
						Req_I_Fwd_For_Node_Id_Quoted,
						TFW_STR_VALUE);
		__FSM_H2_I_MOVE_fixup(Req_I_Fwd_For_Sep_Quoted, __fsm_sz,
				      TFW_STR_VALUE);
	}

	__FSM_STATE(Req_I_Fwd_For_Sep_Quoted) {
		if (unlikely(c != '"'))
			return CSTR_NEQ;
		H2_FWD_MOVE_OPEN_CHUNK(Req_I_Fwd_For_Sep_Quoted_N, 0, CSTR_EQ);
	}

	__FSM_STATE(Req_I_Fwd_For_Sep_Quoted_N) {
		/* At this point we try to fixup '"' with near symbol. */

		/* ';' after quote */
		if (likely(c == ';'))
			H2_FWD_MOVE_FIXUP_CURR(Req_I_Fwd, 0, CSTR_NEQ);
		/* ',' after quote */
		if (unlikely(c == ','))
			H2_FWD_MOVE_FIXUP_CURR(Req_I_Fwd_For_List, 0, CSTR_NEQ);
		/* WS after quote */
		if (unlikely(IS_WS(c)))
			H2_FWD_MOVE_FIXUP_CURR(Req_I_Fwd_For_Sep_End, 0,
					       CSTR_EQ);

		return CSTR_NEQ;
	}

	__FSM_STATE(Req_I_Fwd_For_Sep) {
		/* go to next param */
		if (likely(c == ';'))
			__FSM_H2_I_MOVE_NEQ_fixup(Req_I_Fwd, 1, 0);
		/* Fall through */
	}

	__FSM_STATE(Req_I_Fwd_For_Sep_End) {
		/*
		 * "for=" can be represented as comma
		 * separated list, find next one.
		 */
		if (unlikely(c == ','))
			__FSM_H2_I_MOVE_NEQ_fixup(Req_I_Fwd_For_List, 1, 0);
	        /* OWS before comma or before EOL (is unusual). */
		if (unlikely(IS_WS(c)))
			__FSM_H2_I_MOVE_fixup(Req_I_Fwd_For_Sep_End, 1, 0);

		return CSTR_NEQ;
	}

	__FSM_STATE(Req_I_Fwd_Host_Start) {
		if (likely(c == '"'))
			__FSM_H2_I_MOVE_NEQ_fixup(Req_I_Fwd_Host_Start_Quoted,
						  1, 0);
		/* Fall through */
	}

	/* Parse host parameter as defined in RFC 7230 5.4. */
	__FSM_STATE(Req_I_Fwd_Host_Unquoted) {
		__fsm_sz = 0;

		while (likely(isalnum(c) || c == '.' || c == '-')) {
			__fsm_sz++;
			if (unlikely(__data_off(p + __fsm_sz) >= len))
				__FSM_H2_I_FWD_EQ_fixup(Req_I_Fwd_Host_Unquoted,
						        __fsm_sz,
						        TFW_STR_VALUE);
			c = *(p + __fsm_sz);
		}
		__FSM_H2_I_MOVE_fixup(Req_I_Fwd_Host_End_Unquoted, __fsm_sz,
				      TFW_STR_VALUE);
	}

	/*
	 * Quoted version of parse host, this implies we must have been already
	 * fixed up dquote without flags in previous state.
	 */
	__FSM_STATE(Req_I_Fwd_Host_Start_Quoted) {
		if (likely(c == '['))
			__FSM_H2_I_MOVE_NEQ_fixup(Req_I_Fwd_H_v6_Quoted_Start,
						  1, TFW_STR_VALUE);
		/* Drop empty quotes */
		if (unlikely(c == '"'))
			return CSTR_NEQ;
		/* Fall through */
	}

	/* Parse host parameter as defined in RFC 7230 5.4. */
	__FSM_STATE(Req_I_Fwd_Host_Quoted) {
		__fsm_sz = 0;

		while (likely(isalnum(c) || c == '.' || c == '-')) {
			__fsm_sz++;
			if (unlikely(__data_off(p + __fsm_sz) >= len))
				__FSM_H2_I_FWD_NEQ_fixup(Req_I_Fwd_Host_Quoted,
							 __fsm_sz,
						         TFW_STR_VALUE);
			c = *(p + __fsm_sz);
		}
		__FSM_H2_I_MOVE_NEQ_fixup(Req_I_Fwd_Host_End_Quoted, __fsm_sz,
					  TFW_STR_VALUE);
	}

	__FSM_STATE(Req_I_Fwd_H_v6_Quoted_Start) {
		/* Drop empty braces */
		if (unlikely(c == ']'))
			return CSTR_NEQ;
		/* Fall through */
	}

	__FSM_STATE(Req_I_Fwd_H_v6_Quoted) {
		__fsm_sz = 0;

		while (likely(isxdigit(c) || c == ':')) {
			__fsm_sz++;
			if (unlikely(__data_off(p + __fsm_sz) >= len))
				__FSM_H2_I_FWD_NEQ_fixup(Req_I_Fwd_H_v6_Quoted,
							 __fsm_sz,
						         TFW_STR_VALUE);
			c = *(p + __fsm_sz);
		}
		if (likely(c == ']'))
			__FSM_H2_I_MOVE_NEQ_fixup(Req_I_Fwd_Host_End_Quoted,
						  __fsm_sz + 1, TFW_STR_VALUE);

		return CSTR_NEQ;
	}

	__FSM_STATE(Req_I_Fwd_Host_End_Quoted) {
		if (c == ':')
			__FSM_H2_I_MOVE_NEQ_fixup(Req_I_Fwd_Host_Port_Quoted,
						  1, 0);
		__FSM_I_JMP(Req_I_Fwd_Next_Or_End_Quoted);
	}

	__FSM_STATE(Req_I_Fwd_Host_End_Unquoted) {
		if (c == ':')
			__FSM_H2_I_MOVE_NEQ_fixup(Req_I_Fwd_Host_Port_Unquoted,
						  1, 0);
		__FSM_I_JMP(Req_I_Fwd_Next_Or_Finish);
	}

	__FSM_STATE(Req_I_Fwd_Host_Port_Unquoted) {
		__fsm_sz = __data_remain(p);
		__fsm_n = __parse_ulong_ws_delim(p, __fsm_sz,
						 (unsigned long*)&parser->port,
						 USHRT_MAX);
		parser->cstate.forwarded.port = parser->port;
		parser->cstate.is_set = true;

		switch (__fsm_n) {
		case CSTR_BADLEN:
		case CSTR_NEQ:
			return CSTR_NEQ;
		case CSTR_POSTPONE:
			if (parser->port == 0 || parser->port > 65535)
				return CSTR_NEQ;
			__FSM_H2_I_MOVE_fixup(Req_I_Fwd_Host_Port_Unquoted,
					      __fsm_sz, TFW_STR_VALUE);
		default:
			if (parser->port == 0 || parser->port > 65535)
				return CSTR_NEQ;
			__FSM_H2_I_MOVE_fixup(Req_I_Fwd_Next_Or_Finish, __fsm_n,
					      TFW_STR_VALUE);
		}

		return CSTR_NEQ;
	}

	__FSM_STATE(Req_I_Fwd_Host_Port_Quoted) {
		__fsm_sz = __data_remain(p);
		__fsm_n = __parse_ulong_ws_delim(p, __fsm_sz,
						 (unsigned long*)&parser->port,
						 USHRT_MAX);
		parser->cstate.forwarded.port = parser->port;
		parser->cstate.is_set = true;

		switch (__fsm_n) {
		case CSTR_BADLEN:
		case CSTR_NEQ:
			return CSTR_NEQ;
		case CSTR_POSTPONE:
			if (parser->port == 0 || parser->port > 65535)
				return CSTR_NEQ;
			__FSM_H2_I_MOVE_NEQ_fixup(Req_I_Fwd_Host_Port_Quoted,
						  __fsm_sz, TFW_STR_VALUE);
		default:
			if (parser->port == 0 || parser->port > 65535)
				return CSTR_NEQ;
			__FSM_H2_I_MOVE_NEQ_fixup(Req_I_Fwd_Next_Or_End_Quoted,
						  __fsm_n,
						  TFW_STR_VALUE);
		}

		return CSTR_NEQ;
	}

	__FSM_STATE(Req_I_Fwd_Proto_Start) {
		if (likely(c == '"'))
			__FSM_H2_I_MOVE_NEQ_fixup(Req_I_Fwd_Proto_Quoted_Start,
						  1, 0);
		/* Fall through */
	}

	__FSM_STATE(Req_I_Fwd_Pto_Unquoted) {
		/* RFC 3986: 3.1 list of allowed characters */
		__fsm_sz = 0;

		while (likely(isalnum(c) || c == '+' || c == '-' || c == '.')) {
			__fsm_sz++;
			if (unlikely(__data_off(p + __fsm_sz) >= len))
				__FSM_H2_I_FWD_EQ_fixup(Req_I_Fwd_Pto_Unquoted,
						        __fsm_sz,
						        TFW_STR_VALUE);
			c = *(p + __fsm_sz);
		}
		__FSM_H2_I_MOVE_fixup(Req_I_Fwd_Next_Or_Finish, __fsm_sz,
				      TFW_STR_VALUE);
	}

	__FSM_STATE(Req_I_Fwd_Proto_Quoted_Start) {
		/* Drop empty quotes */
		if (unlikely(c == '"'))
			return CSTR_NEQ;
		/* Fall through */
	}

	__FSM_STATE(Req_I_Fwd_Proto_Quoted) {
		/* RFC 3986: 3.1 list of allowed characters */
		__fsm_sz = 0;

		while (likely(isalnum(c) || c == '+' || c == '-' || c == '.')) {
			__fsm_sz++;
			if (unlikely(__data_off(p + __fsm_sz) >= len))
				__FSM_H2_I_FWD_NEQ_fixup(Req_I_Fwd_Proto_Quoted,
							 __fsm_sz,
							 TFW_STR_VALUE);
			c = *(p + __fsm_sz);
		}
		__FSM_H2_I_MOVE_NEQ_fixup(Req_I_Fwd_Next_Or_End_Quoted,
					  __fsm_sz, TFW_STR_VALUE);
	}

	__FSM_STATE(Req_I_Fwd_By_Start) {
		if (likely(c == '"'))
			__FSM_H2_I_MOVE_NEQ_fixup(Req_I_Fwd_By_Quoted, 1, 0);
		/* Fall through */
	}

	__FSM_STATE(Req_I_Fwd_By_Unquoted) {
		__FSM_H2_I_MATCH_MOVE_fixup(xff, Req_I_Fwd_By_Node_Id_Unquoted,
					    TFW_STR_VALUE);
		if (unlikely(!__fsm_sz))
			return CSTR_NEQ;
		__FSM_H2_I_MOVE_fixup(Req_I_Fwd_Next_Or_Finish, __fsm_sz,
				      TFW_STR_VALUE);
	}

	/*
	 * At this state we know that we saw at least one character as
	 * a host address and now we can pass zero length token.
	 */
	__FSM_STATE(Req_I_Fwd_By_Node_Id_Unquoted) {
		__FSM_H2_I_MATCH_MOVE_fixup(xff, Req_I_Fwd_By_Node_Id_Unquoted,
					    TFW_STR_VALUE);
		__FSM_H2_I_MOVE_fixup(Req_I_Fwd_Next_Or_Finish, __fsm_sz,
				      TFW_STR_VALUE);
	}

	__FSM_STATE(Req_I_Fwd_By_Quoted) {
		__FSM_H2_I_MATCH_MOVE_NEQ_fixup(xff,
						Req_I_Fwd_By_Node_Id_Quoted,
						TFW_STR_VALUE);
		if (unlikely(!__fsm_sz))
			return CSTR_NEQ;
		__FSM_H2_I_MOVE_fixup(Req_I_Fwd_Next_Or_End_Quoted, __fsm_sz,
				      TFW_STR_VALUE);
	}

	/*
	 * At this state we know that we saw at least one character as
	 * a host address and now we can pass zero length token.
	 */
	__FSM_STATE(Req_I_Fwd_By_Node_Id_Quoted) {
		__FSM_H2_I_MATCH_MOVE_NEQ_fixup(xff,
						Req_I_Fwd_By_Node_Id_Quoted,
						TFW_STR_VALUE);
		__FSM_H2_I_MOVE_fixup(Req_I_Fwd_Next_Or_End_Quoted, __fsm_sz,
				      TFW_STR_VALUE);
	}

	__FSM_STATE(Req_I_Fwd_Next_Or_Finish) {
		if (likely(c == ';'))
			H2_FWD_MOVE_FIXUP_CURR(Req_I_Fwd, 0, CSTR_NEQ);

		return CSTR_NEQ;
	}

	__FSM_STATE(Req_I_Fwd_Next_Or_End_Quoted) {
		if (unlikely(c != '"'))
			return CSTR_NEQ;
		H2_FWD_MOVE_OPEN_CHUNK(Req_I_Fwd_Next_Or_Finish, 0, CSTR_EQ);

		return CSTR_NEQ;
	}

done:
	return r;

#undef FWD_SET_FOR
#undef FWD_SET_HOST
#undef FWD_SET_PROTO
#undef FWD_SET_BY
#undef H2_FWD_FIXUP_CURR
#undef H2_FWD_MOVE_FIXUP_CURR
#undef H2_FWD_MOVE_OPEN_CHUNK
#undef __FSM_H2_I_POSTPONE_fixup
#undef __FSM_H2_I_FWD_EQ_fixup
#undef __FSM_H2_I_FWD_NEQ_fixup
#undef FWD_SET_FLAG
#undef H2_FWD_TRY_STR_NAME
}
STACK_FRAME_NON_STANDARD(__h2_req_parse_forwarded);

void
h2_set_hdr_x_method_override(TfwHttpReq *req,
			     const TfwCachedHeaderState *cstate)
{
	if (cstate->is_set)
		req->method_override = cstate->method_override;
}

/* Parse method override request headers. */
static int
__h2_req_parse_m_override(TfwHttpReq *req, unsigned char *data, size_t len,
			  bool fin)
{
	int r = CSTR_NEQ;
	__FSM_DECLARE_VARS(req);

#define __SET_METHOD_OVERRIDE(method)					\
do {									\
	req->method_override = method;					\
	parser->cstate.method_override = method;			\
	parser->cstate.is_set = true;					\
} while(0)

	__FSM_START(parser->_i_st);

	__FSM_STATE(I_Meth_Start) {
		switch (TFW_LC(c)) {
		case 'c':
			__FSM_I_JMP(I_Meth_C);
		case 'd':
			__FSM_I_JMP(I_Meth_D);
		case 'g':
			__FSM_I_JMP(I_Meth_G);
		case 'h':
			__FSM_I_JMP(I_Meth_H);
		case 'l':
			__FSM_I_JMP(I_Meth_L);
		case 'm':
			__FSM_I_JMP(I_Meth_M);
		case 'o':
			__FSM_I_JMP(I_Meth_O);
		case 'p':
			__FSM_I_JMP(I_Meth_P);
		case 't':
			__FSM_I_JMP(I_Meth_T);
		case 'u':
			__FSM_I_JMP(I_Meth_U);
		}
		__FSM_I_MOVE(I_Meth_Unknown);
	}

	__FSM_STATE(I_Meth_C) {
		H2_TRY_STR_LAMBDA("copy", {
			__SET_METHOD_OVERRIDE(TFW_HTTP_METH_COPY);
			__FSM_EXIT(CSTR_EQ);
		} , I_Meth_C, I_EoT);
		TRY_STR_INIT();
		__FSM_I_JMP(I_Meth_Unknown);
	}

	__FSM_STATE(I_Meth_D) {
		H2_TRY_STR_LAMBDA("delete", {
			__SET_METHOD_OVERRIDE(TFW_HTTP_METH_DELETE);
			__FSM_EXIT(CSTR_EQ);
		} , I_Meth_D, I_EoT);
		TRY_STR_INIT();
		__FSM_I_JMP(I_Meth_Unknown);
	}

	__FSM_STATE(I_Meth_G) {
		H2_TRY_STR_LAMBDA("get", {
			__SET_METHOD_OVERRIDE(TFW_HTTP_METH_GET);
			__FSM_EXIT(CSTR_EQ);
		} , I_Meth_G, I_EoT);
		TRY_STR_INIT();
		__FSM_I_JMP(I_Meth_Unknown);
	}

	__FSM_STATE(I_Meth_H) {
		H2_TRY_STR_LAMBDA("head", {
			__SET_METHOD_OVERRIDE(TFW_HTTP_METH_HEAD);
			__FSM_EXIT(CSTR_EQ);
		} , I_Meth_H, I_EoT);
		TRY_STR_INIT();
		__FSM_I_JMP(I_Meth_Unknown);
	}

	__FSM_STATE(I_Meth_L) {
		H2_TRY_STR_LAMBDA("lock", {
			__SET_METHOD_OVERRIDE(TFW_HTTP_METH_LOCK);
			__FSM_EXIT(CSTR_EQ);
		} , I_Meth_L, I_EoT);
		TRY_STR_INIT();
		__FSM_I_JMP(I_Meth_Unknown);
	}

	__FSM_STATE(I_Meth_M) {
		H2_TRY_STR_LAMBDA("mkcol", {
			__SET_METHOD_OVERRIDE(TFW_HTTP_METH_MKCOL);
			__FSM_EXIT(CSTR_EQ);
		} , I_Meth_M, I_EoT);
		H2_TRY_STR_LAMBDA("move", {
			__SET_METHOD_OVERRIDE(TFW_HTTP_METH_MOVE);
			__FSM_EXIT(CSTR_EQ);
		} , I_Meth_M, I_EoT);
		TRY_STR_INIT();
		__FSM_I_JMP(I_Meth_Unknown);
	}

	__FSM_STATE(I_Meth_O) {
		H2_TRY_STR_LAMBDA("options", {
			__SET_METHOD_OVERRIDE(TFW_HTTP_METH_OPTIONS);
			__FSM_EXIT(CSTR_EQ);
		} , I_Meth_O, I_EoT);
		TRY_STR_INIT();
		__FSM_I_JMP(I_Meth_Unknown);
	}

	__FSM_STATE(I_Meth_P) {
		H2_TRY_STR_LAMBDA("patch", {
			__SET_METHOD_OVERRIDE(TFW_HTTP_METH_PATCH);
			__FSM_EXIT(CSTR_EQ);
		} , I_Meth_P, I_EoT);
		H2_TRY_STR_LAMBDA("post", {
			__SET_METHOD_OVERRIDE(TFW_HTTP_METH_POST);
			__FSM_EXIT(CSTR_EQ);
		} , I_Meth_P, I_EoT);
		H2_TRY_STR_LAMBDA("propfind", {
			__SET_METHOD_OVERRIDE(TFW_HTTP_METH_PROPFIND);
			__FSM_EXIT(CSTR_EQ);
		} , I_Meth_P, I_EoT);
		H2_TRY_STR_LAMBDA("proppatch", {
			__SET_METHOD_OVERRIDE(TFW_HTTP_METH_PROPPATCH);
			__FSM_EXIT(CSTR_EQ);
		} , I_Meth_P, I_EoT);
		H2_TRY_STR_LAMBDA("put", {
			__SET_METHOD_OVERRIDE(TFW_HTTP_METH_PUT);
			__FSM_EXIT(CSTR_EQ);
		} , I_Meth_P, I_EoT);
		TRY_STR_INIT();
		__FSM_I_JMP(I_Meth_Unknown);
	}

	__FSM_STATE(I_Meth_T) {
		H2_TRY_STR_LAMBDA("trace", {
			__SET_METHOD_OVERRIDE(TFW_HTTP_METH_TRACE);
			__FSM_EXIT(CSTR_EQ);
		} , I_Meth_T, I_EoT);
		TRY_STR_INIT();
	}

	__FSM_STATE(I_Meth_U) {
		H2_TRY_STR_LAMBDA("unlock", {
			__SET_METHOD_OVERRIDE(TFW_HTTP_METH_UNLOCK);
			__FSM_EXIT(CSTR_EQ);
		} , I_Meth_U, I_EoT);
		TRY_STR_INIT();
		__FSM_I_JMP(I_Meth_Unknown);
	}

	__FSM_STATE(I_Meth_Unknown) {
		__FSM_I_MATCH_MOVE_finish(token, I_Meth_Unknown, {
			if (likely(fin))
				break;
		});
		__SET_METHOD_OVERRIDE(_TFW_HTTP_METH_UNKNOWN);
		__FSM_H2_I_MOVE_n(I_EoT, __fsm_sz);
	}

	__FSM_STATE(I_EoT) {
		if (IS_TOKEN(c))
			__FSM_I_JMP(I_Meth_Unknown);
		if (IS_WS(c))
			__FSM_H2_I_MOVE(I_EoT);
		return CSTR_NEQ;
	}

done:
	return r;

#undef __SET_METHOD_OVERRIDE
}
STACK_FRAME_NON_STANDARD(__h2_req_parse_m_override);

/**
 * @fin is true if HAPCK doesn't have any more data for the FSM, i.e. we reached
 * the end of the header name.
 */
int
tfw_h2_parse_req_hdr_name(unsigned char *data, unsigned long len, TfwHttpReq *req,
			  bool fin)
{
/*
 * Macros to control the exact length of prohibited headers matching. */
#define __name_len_eq(num)		(fin && num == __data_remain(p))

#define __FSM_H2_TX_AF_DROP(st, ch)					\
__FSM_STATE(st, cold) {							\
	if (__name_len_eq(1) && c == ch)				\
		__FSM_H2_DROP(st);					\
	__FSM_JMP(RGen_HdrOtherN);					\
}

	int ret = T_OK;
	TfwMsgParseIter *it = &req->pit;
	__FSM_DECLARE_VARS(req);

	T_DBG("%s: fin=%d, len=%lu, data=%.*s%s, req=[%p]\n", __func__, fin, len,
	      min(500, (int)len), data, len > 500 ? "..." : "", req);

	__FSM_START(parser->state);

	__FSM_STATE(RGen_Hdr, hot) {

		tfw_http_msg_hdr_open(msg, p);

		/* Ensure we have enough data for largest match. */
		if (unlikely(!__data_available(p, 4)))
			__FSM_JMP(Req_Hdr);
		/*
		 * Some successful matches cause block action instead of move:
		 * - All allowed pseudo headers are listed here, no need to
		 *   fallback to slow path on partial matches.
		 * - RFC 7540 Section 8.1.2.2: Messages with connection-specific
		 *   headers must be treated as malformed.
		 */

		switch (PI(p)) {

		/* :authority */
		case TFW_CHAR4_INT(':', 'a', 'u', 't'):
			if (unlikely(!__data_available(p, 10)))
				__FSM_H2_NEXT_n(Req_HdrPsAut, 4);
			if (C8_INT(p + 2, 'u', 't', 'h', 'o', 'r', 'i', 't', 'y'))
				__FSM_H2_HDR_NAME_FIN(10,
						TFW_TAG_HDR_H2_AUTHORITY);
			__FSM_H2_DROP(RGen_Hdr);
		/* :method */
		case TFW_CHAR4_INT(':', 'm', 'e', 't'):
			if (unlikely(!__data_available(p, 7)))
				__FSM_H2_NEXT_n(Req_HdrPsMet, 4);
			if (C4_INT(p + 3, 't', 'h', 'o', 'd'))
				__FSM_H2_HDR_NAME_FIN(7, TFW_TAG_HDR_H2_METHOD);
			__FSM_H2_DROP(RGen_Hdr);
		/* :scheme */
		case TFW_CHAR4_INT(':', 's', 'c', 'h'):
			if (unlikely(!__data_available(p, 7)))
				__FSM_H2_NEXT_n(Req_HdrPsSch, 4);
			if (C4_INT(p + 3, 'h', 'e', 'm', 'e'))
				__FSM_H2_HDR_NAME_FIN(7, TFW_TAG_HDR_H2_SCHEME);
			__FSM_H2_DROP(RGen_Hdr);
		/* :path */
		case TFW_CHAR4_INT(':', 'p', 'a', 't'):
			if (unlikely(!__data_available(p, 5)))
				__FSM_H2_NEXT_n(Req_HdrPsPat, 4);
			if (*(p + 4) == 'h')
				__FSM_H2_HDR_NAME_FIN(5, TFW_TAG_HDR_H2_PATH);
			__FSM_H2_DROP(RGen_Hdr);
		/* accept */
		case TFW_CHAR4_INT('a', 'c', 'c', 'e'):
			if (unlikely(!__data_available(p, 6)))
				__FSM_H2_NEXT_n(Req_HdrAcce, 4);
			if (C4_INT(p + 2, 'c', 'e', 'p', 't'))
				__FSM_H2_HDR_NAME_FIN(6, TFW_TAG_HDR_ACCEPT);
			__FSM_H2_OTHER_n(4);
		/* authorization */
		case TFW_CHAR4_INT('a', 'u', 't', 'h'):
			if (unlikely(!__data_available(p, 13)))
				__FSM_H2_NEXT_n(Req_HdrAuth, 4);
			if (C8_INT(p + 4, 'o', 'r', 'i', 'z', 'a', 't', 'i', 'o')
			    && *(p + 12) == 'n')
			{
				__FSM_H2_HDR_NAME_FIN(13,
						TFW_TAG_HDR_AUTHORIZATION);
			}
			__FSM_H2_OTHER_n(4);
		/* cache-control */
		case TFW_CHAR4_INT('c', 'a', 'c', 'h'):
			if (unlikely(!__data_available(p, 13)))
				__FSM_H2_NEXT_n(Req_HdrCach, 4);
			if (C8_INT(p + 4, 'e', '-', 'c', 'o', 'n', 't', 'r', 'o')
			    &&  *(p + 12) == 'l')
			{
				__FSM_H2_HDR_NAME_FIN(13,
						TFW_TAG_HDR_CACHE_CONTROL);
			}
			__FSM_H2_OTHER_n(4);
		/* Explicitly prohibit `connection` header in requests. */
		case TFW_CHAR4_INT('c', 'o', 'n', 'n'):
			if (unlikely(!__name_len_eq(10)))
				__FSM_H2_NEXT_n(Req_HdrConn, 4);
			if (C8_INT(p + 2, 'n', 'n', 'e', 'c', 't', 'i', 'o', 'n'))
				__FSM_H2_DROP(Req_HdrConnection);
			__FSM_H2_OTHER_n(4);
		/* content-* */
		case TFW_CHAR4_INT('c', 'o', 'n', 't'):
			if (unlikely(!__data_available(p, 12)))
				__FSM_H2_NEXT_n(Req_HdrCont, 4);
			if (C8_INT(p + 4, 'e', 'n', 't', '-', 't', 'y', 'p', 'e'))
				__FSM_H2_HDR_NAME_FIN(12,
						TFW_TAG_HDR_CONTENT_TYPE);

			if (unlikely(!__data_available(p, 14)))
				__FSM_H2_NEXT_n(Req_HdrCont, 4);
			if (C8_INT(p + 4, 'e', 'n', 't', '-', 'l', 'e', 'n', 'g')
			    && C4_INT(p + 10,  'n', 'g', 't', 'h'))
				__FSM_H2_HDR_NAME_FIN(14,
						TFW_TAG_HDR_CONTENT_LENGTH);

			if (unlikely(!__data_available(p, 16)))
				__FSM_H2_NEXT_n(Req_HdrCont, 4);
			if (C8_INT(p + 4, 'e', 'n', 't', '-', 'e', 'n', 'c', 'o')
			    && C4_INT(p + 12,  'd', 'i', 'n', 'g'))
				__FSM_H2_HDR_NAME_FIN(16,
						TFW_TAG_HDR_CONTENT_ENCODING);
			__FSM_H2_OTHER_n(4);
		/* cookie */
		case TFW_CHAR4_INT('c', 'o', 'o', 'k'):
			if (unlikely(!__data_available(p, 6)))
				__FSM_H2_NEXT_n(Req_HdrCook, 4);
			if (C4_INT(p + 2, 'o', 'k', 'i', 'e'))
				__FSM_H2_HDR_NAME_FIN(6,
						TFW_TAG_HDR_COOKIE);
			__FSM_H2_OTHER_n(4);
		/* forwarded */
		case TFW_CHAR4_INT('f', 'o', 'r', 'w'):
			if (unlikely(!__data_available(p, 9)))
				__FSM_H2_NEXT_n(Req_HdrX_Fo, 4);
			if (C4_INT(p + 4,  'a', 'r', 'd', 'e')
			    && *(p + 8) == 'd')
			{
				__FSM_H2_HDR_NAME_FIN(9, TFW_TAG_HDR_FORWARDED);
			}
			__FSM_H2_OTHER_n(4);
		/* host */
		case TFW_CHAR4_INT('h', 'o', 's', 't'):
			__FSM_H2_HDR_NAME_FIN(4, TFW_TAG_HDR_HOST);
		/* if-modified-since */
		case TFW_CHAR4_INT('i', 'f', '-', 'm'):
			if (unlikely(!__data_available(p, 17)))
				__FSM_H2_NEXT_n(Req_HdrIf_M, 4);
			if (C8_INT(p + 4, 'o', 'd', 'i', 'f', 'i', 'e', 'd', '-')
			    && C8_INT(p + 9, 'e', 'd', '-', 's', 'i', 'n', 'c',
				      'e'))
			{
				__FSM_H2_HDR_NAME_FIN(17,
						TFW_TAG_HDR_IF_MODIFIED_SINCE);
			}
			__FSM_H2_OTHER_n(4);
		/* if-none-match */
		case TFW_CHAR4_INT('i', 'f', '-', 'n'):
			if (unlikely(!__data_available(p, 13)))
				__FSM_H2_NEXT_n(Req_HdrIf_N, 4);
			if (C8_INT(p + 4, 'o', 'n', 'e', '-', 'm', 'a', 't', 'c')
			    && *(p + 12) == 'h')
			{
				__FSM_H2_HDR_NAME_FIN(13,
						TFW_TAG_HDR_IF_NONE_MATCH);
			}
			__FSM_H2_OTHER_n(4);
		/* Explicitly prohibit `keep-alive` header */
		case TFW_CHAR4_INT('k', 'e', 'e', 'p'):
			if (unlikely(!__name_len_eq(10)))
				__FSM_H2_NEXT_n(Req_HdrKeep, 4);
			if (C8_INT(p + 2, 'e', 'p', '-', 'a', 'l', 'i', 'v', 'e'))
				__FSM_H2_DROP(Req_HdrKeep_Alive);
			__FSM_H2_OTHER_n(4);
		/* pragma */
		case TFW_CHAR4_INT('p', 'r', 'a', 'g'):
			if (unlikely(!__data_available(p, 6)))
				__FSM_H2_NEXT_n(Req_HdrPrag, 4);
			if (C4_INT(p + 2, 'a', 'g', 'm', 'a'))
				__FSM_H2_HDR_NAME_FIN(6, TFW_TAG_HDR_PRAGMA);
			__FSM_H2_OTHER_n(4);
		/*
		 * RFC 9113 8.2.2: Treat a request containing connection-specific
		 * proxy-connection header as malformed.
		 */
		case TFW_CHAR4_INT('p', 'r', 'o', 'x'):
			if (unlikely(!__name_len_eq(16)))
				__FSM_H2_NEXT_n(Req_HdrProx, 4);
			if (C8_INT(p + 4, 'y', '-', 'c', 'o', 'n', 'n', 'e', 'c')
			    && C4_INT(p + 12, 't', 'i', 'o', 'n'))
				__FSM_H2_DROP(Req_HdrProxyConnection);
			__FSM_H2_OTHER_n(4);
		/* Explicitly prohibit transfer-encoding in requests. */
		case TFW_CHAR4_INT('t', 'r', 'a', 'n'):
			if (unlikely(!__name_len_eq(17)))
				__FSM_H2_NEXT_n(Req_HdrTran, 4);
			if (C8_INT(p + 1,  'r', 'a', 'n', 's', 'f', 'e', 'r', '-')
			    && C8_INT(p + 9, 'e', 'n', 'c', 'o', 'd', 'i', 'n',
				      'g'))
			{
				__FSM_H2_DROP(Req_HdrTransfer_Encoding);
			}
			__FSM_H2_OTHER_n(4);
		/* referer */
		case TFW_CHAR4_INT('r', 'e', 'f', 'e'):
			if (unlikely(!__data_available(p, 7)))
				__FSM_H2_NEXT_n(Req_HdrRefe, 4);
			if (C4_INT(p + 3, 'e', 'r', 'e', 'r'))
				__FSM_H2_HDR_NAME_FIN(7, TFW_TAG_HDR_REFERER);
			__FSM_H2_OTHER_n(4);
		/* user-agent */
		case TFW_CHAR4_INT('u', 's', 'e', 'r'):
			if (unlikely(!__data_available(p, 10)))
				__FSM_H2_NEXT_n(Req_HdrUser, 4);
			if (C8_INT(p + 2, 'e', 'r', '-', 'a', 'g', 'e', 'n', 't'))
				__FSM_H2_HDR_NAME_FIN(10, TFW_TAG_HDR_USER_AGENT);
			__FSM_H2_OTHER_n(4);
		/*
		 * RFC 9113 8.2.2: Treat a request containing connection-specific
		 * upgrade header as malformed.
		 */
		case TFW_CHAR4_INT('u', 'p', 'g', 'r'):
			if (unlikely(!__name_len_eq(7)))
				__FSM_H2_NEXT_n(Req_HdrUpgr, 4);
			if (C4_INT(p + 3, 'r', 'a', 'd', 'e'))
				__FSM_H2_DROP(Req_HdrUpgrade);
			__FSM_H2_OTHER_n(4);
		/* x-forwarded-for */
		case TFW_CHAR4_INT('x', '-', 'f', 'o'):
			if (unlikely(!__data_available(p, 15)))
				__FSM_H2_NEXT_n(Req_HdrX_Fo, 4);
			if (C8_INT(p + 4, 'r', 'w', 'a', 'r', 'd', 'e', 'd', '-')
			    && C4_INT(p + 11,  '-', 'f', 'o', 'r'))
			{
				__FSM_H2_HDR_NAME_FIN(15,
						TFW_TAG_HDR_X_FORWARDED_FOR);
			}
			__FSM_H2_OTHER_n(4);
		/* x-method-override family. */
		case TFW_CHAR4_INT('x', '-', 'h', 't'):
			if (unlikely(!__data_available(p, 22)))
				__FSM_H2_NEXT_n(Req_HdrX_Ht, 4);
			if (C8_INT(p + 4, 't', 'p', '-', 'm', 'e', 't', 'h', 'o')
			    && C8_INT(p + 12, 'd', '-', 'o', 'v','e', 'r', 'r',
				      'i')
			    && C4_INT(p + 18, 'r', 'i', 'd', 'e'))
			{
				__FSM_H2_HDR_NAME_FIN(22,
						TFW_TAG_HDR_X_METHOD_OVERRIDE);
			}
			if (C8_INT(p + 4, 't', 'p', '-', 'm', 'e', 't', 'h', 'o')
			    && *(p + 12) == 'd')
			{
				__FSM_H2_HDR_NAME_FIN(13,
						TFW_TAG_HDR_X_METHOD_OVERRIDE);
			}
			__FSM_H2_OTHER_n(4);
		case TFW_CHAR4_INT('x', '-', 'm', 'e'):
			if (unlikely(!__data_available(p, 17)))
				__FSM_H2_NEXT_n(Req_HdrX_Me, 4);
			if (C8_INT(p + 4, 't', 'h', 'o', 'd', '-', 'o', 'v', 'e')
			    &&  C8_INT(p + 9, 'o', 'v', 'e', 'r', 'r', 'i', 'd',
				       'e'))
			{
				__FSM_H2_HDR_NAME_FIN(17,
						TFW_TAG_HDR_X_METHOD_OVERRIDE);
			}
			__FSM_H2_OTHER_n(4);

		default:
			__FSM_JMP(RGen_HdrOtherN);
		}
	}

	__FSM_STATE(RGen_HdrOtherN) {
		__fsm_n = __data_remain(p);
		/*
		 * RFC 7540, Section 8.1.2:
		 * A request or response containing uppercase header field
		 * names MUST be treated as malformed.
		 */
		__fsm_sz = tfw_match_token_lc(p, __fsm_n);
		if (unlikely(__fsm_sz != __fsm_n))
			__FSM_H2_DROP(RGen_HdrOtherN);
		/*
		 * Use (data, len) instead of (p, __fsm_n) since we moved p in
		 * previous states trying known header names.
		 */
		__msg_hdr_chunk_fixup(data, len);
		if (unlikely(parser->hdr.len > HTTP_MAX_HDR_NAME_LEN)) {
			T_WARN("Max header name length %u exceeded.",
			       HTTP_MAX_HDR_NAME_LEN);
			ret = T_DROP;
			goto out;
		}
		if (unlikely(!fin))
			__FSM_H2_POSTPONE(RGen_HdrOtherN);
		__FSM_H2_HDR_NAME_DONE(TFW_TAG_HDR_RAW);
	}

	/* ----------------    Slow path    ---------------- */
	barrier();

	__FSM_STATE(Req_Hdr, cold) {
		switch (c) {
		case ':':
			p += 1;
			if (likely(__data_off(p) < len)) {
				T_DBG3("%s: name next, to=Req_HdrPseudo"
				       " len=%lu, off=%lu\n", __func__,
				       len, __data_off(p));
				__FSM_JMP(Req_HdrPseudo);
			}
			if (likely(!fin)) {
				__msg_hdr_chunk_fixup(data, len);
				__FSM_H2_POSTPONE(Req_HdrPseudo);
			}
			__FSM_H2_DROP(Req_Hdr);
		case 'a':
			__FSM_H2_NEXT(Req_HdrA);
		case 'c':
			__FSM_H2_NEXT(Req_HdrC);
		case 'f':
			__FSM_H2_NEXT(Req_HdrF);
		case 'h':
			__FSM_H2_NEXT(Req_HdrH);
		case 'i':
			__FSM_H2_NEXT(Req_HdrI);
		case 'k':
			__FSM_H2_NEXT(Req_HdrK);
		case 'p':
			__FSM_H2_NEXT(Req_HdrP);
		case 'r':
			__FSM_H2_NEXT(Req_HdrR);
		case 't':
			__FSM_H2_NEXT(Req_HdrT);
		case 'u':
			__FSM_H2_NEXT(Req_HdrU);
		case 'x':
			__FSM_H2_NEXT(Req_HdrX);
		default:
			__FSM_JMP(RGen_HdrOtherN);
		}
	}

	__FSM_STATE(Req_HdrPseudo, cold) {
		switch (c) {
		case 'a':
			__FSM_H2_NEXT(Req_HdrPsA);
		case 'm':
			__FSM_H2_NEXT(Req_HdrPsM);
		case 'p':
			__FSM_H2_NEXT(Req_HdrPsP);
		case 's':
			__FSM_H2_NEXT(Req_HdrPsS);
		default:
			__FSM_H2_DROP(Req_HdrPseudo);
		}
	}

	__FSM_H2_TXD_AF(Req_HdrPsA, 'u', Req_HdrPsAu);
	__FSM_H2_TXD_AF(Req_HdrPsAu, 't', Req_HdrPsAut);
	__FSM_H2_TXD_AF(Req_HdrPsAut, 'h', Req_HdrPsAuth);
	__FSM_H2_TXD_AF(Req_HdrPsAuth, 'o', Req_HdrPsAutho);
	__FSM_H2_TXD_AF(Req_HdrPsAutho, 'r', Req_HdrPsAuthor);
	__FSM_H2_TXD_AF(Req_HdrPsAuthor, 'i', Req_HdrPsAuthori);
	__FSM_H2_TXD_AF(Req_HdrPsAuthori, 't', Req_HdrPsAuthorit);
	__FSM_H2_TXD_AF_FIN(Req_HdrPsAuthorit, 'y', TFW_TAG_HDR_H2_AUTHORITY);

	__FSM_H2_TXD_AF(Req_HdrPsM, 'e', Req_HdrPsMe);
	__FSM_H2_TXD_AF(Req_HdrPsMe, 't', Req_HdrPsMet);
	__FSM_H2_TXD_AF(Req_HdrPsMet, 'h', Req_HdrPsMeth);
	__FSM_H2_TXD_AF(Req_HdrPsMeth, 'o', Req_HdrPsMetho);
	__FSM_H2_TXD_AF_FIN(Req_HdrPsMetho, 'd', TFW_TAG_HDR_H2_METHOD);

	__FSM_H2_TXD_AF(Req_HdrPsP, 'a', Req_HdrPsPa);
	__FSM_H2_TXD_AF(Req_HdrPsPa, 't', Req_HdrPsPat);
	__FSM_H2_TXD_AF_FIN(Req_HdrPsPat, 'h', TFW_TAG_HDR_H2_PATH);

	__FSM_H2_TXD_AF(Req_HdrPsS, 'c', Req_HdrPsSc);
	__FSM_H2_TXD_AF(Req_HdrPsSc, 'h', Req_HdrPsSch);
	__FSM_H2_TXD_AF(Req_HdrPsSch, 'e', Req_HdrPsSche);
	__FSM_H2_TXD_AF(Req_HdrPsSche, 'm', Req_HdrPsSchem);
	__FSM_H2_TXD_AF_FIN(Req_HdrPsSchem, 'e', TFW_TAG_HDR_H2_SCHEME);

	__FSM_STATE(Req_HdrA, cold) {
		switch (c) {
		case 'c':
			__FSM_H2_NEXT(Req_HdrAc);
		case 'u':
			__FSM_H2_NEXT(Req_HdrAu);
		default:
			__FSM_JMP(RGen_HdrOtherN);
		}
	}

	__FSM_H2_TX_AF(Req_HdrAc, 'c', Req_HdrAcc);
	__FSM_H2_TX_AF(Req_HdrAcc, 'e', Req_HdrAcce);
	__FSM_H2_TX_AF(Req_HdrAcce, 'p', Req_HdrAccep);
	__FSM_H2_TX_AF_FIN(Req_HdrAccep, 't', TFW_TAG_HDR_ACCEPT);

	__FSM_H2_TX_AF(Req_HdrAu, 't', Req_HdrAut);
	__FSM_H2_TX_AF(Req_HdrAut, 'h', Req_HdrAuth);
	__FSM_H2_TX_AF(Req_HdrAuth, 'o', Req_HdrAutho);
	__FSM_H2_TX_AF(Req_HdrAutho, 'r', Req_HdrAuthor);
	__FSM_H2_TX_AF(Req_HdrAuthor, 'i', Req_HdrAuthori);
	__FSM_H2_TX_AF(Req_HdrAuthori, 'z', Req_HdrAuthoriz);
	__FSM_H2_TX_AF(Req_HdrAuthoriz, 'a', Req_HdrAuthoriza);
	__FSM_H2_TX_AF(Req_HdrAuthoriza, 't', Req_HdrAuthorizat);
	__FSM_H2_TX_AF(Req_HdrAuthorizat, 'i', Req_HdrAuthorizati);
	__FSM_H2_TX_AF(Req_HdrAuthorizati, 'o', Req_HdrAuthorizatio);
	__FSM_H2_TX_AF_FIN(Req_HdrAuthorizatio, 'n', TFW_TAG_HDR_AUTHORIZATION);

	__FSM_STATE(Req_HdrC, cold) {
		switch (c) {
		case 'a':
			__FSM_H2_NEXT(Req_HdrCa);
		case 'o':
			__FSM_H2_NEXT(Req_HdrCo);
		default:
			__FSM_JMP(RGen_HdrOtherN);
		}
	}

	__FSM_H2_TX_AF(Req_HdrCa, 'c', Req_HdrCac);
	__FSM_H2_TX_AF(Req_HdrCac, 'h', Req_HdrCach);
	__FSM_H2_TX_AF(Req_HdrCach, 'e', Req_HdrCache);
	__FSM_H2_TX_AF(Req_HdrCache, '-', Req_HdrCache_);
	__FSM_H2_TX_AF(Req_HdrCache_, 'c', Req_HdrCache_C);
	__FSM_H2_TX_AF(Req_HdrCache_C, 'o', Req_HdrCache_Co);
	__FSM_H2_TX_AF(Req_HdrCache_Co, 'n', Req_HdrCache_Con);
	__FSM_H2_TX_AF(Req_HdrCache_Con, 't', Req_HdrCache_Cont);
	__FSM_H2_TX_AF(Req_HdrCache_Cont, 'r', Req_HdrCache_Contr);
	__FSM_H2_TX_AF(Req_HdrCache_Contr, 'o', Req_HdrCache_Contro);
	__FSM_H2_TX_AF_FIN(Req_HdrCache_Contro, 'l', TFW_TAG_HDR_CACHE_CONTROL);

	__FSM_STATE(Req_HdrCo, cold) {
		switch (c) {
		case 'n':
			__FSM_H2_NEXT(Req_HdrCon);
		case 'o':
			__FSM_H2_NEXT(Req_HdrCoo);
		default:
			__FSM_JMP(RGen_HdrOtherN);
		}
	}

	__FSM_STATE(Req_HdrCon, cold) {
		switch (c) {
		case 'n':
			__FSM_H2_NEXT(Req_HdrConn);
		case 't':
			__FSM_H2_NEXT(Req_HdrCont);
		default:
			__FSM_JMP(RGen_HdrOtherN);
		}
	}
	__FSM_H2_TX_AF(Req_HdrConn, 'e', Req_HdrConne);
	__FSM_H2_TX_AF(Req_HdrConne, 'c', Req_HdrConnec);
	__FSM_H2_TX_AF(Req_HdrConnec, 't', Req_HdrConnect);
	__FSM_H2_TX_AF(Req_HdrConnect, 'i', Req_HdrConnecti);
	__FSM_H2_TX_AF(Req_HdrConnecti, 'o', Req_HdrConnectio);
	__FSM_H2_TX_AF_DROP(Req_HdrConnectio, 'n');

	__FSM_H2_TX_AF(Req_HdrCont, 'e', Req_HdrConte);
	__FSM_H2_TX_AF(Req_HdrConte, 'n', Req_HdrConten);
	__FSM_H2_TX_AF(Req_HdrConten, 't', Req_HdrContent);
	__FSM_H2_TX_AF(Req_HdrContent, '-', Req_HdrContent_);

	__FSM_STATE(Req_HdrContent_, cold) {
		switch (c) {
		case 'e':
			__FSM_H2_NEXT(Req_HdrContent_E);
		case 'l':
			__FSM_H2_NEXT(Req_HdrContent_L);
		case 't':
			__FSM_H2_NEXT(Req_HdrContent_T);
		default:
			__FSM_JMP(RGen_HdrOtherN);
		}
	}

	__FSM_H2_TX_AF(Req_HdrContent_E, 'n', Req_HdrContent_En);
	__FSM_H2_TX_AF(Req_HdrContent_En, 'c', Req_HdrContent_Enc);
	__FSM_H2_TX_AF(Req_HdrContent_Enc, 'o', Req_HdrContent_Enco);
	__FSM_H2_TX_AF(Req_HdrContent_Enco, 'd', Req_HdrContent_Encod);
	__FSM_H2_TX_AF(Req_HdrContent_Encod, 'i', Req_HdrContent_Encodi);
	__FSM_H2_TX_AF(Req_HdrContent_Encodi, 'n', Req_HdrContent_Encodin);
	__FSM_H2_TX_AF_FIN(Req_HdrContent_Encodin, 'g',
			   TFW_TAG_HDR_CONTENT_ENCODING);

	__FSM_H2_TX_AF(Req_HdrContent_L, 'e', Req_HdrContent_Le);
	__FSM_H2_TX_AF(Req_HdrContent_Le, 'n', Req_HdrContent_Len);
	__FSM_H2_TX_AF(Req_HdrContent_Len, 'g', Req_HdrContent_Leng);
	__FSM_H2_TX_AF(Req_HdrContent_Leng, 't', Req_HdrContent_Lengt);
	__FSM_H2_TX_AF_FIN(Req_HdrContent_Lengt, 'h', TFW_TAG_HDR_CONTENT_LENGTH);

	__FSM_H2_TX_AF(Req_HdrContent_T, 'y', Req_HdrContent_Ty);
	__FSM_H2_TX_AF(Req_HdrContent_Ty, 'p', Req_HdrContent_Typ);
	__FSM_H2_TX_AF_FIN(Req_HdrContent_Typ, 'e', TFW_TAG_HDR_CONTENT_TYPE);

	__FSM_H2_TX_AF(Req_HdrF, 'o', Req_HdrFo);
	__FSM_H2_TX_AF(Req_HdrFo, 'r', Req_HdrFor);
	__FSM_H2_TX_AF(Req_HdrFor, 'w', Req_HdrForw);
	__FSM_H2_TX_AF(Req_HdrForw, 'a', Req_HdrForwa);
	__FSM_H2_TX_AF(Req_HdrForwa, 'r', Req_HdrForwar);
	__FSM_H2_TX_AF(Req_HdrForwar, 'd', Req_HdrForward);
	__FSM_H2_TX_AF(Req_HdrForward, 'e', Req_HdrForwarde);
	__FSM_H2_TX_AF_FIN(Req_HdrForwarde, 'd', TFW_TAG_HDR_FORWARDED);

	__FSM_H2_TX_AF(Req_HdrH, 'o', Req_HdrHo);
	__FSM_H2_TX_AF(Req_HdrHo, 's', Req_HdrHos);
	__FSM_H2_TX_AF_FIN(Req_HdrHos, 't', TFW_TAG_HDR_HOST);

	__FSM_H2_TX_AF(Req_HdrI, 'f', Req_HdrIf);
	__FSM_H2_TX_AF(Req_HdrIf, '-', Req_HdrIf_);
	__FSM_STATE(Req_HdrIf_, cold) {
		switch (c) {
		case 'm':
			__FSM_H2_NEXT(Req_HdrIf_M);
		case 'n':
			__FSM_H2_NEXT(Req_HdrIf_N);
		default:
			__FSM_JMP(RGen_HdrOtherN);
		}
	}

	__FSM_H2_TX_AF(Req_HdrIf_M, 'o', Req_HdrIf_Mo);
	__FSM_H2_TX_AF(Req_HdrIf_Mo, 'd', Req_HdrIf_Mod);
	__FSM_H2_TX_AF(Req_HdrIf_Mod, 'i', Req_HdrIf_Modi);
	__FSM_H2_TX_AF(Req_HdrIf_Modi, 'f', Req_HdrIf_Modif);
	__FSM_H2_TX_AF(Req_HdrIf_Modif, 'i', Req_HdrIf_Modifi);
	__FSM_H2_TX_AF(Req_HdrIf_Modifi, 'e', Req_HdrIf_Modifie);
	__FSM_H2_TX_AF(Req_HdrIf_Modifie, 'd', Req_HdrIf_Modified);
	__FSM_H2_TX_AF(Req_HdrIf_Modified, '-', Req_HdrIf_Modified_);
	__FSM_H2_TX_AF(Req_HdrIf_Modified_, 's', Req_HdrIf_Modified_S);
	__FSM_H2_TX_AF(Req_HdrIf_Modified_S, 'i', Req_HdrIf_Modified_Si);
	__FSM_H2_TX_AF(Req_HdrIf_Modified_Si, 'n', Req_HdrIf_Modified_Sin);
	__FSM_H2_TX_AF(Req_HdrIf_Modified_Sin, 'c', Req_HdrIf_Modified_Sinc);
	__FSM_H2_TX_AF_FIN(Req_HdrIf_Modified_Sinc, 'e',
			   TFW_TAG_HDR_IF_MODIFIED_SINCE);

	__FSM_H2_TX_AF(Req_HdrIf_N, 'o', Req_HdrIf_No);
	__FSM_H2_TX_AF(Req_HdrIf_No, 'n', Req_HdrIf_Non);
	__FSM_H2_TX_AF(Req_HdrIf_Non, 'e', Req_HdrIf_None);
	__FSM_H2_TX_AF(Req_HdrIf_None, '-', Req_HdrIf_None_);
	__FSM_H2_TX_AF(Req_HdrIf_None_, 'm', Req_HdrIf_None_M);
	__FSM_H2_TX_AF(Req_HdrIf_None_M, 'a', Req_HdrIf_None_Ma);
	__FSM_H2_TX_AF(Req_HdrIf_None_Ma, 't', Req_HdrIf_None_Mat);
	__FSM_H2_TX_AF(Req_HdrIf_None_Mat, 'c', Req_HdrIf_None_Matc);
	__FSM_H2_TX_AF_FIN(Req_HdrIf_None_Matc, 'h', TFW_TAG_HDR_IF_NONE_MATCH);

	__FSM_H2_TX_AF(Req_HdrK, 'e', Req_HdrKe);
	__FSM_H2_TX_AF(Req_HdrKe, 'e', Req_HdrKee);
	__FSM_H2_TX_AF(Req_HdrKee, 'p', Req_HdrKeep);
	__FSM_H2_TX_AF(Req_HdrKeep, '-', Req_HdrKeep_);
	__FSM_H2_TX_AF(Req_HdrKeep_, 'a', Req_HdrKeep_A);
	__FSM_H2_TX_AF(Req_HdrKeep_A, 'l', Req_HdrKeep_Al);
	__FSM_H2_TX_AF(Req_HdrKeep_Al, 'i', Req_HdrKeep_Ali);
	__FSM_H2_TX_AF(Req_HdrKeep_Ali, 'v', Req_HdrKeep_Aliv);
	__FSM_H2_TX_AF_DROP(Req_HdrKeep_Aliv, 'e');

	__FSM_H2_TX_AF(Req_HdrP, 'r', Req_HdrPr);
	__FSM_STATE(Req_HdrPr, cold) {
		switch (c) {
		case 'a':
			__FSM_H2_NEXT(Req_HdrPra);
		case 'o':
			__FSM_H2_NEXT(Req_HdrPro);
		default:
			__FSM_JMP(RGen_HdrOtherN);
		}
	}

	__FSM_H2_TX_AF(Req_HdrPra, 'g', Req_HdrPrag);
	__FSM_H2_TX_AF(Req_HdrPrag, 'm', Req_HdrPragm);
	__FSM_H2_TX_AF_FIN(Req_HdrPragm, 'a', TFW_TAG_HDR_PRAGMA);

	__FSM_H2_TX_AF(Req_HdrPro, 'x', Req_HdrProx);
	__FSM_H2_TX_AF(Req_HdrProx, 'y', Req_HdrProxy);
	__FSM_H2_TX_AF(Req_HdrProxy, '_', Req_HdrProxy_);
	__FSM_H2_TX_AF(Req_HdrProxy_, 'c', Req_HdrProxy_C);
	__FSM_H2_TX_AF(Req_HdrProxy_C, 'o', Req_HdrProxy_Co);
	__FSM_H2_TX_AF(Req_HdrProxy_Co, 'n', Req_HdrProxy_Con);
	__FSM_H2_TX_AF(Req_HdrProxy_Con, 'n', Req_HdrProxy_Conn);
	__FSM_H2_TX_AF(Req_HdrProxy_Conn, 'e', Req_HdrProxy_Conne);
	__FSM_H2_TX_AF(Req_HdrProxy_Conne, 'c', Req_HdrProxy_Connec);
	__FSM_H2_TX_AF(Req_HdrProxy_Connec, 't', Req_HdrProxy_Connect);
	__FSM_H2_TX_AF(Req_HdrProxy_Connect, 'i', Req_HdrProxy_Connecti);
	__FSM_H2_TX_AF(Req_HdrProxy_Connecti, 'o', Req_HdrProxy_Connectio);
	__FSM_H2_TX_AF_DROP(Req_HdrProxy_Connectio, 'n');

	__FSM_H2_TX_AF(Req_HdrR, 'e', Req_HdrRe);
	__FSM_H2_TX_AF(Req_HdrRe, 'f', Req_HdrRef);
	__FSM_H2_TX_AF(Req_HdrRef, 'e', Req_HdrRefe);
	__FSM_H2_TX_AF(Req_HdrRefe, 'r', Req_HdrRefer);
	__FSM_H2_TX_AF(Req_HdrRefer, 'e', Req_HdrRefere);
	__FSM_H2_TX_AF_FIN(Req_HdrRefere, 'r', TFW_TAG_HDR_REFERER);

	__FSM_STATE(Req_HdrT, cold) {
		switch (c) {
		case 'r':
			__FSM_H2_NEXT(Req_HdrTr);
		case 'e':
			 __FSM_H2_HDR_NAME_FIN(1, TFW_TAG_HDR_TE);
		default:
			__FSM_JMP(RGen_HdrOtherN);
		}
	}
	__FSM_H2_TX_AF(Req_HdrTr, 'a', Req_HdrTra);
	__FSM_H2_TX_AF(Req_HdrTra, 'n', Req_HdrTran);
	__FSM_H2_TX_AF(Req_HdrTran, 's', Req_HdrTrans);
	__FSM_H2_TX_AF(Req_HdrTrans, 'f', Req_HdrTransf);
	__FSM_H2_TX_AF(Req_HdrTransf, 'e', Req_HdrTransfe);
	__FSM_H2_TX_AF(Req_HdrTransfe, 'r', Req_HdrTransfer);
	__FSM_H2_TX_AF(Req_HdrTransfer, '-', Req_HdrTransfer_);
	__FSM_H2_TX_AF(Req_HdrTransfer_, 'e', Req_HdrTransfer_E);
	__FSM_H2_TX_AF(Req_HdrTransfer_E, 'n', Req_HdrTransfer_En);
	__FSM_H2_TX_AF(Req_HdrTransfer_En, 'c', Req_HdrTransfer_Enc);
	__FSM_H2_TX_AF(Req_HdrTransfer_Enc, 'o', Req_HdrTransfer_Enco);
	__FSM_H2_TX_AF(Req_HdrTransfer_Enco, 'd', Req_HdrTransfer_Encod);
	__FSM_H2_TX_AF(Req_HdrTransfer_Encod, 'i', Req_HdrTransfer_Encodi);
	__FSM_H2_TX_AF(Req_HdrTransfer_Encodi, 'n', Req_HdrTransfer_Encodin);
	__FSM_H2_TX_AF_DROP(Req_HdrTransfer_Encodin, 'g');

	__FSM_H2_TX_AF(Req_HdrX, '-', Req_HdrX_);
	__FSM_STATE(Req_HdrX_, cold) {
		switch (c) {
		case 'f':
			__FSM_H2_NEXT(Req_HdrX_F);
		case 'h':
			__FSM_H2_NEXT(Req_HdrX_H);
		case 'm':
			__FSM_H2_NEXT(Req_HdrX_M);
		default:
			__FSM_JMP(RGen_HdrOtherN);
		}
	}

	/* X-Forwarded-For header processing. */
	__FSM_H2_TX_AF(Req_HdrX_F, 'o', Req_HdrX_Fo);
	__FSM_H2_TX_AF(Req_HdrX_Fo, 'r', Req_HdrX_For);
	__FSM_H2_TX_AF(Req_HdrX_For, 'w', Req_HdrX_Forw);
	__FSM_H2_TX_AF(Req_HdrX_Forw, 'a', Req_HdrX_Forwa);
	__FSM_H2_TX_AF(Req_HdrX_Forwa, 'r', Req_HdrX_Forwar);
	__FSM_H2_TX_AF(Req_HdrX_Forwar, 'd', Req_HdrX_Forward);
	__FSM_H2_TX_AF(Req_HdrX_Forward, 'e', Req_HdrX_Forwarde);
	__FSM_H2_TX_AF(Req_HdrX_Forwarde, 'd', Req_HdrX_Forwarded);
	__FSM_H2_TX_AF(Req_HdrX_Forwarded, '-', Req_HdrX_Forwarded_);
	__FSM_H2_TX_AF(Req_HdrX_Forwarded_, 'f', Req_HdrX_Forwarded_F);
	__FSM_H2_TX_AF(Req_HdrX_Forwarded_F, 'o', Req_HdrX_Forwarded_Fo);
	__FSM_H2_TX_AF_FIN(Req_HdrX_Forwarded_Fo, 'r',
			   TFW_TAG_HDR_X_FORWARDED_FOR);

	/* X-Method-Override header processing. */
	__FSM_H2_TX_AF(Req_HdrX_M, 'e', Req_HdrX_Me);
	__FSM_H2_TX_AF(Req_HdrX_Me, 't', Req_HdrX_Met);
	__FSM_H2_TX_AF(Req_HdrX_Met, 'h', Req_HdrX_Meth);
	__FSM_H2_TX_AF(Req_HdrX_Meth, 'o', Req_HdrX_Metho);
	__FSM_H2_TX_AF(Req_HdrX_Metho, 'd', Req_HdrX_Method);
	__FSM_H2_TX_AF(Req_HdrX_Method, '-', Req_HdrX_Method_);
	__FSM_H2_TX_AF(Req_HdrX_Method_, 'o', Req_HdrX_Method_O);
	__FSM_H2_TX_AF(Req_HdrX_Method_O, 'v', Req_HdrX_Method_Ov);
	__FSM_H2_TX_AF(Req_HdrX_Method_Ov, 'e', Req_HdrX_Method_Ove);
	__FSM_H2_TX_AF(Req_HdrX_Method_Ove, 'r', Req_HdrX_Method_Over);
	__FSM_H2_TX_AF(Req_HdrX_Method_Over, 'r', Req_HdrX_Method_Overr);
	__FSM_H2_TX_AF(Req_HdrX_Method_Overr, 'i', Req_HdrX_Method_Overri);
	__FSM_H2_TX_AF(Req_HdrX_Method_Overri, 'd', Req_HdrX_Method_Overrid);
	__FSM_H2_TX_AF_FIN(Req_HdrX_Method_Overrid, 'e',
			   TFW_TAG_HDR_X_METHOD_OVERRIDE);

	/* X-HTTP-Method header processing */
	__FSM_H2_TX_AF(Req_HdrX_H, 't', Req_HdrX_Ht);
	__FSM_H2_TX_AF(Req_HdrX_Ht, 't', Req_HdrX_Htt);
	__FSM_H2_TX_AF(Req_HdrX_Htt, 'p', Req_HdrX_Http);
	__FSM_H2_TX_AF(Req_HdrX_Http, '-', Req_HdrX_Http_);
	__FSM_H2_TX_AF(Req_HdrX_Http_, 'm', Req_HdrX_Http_M);
	__FSM_H2_TX_AF(Req_HdrX_Http_M, 'e', Req_HdrX_Http_Me);
	__FSM_H2_TX_AF(Req_HdrX_Http_Me, 't', Req_HdrX_Http_Met);
	__FSM_H2_TX_AF(Req_HdrX_Http_Met, 'h', Req_HdrX_Http_Meth);
	__FSM_H2_TX_AF(Req_HdrX_Http_Meth, 'o', Req_HdrX_Http_Metho);
	/*
	 * Same as __FSM_H2_TX_AF_FIN, but jump to X-HTTP-Method-Override
	 * header if more data is found afer 'd'
	 */
	__FSM_STATE(Req_HdrX_Http_Metho, cold) {
		if (unlikely(c != 'd'))
			__FSM_JMP(RGen_HdrOtherN);

		p += 1;
		T_DBG3("%s: name next, to=Req_HdrX_Http_Method len=%lu,"
		       " off=%lu\n", __func__, len, __data_off(p));
		if (__data_off(p) < len)
			__FSM_JMP(Req_HdrX_Http_Method);

		__msg_hdr_chunk_fixup(data, len);
		if (likely(!fin))
			__FSM_H2_POSTPONE(Req_HdrX_Http_Method);

		__FSM_H2_HDR_NAME_DONE(TFW_TAG_HDR_X_METHOD_OVERRIDE);
	}

	/* X-HTTP-Method-Override processing */
	__FSM_H2_TX_AF(Req_HdrX_Http_Method, '-', Req_HdrX_Http_Method_);
	__FSM_H2_TX_AF(Req_HdrX_Http_Method_, 'o', Req_HdrX_Http_Method_O);
	__FSM_H2_TX_AF(Req_HdrX_Http_Method_O, 'v', Req_HdrX_Http_Method_Ov);
	__FSM_H2_TX_AF(Req_HdrX_Http_Method_Ov, 'e', Req_HdrX_Http_Method_Ove);
	__FSM_H2_TX_AF(Req_HdrX_Http_Method_Ove, 'r', Req_HdrX_Http_Method_Over);
	__FSM_H2_TX_AF(Req_HdrX_Http_Method_Over, 'r', Req_HdrX_Http_Method_Overr);
	__FSM_H2_TX_AF(Req_HdrX_Http_Method_Overr, 'i', Req_HdrX_Http_Method_Overri);
	__FSM_H2_TX_AF(Req_HdrX_Http_Method_Overri, 'd', Req_HdrX_Http_Method_Overrid);
	__FSM_H2_TX_AF_FIN(Req_HdrX_Http_Method_Overrid, 'e',
			   TFW_TAG_HDR_X_METHOD_OVERRIDE);

	__FSM_STATE(Req_HdrU, cold) {
		switch (c) {
		case 's':
			__FSM_H2_NEXT(Req_HdrUs);
		case 'p':
			__FSM_H2_NEXT(Req_HdrUp);
		default:
			__FSM_JMP(RGen_HdrOtherN);
		}
	}
	__FSM_H2_TX_AF(Req_HdrUs, 'e', Req_HdrUse);
	__FSM_H2_TX_AF(Req_HdrUse, 'r', Req_HdrUser);
	__FSM_H2_TX_AF(Req_HdrUser, '-', Req_HdrUser_);
	__FSM_H2_TX_AF(Req_HdrUser_, 'a', Req_HdrUser_A);
	__FSM_H2_TX_AF(Req_HdrUser_A, 'g', Req_HdrUser_Ag);
	__FSM_H2_TX_AF(Req_HdrUser_Ag, 'e', Req_HdrUser_Age);
	__FSM_H2_TX_AF(Req_HdrUser_Age, 'n', Req_HdrUser_Agen);
	__FSM_H2_TX_AF_FIN(Req_HdrUser_Agen, 't', TFW_TAG_HDR_USER_AGENT);

	__FSM_H2_TX_AF(Req_HdrUp, 'g', Req_HdrUpg);
	__FSM_H2_TX_AF(Req_HdrUpg, 'r', Req_HdrUpgr);
	__FSM_H2_TX_AF(Req_HdrUpgr, 'a', Req_HdrUpgra);
	__FSM_H2_TX_AF(Req_HdrUpgra, 'd', Req_HdrUpgrad);
	__FSM_H2_TX_AF_DROP(Req_HdrUpgrad, 'e');

	__FSM_H2_TX_AF(Req_HdrCoo, 'k', Req_HdrCook);
	__FSM_H2_TX_AF(Req_HdrCook, 'i', Req_HdrCooki);
	__FSM_H2_TX_AF_FIN(Req_HdrCooki, 'e', TFW_TAG_HDR_COOKIE);

out:
	return ret;
#undef __FSM_H2_TX_AF_DROP
#undef __name_len_eq
}
STACK_FRAME_NON_STANDARD(tfw_h2_parse_req_hdr_name);

/**
 * @fin is true if HAPCK doesn't have any more data for the FSM, i.e. we reached
 * the end of the header value.
 */
int
tfw_h2_parse_req_hdr_val(unsigned char *data, unsigned long len, TfwHttpReq *req,
			 bool fin)
{
	int ret = T_OK;
	TfwMsgParseIter *it = &req->pit;
	__FSM_DECLARE_VARS(req);

	T_DBG("%s: fin=%d, len=%lu, data=%.*s%s, req=[%p]\n", __func__, fin, len,
	      min(500, (int)len), data, len > 500 ? "..." : "", req);

	/*
	 * The header name could parsed or determined from the HPACK index.
	 * In both the cases we start the value FSM by a stored header tag
	 * (__FSM_H2_HDR_NAME_DONE() sets parser->state = 0 for this).
	 */
	__FSM_START(parser->state);
	switch (it->tag) {

	case TFW_TAG_HDR_H2_METHOD:
	__FSM_STATE(Req_HdrPsMethodV, hot) {
		if (!__h2_msg_verify(req, TFW_HTTP_HDR_H2_METHOD))
			__FSM_H2_DROP(Req_HdrPsMethodV);

		parser->_hdr_tag = TFW_HTTP_HDR_H2_METHOD;
		if (likely(__data_available(p, 3)
			   && *p == 'G'
			   && *(p + 1) == 'E'
			   && *(p + 2) == 'T'))
		{
			__FSM_H2_METHOD_COMPLETE(Req_HdrPsMethodV, 3,
						 TFW_HTTP_METH_GET);
		}
		if (likely(__data_available(p, 4)
			   && PI(p) == TFW_CHAR4_INT('P', 'O', 'S', 'T')))
		{
			__FSM_H2_METHOD_COMPLETE(Req_HdrPsMethodV, 4,
						 TFW_HTTP_METH_POST);
		}
		__FSM_JMP(Req_RareMethods_3);
	}

	case TFW_TAG_HDR_H2_SCHEME:
	__FSM_STATE(Req_HdrPsSchemeV, hot) {
		if (!__h2_msg_verify(req, TFW_HTTP_HDR_H2_SCHEME))
			__FSM_H2_DROP(Req_HdrPsSchemeV);

		parser->_hdr_tag = TFW_HTTP_HDR_H2_SCHEME;
		if (likely(__data_available(p, 5)
			   && C4_INT_LCM(p, 'h', 't', 't', 'p')
			   && TFW_LC(*(p + 4)) == 's'))
		{
			__FSM_H2_PSHDR_COMPLETE(Req_HdrPsSchemeV, 5);
		}
		__FSM_JMP(Req_Scheme_1CharStep);
	}

	case TFW_TAG_HDR_H2_PATH:
	__FSM_STATE(Req_HdrPsPathV, hot) {
		if (!__h2_msg_verify(req, TFW_HTTP_HDR_H2_PATH))
			__FSM_H2_DROP(Req_HdrPsPathV);

		parser->_hdr_tag = TFW_HTTP_HDR_H2_PATH;
		if (likely(c == '/'))
			__FSM_JMP(Req_Mark);

		if (unlikely(c == '*')) {
			__FSM_H2_PSHDR_CHECK_lambda(p + 1, {
				if ((req->method
				     && req->method != TFW_HTTP_METH_OPTIONS)
				    || !fin)
				{
					__FSM_H2_DROP(Req_HdrPsPathV);
				}
				__msg_hdr_chunk_fixup(data, len);
				__FSM_I_chunk_flags(TFW_STR_HDR_VALUE);
				__FSM_H2_HDR_COMPLETE(Req_HdrPsPathV);
			});
		}
		__FSM_H2_DROP(Req_HdrPsPathV);
	}

	__FSM_STATE(Req_Mark, hot) {
		__FSM_H2_PSHDR_MOVE_FIN_fixup(Req_Mark, 1, Req_Path);		
	}

	__FSM_STATE(Req_Path) {
		__fsm_n = __data_remain(p);
		__fsm_sz = tfw_match_uri(p, __fsm_n);
		if (likely(__fsm_sz != __fsm_n))
			__FSM_H2_DROP(Req_Path);
		__msg_hdr_chunk_fixup(p, __fsm_sz);
		__FSM_I_chunk_flags(TFW_STR_HDR_VALUE);
		if (unlikely(!fin))
			__FSM_H2_POSTPONE(Req_Path);
		__FSM_H2_HDR_COMPLETE(Req_Path);
	}

	/* ':authority' is read, process field-value. */
	case TFW_TAG_HDR_H2_AUTHORITY:
	TFW_H2_PARSE_HDR_VAL(Req_HdrPsAuthorityV, req, __h2_req_parse_authority,
			     TFW_HTTP_HDR_H2_AUTHORITY, 0);

	/* 'accept' is read, process field-value. */
	case TFW_TAG_HDR_ACCEPT:
	TFW_H2_PARSE_HDR_VAL(Req_HdrAcceptV, req, __h2_req_parse_accept,
			     TFW_HTTP_HDR_RAW, 1);

	/* 'authorization' is read, process field-value. */
	case TFW_TAG_HDR_AUTHORIZATION:
	TFW_H2_PARSE_HDR_VAL(Req_HdrAuthorizationV, req,
			     __h2_req_parse_authorization, TFW_HTTP_HDR_RAW, 1);

	/* 'cache-control' is read, process field-value. */
	case TFW_TAG_HDR_CACHE_CONTROL:
	TFW_H2_PARSE_HDR_VAL(Req_HdrCache_ControlV, req,
			     __h2_req_parse_cache_control, TFW_HTTP_HDR_RAW, 1);

	/* 'content-encoding' is read, process field-value. */
	case TFW_TAG_HDR_CONTENT_ENCODING:
	TFW_H2_PARSE_HDR_VAL(Req_HdrContent_EncodingV, msg,
			     __h2_req_parse_content_encoding,
			     TFW_HTTP_HDR_CONTENT_ENCODING, 0);

	/* 'content-length' is read, process field-value. */
	case TFW_TAG_HDR_CONTENT_LENGTH:
	TFW_H2_PARSE_HDR_VAL(Req_HdrContent_LengthV, msg,
			     __h2_req_parse_content_length,
			     TFW_HTTP_HDR_CONTENT_LENGTH, 1);

	/* 'content-type' is read, process field-value. */
	case TFW_TAG_HDR_CONTENT_TYPE:
	TFW_H2_PARSE_HDR_VAL(Req_HdrContent_TypeV, msg,
			     __h2_req_parse_content_type,
			     TFW_HTTP_HDR_CONTENT_TYPE, 0);

	/*
	 * 'host' is read, process field-value. Semantically equals to
	 * :authority header, use the same parsing functions.
	 */
	case TFW_TAG_HDR_HOST:
	TFW_H2_PARSE_HDR_VAL(Req_HdrHostV, req, __h2_req_parse_authority,
			     TFW_HTTP_HDR_HOST, 0);

	/* 'if-none-match' is read, process field-value. */
	case TFW_TAG_HDR_IF_NONE_MATCH:
	TFW_H2_PARSE_HDR_VAL(Req_HdrIf_None_MatchV, msg,
			     __h2_req_parse_if_nmatch,
			     TFW_HTTP_HDR_IF_NONE_MATCH, 0);

	/* 'if-modified-since' is read, process field-value. */
	case TFW_TAG_HDR_IF_MODIFIED_SINCE:
	TFW_H2_PARSE_HDR_VAL(Req_HdrIf_Modified_SinceV, msg,
			     __h2_req_parse_if_msince,
			     TFW_HTTP_HDR_RAW, 1);

	/* 'pragma' is read, process field-value. */
	case TFW_TAG_HDR_PRAGMA:
	TFW_H2_PARSE_HDR_VAL(Req_HdrPragmaV, msg, __h2_req_parse_pragma,
			     TFW_HTTP_HDR_RAW, 1);

	/* 'referer' is read, process field-value. */
	case TFW_TAG_HDR_REFERER:
	TFW_H2_PARSE_HDR_VAL(Req_HdrRefererV, msg, __h2_req_parse_referer,
			     TFW_HTTP_HDR_REFERER, 1);

	/* 'user-agent' is read, process field-value. */
	case TFW_TAG_HDR_USER_AGENT:
	TFW_H2_PARSE_HDR_VAL(Req_HdrUser_AgentV, msg, __h2_req_parse_user_agent,
			     TFW_HTTP_HDR_USER_AGENT, 1);

	/* 'cookie' is read, process field-value. */
	case TFW_TAG_HDR_COOKIE:
	TFW_H2_PARSE_HDR_VAL(Req_HdrCookieV, msg, __h2_req_parse_cookie,
			     TFW_HTTP_HDR_COOKIE, 0);

	/* 'x-forwarded-for' is read, process field-value. */
	case TFW_TAG_HDR_X_FORWARDED_FOR:
	TFW_H2_PARSE_HDR_VAL(Req_HdrX_Forwarded_ForV, msg,
			     __h2_req_parse_x_forwarded_for,
			     TFW_HTTP_HDR_X_FORWARDED_FOR, 0);

	/* 'te' is read, process field-value */
	case TFW_TAG_HDR_TE:
	TFW_H2_PARSE_HDR_VAL(Req_HdrTeV, msg, __h2_req_parse_te,
			     TFW_HTTP_HDR_RAW, 1);

	/* 'forwarded' is read, process field-value. */
	case TFW_TAG_HDR_FORWARDED:
	TFW_H2_PARSE_HDR_VAL(Req_HdrForwardedV, msg,
			     __h2_req_parse_forwarded,
			     TFW_HTTP_HDR_FORWARDED, 0);
	/*
	 * 'X-HTTP-Method:*OWS' OR 'X-HTTP-Method-Override:*OWS' OR
	 * 'X-Method-Override:*OWS' is read, process field-value.
	*/
	case TFW_TAG_HDR_X_METHOD_OVERRIDE:
	TFW_H2_PARSE_HDR_VAL(Req_HdrX_Method_OverrideV, req,
			     __h2_req_parse_m_override, TFW_HTTP_HDR_RAW, 1);

	case TFW_TAG_HDR_RAW:
	__FSM_STATE(RGen_HdrOtherV) {
		if (!__h2_msg_verify(req, TFW_HTTP_HDR_RAW))
			__FSM_H2_DROP(RGen_HdrOtherV);

		__fsm_n = __data_remain(p);
		__fsm_sz = tfw_match_ctext_vchar(p, __fsm_n);
		if (unlikely(__fsm_sz != __fsm_n))
			__FSM_H2_DROP(RGen_HdrOtherV);

		__msg_hdr_chunk_fixup(data, len);
		__FSM_I_chunk_flags(TFW_STR_HDR_VALUE);

		if (unlikely(!fin))
			__FSM_H2_POSTPONE(RGen_HdrOtherV);

		parser->_hdr_tag = TFW_HTTP_HDR_RAW;
		__FSM_H2_HDR_COMPLETE(RGen_HdrOtherV);
	}

	/* End of swith (it->tag). */
	default:
		__FSM_H2_DROP(Req_HdrForbidden);
	}

	/* ----------------    Slow path    ---------------- */
	barrier();

	__FSM_STATE(Req_RareMethods_3, cold) {
		if (__data_available(p, 3)) {
			if (*p == 'P' && *(p + 1) == 'U' && *(p + 2) == 'T') {
				__FSM_H2_METHOD_COMPLETE(Req_HdrPsMethodV, 3,
							 TFW_HTTP_METH_PUT);
			}
			__FSM_JMP(Req_RareMethods_4);
		}
		__FSM_JMP(Req_Method_1CharStep);
	}

	__FSM_STATE(Req_RareMethods_4, cold) {
		if (__data_available(p, 4)) {
			if (C4_INT(p, 'H', 'E', 'A', 'D'))
				__FSM_H2_METHOD_COMPLETE(Req_RareMethods_4, 4,
							 TFW_HTTP_METH_HEAD);
			if (C4_INT(p, 'C', 'O', 'P', 'Y'))
				__FSM_H2_METHOD_COMPLETE(Req_RareMethods_4, 4,
							 TFW_HTTP_METH_COPY);
			if (C4_INT(p, 'L', 'O', 'C', 'K'))
				__FSM_H2_METHOD_COMPLETE(Req_RareMethods_4, 4,
							 TFW_HTTP_METH_LOCK);
			if (C4_INT(p, 'M', 'O', 'V', 'E'))
				__FSM_H2_METHOD_COMPLETE(Req_RareMethods_4, 4,
							 TFW_HTTP_METH_MOVE);
			__FSM_JMP(Req_RareMethods_5);
		}
		__FSM_JMP(Req_Method_1CharStep);
	}

	__FSM_STATE(Req_RareMethods_5, cold) {
		if (__data_available(p, 5)) {
			if (C4_INT(p, 'P', 'U', 'R', 'G') && *(p + 4) == 'E')
				__FSM_H2_METHOD_COMPLETE(Req_RareMethods_5, 5,
							 TFW_HTTP_METH_PURGE);
			if (C4_INT(p, 'M', 'K', 'C', 'O') && *(p + 4) == 'L')
				__FSM_H2_METHOD_COMPLETE(Req_RareMethods_5, 5,
							 TFW_HTTP_METH_MKCOL);
			if (C4_INT(p, 'P', 'A', 'T', 'C') && *(p + 4) == 'H')
				__FSM_H2_METHOD_COMPLETE(Req_RareMethods_5, 5,
							 TFW_HTTP_METH_PATCH);
			if (C4_INT(p, 'T', 'R', 'A', 'C') && *(p + 4) == 'E')
				__FSM_H2_METHOD_COMPLETE(Req_RareMethods_5, 5,
							 TFW_HTTP_METH_TRACE);
			__FSM_JMP(Req_RareMethods_6);
		}
		__FSM_JMP(Req_Method_1CharStep);
	}

	__FSM_STATE(Req_RareMethods_6, cold) {
		if (__data_available(p, 6)) {
			if (C4_INT(p, 'D', 'E', 'L', 'E')
			    && *(p + 4) == 'T'
			    && *(p + 5) == 'E')
			{
				__FSM_H2_METHOD_COMPLETE(Req_RareMethods_6, 6,
							 TFW_HTTP_METH_DELETE);
			}
			if (C4_INT(p, 'U', 'N', 'L', 'O')
			    && *(p + 4) == 'C'
			    && *(p + 5) == 'K')
			{
				__FSM_H2_METHOD_COMPLETE(Req_RareMethods_6, 6,
							 TFW_HTTP_METH_UNLOCK);
			}
			__FSM_JMP(Req_RareMethods_7);
		}
		__FSM_JMP(Req_Method_1CharStep);
	}

	__FSM_STATE(Req_RareMethods_7, cold) {
		if (__data_available(p, 7)) {
			if (C4_INT(p, 'O', 'P', 'T', 'I')
			    && *(p + 4) == 'O'
			    && *(p + 5) == 'N'
			    && *(p + 6) == 'S')
			{
				__FSM_H2_METHOD_COMPLETE(Req_RareMethods_7, 7,
							 TFW_HTTP_METH_OPTIONS);
			}
			__FSM_JMP(Req_RareMethods);
		}
		__FSM_JMP(Req_Method_1CharStep);
	}

	__FSM_STATE(Req_RareMethods, cold) {
		if (!__data_available(p, 8))
			__FSM_JMP(Req_Method_1CharStep);
		if (!C4_INT(p, 'P', 'R', 'O', 'P'))
			__FSM_JMP(Req_MethodUnknown);
		p += 4;
		if (C4_INT(p, 'F', 'I', 'N', 'D'))
			__FSM_H2_METHOD_COMPLETE(Req_RareMethods, 4,
						 TFW_HTTP_METH_PROPFIND);
		if (!__data_available(p, 5))
			__FSM_JMP(Req_MethodUnknown);
		if (C4_INT(p, 'P', 'A', 'T', 'C') && *(p + 4) == 'H')
			__FSM_H2_METHOD_COMPLETE(Req_RareMethods, 5,
						 TFW_HTTP_METH_PROPPATCH);
		__FSM_JMP(Req_MethodUnknown);
	}

	__FSM_STATE(Req_Method_1CharStep, cold) {
		switch (c) {
		case 'G':
			__FSM_H2_METHOD_MOVE(Req_Method_1CharStep, 1,
					     Req_MethG);
		case 'H':
			__FSM_H2_METHOD_MOVE(Req_Method_1CharStep, 1,
					     Req_MethH);
		case 'P':
			__FSM_H2_METHOD_MOVE(Req_Method_1CharStep, 1,
					     Req_MethP);
		case 'C':
			__FSM_H2_METHOD_MOVE(Req_Method_1CharStep, 1,
					     Req_MethC);
		case 'D':
			__FSM_H2_METHOD_MOVE(Req_Method_1CharStep, 1,
					     Req_MethD);
		case 'L':
			__FSM_H2_METHOD_MOVE(Req_Method_1CharStep, 1,
					     Req_MethL);
		case 'M':
			__FSM_H2_METHOD_MOVE(Req_Method_1CharStep, 1,
					     Req_MethM);
		case 'O':
			__FSM_H2_METHOD_MOVE(Req_Method_1CharStep, 1,
					     Req_MethO);
		case 'T':
			__FSM_H2_METHOD_MOVE(Req_Method_1CharStep, 1,
					     Req_MethT);
		case 'U':
			__FSM_H2_METHOD_MOVE(Req_Method_1CharStep, 1,
					     Req_MethU);
		}
		__FSM_JMP(Req_MethodUnknown);
	}
	/* GET */
	__FSM_H2_METH_STATE_MOVE(Req_MethG, 'E', Req_MethGe);
	__FSM_H2_METH_STATE_COMPLETE(Req_MethGe, 'T', TFW_HTTP_METH_GET);
	/* P* */
	__FSM_STATE(Req_MethP, cold) {
		switch (c) {
		case 'O':
			__FSM_H2_METHOD_MOVE(Req_MethP, 1, Req_MethPo);
		case 'A':
			__FSM_H2_METHOD_MOVE(Req_MethP, 1, Req_MethPa);
		case 'R':
			__FSM_H2_METHOD_MOVE(Req_MethP, 1, Req_MethPr);
		case 'U':
			__FSM_H2_METHOD_MOVE(Req_MethP, 1, Req_MethPu);
		}
		__FSM_JMP(Req_MethodUnknown);
	}
	/* POST */
	__FSM_H2_METH_STATE_MOVE(Req_MethPo, 'S', Req_MethPos);
	__FSM_H2_METH_STATE_COMPLETE(Req_MethPos, 'T', TFW_HTTP_METH_POST);
	/* PATCH */
	__FSM_H2_METH_STATE_MOVE(Req_MethPa, 'T', Req_MethPat);
	__FSM_H2_METH_STATE_MOVE(Req_MethPat, 'C', Req_MethPatc);
	__FSM_H2_METH_STATE_COMPLETE(Req_MethPatc, 'H', TFW_HTTP_METH_PATCH);
	/* PROP* */
	__FSM_H2_METH_STATE_MOVE(Req_MethPr, 'O', Req_MethPro);
	__FSM_H2_METH_STATE_MOVE(Req_MethPro, 'P', Req_MethProp);
	__FSM_STATE(Req_MethProp, cold) {
		switch (c) {
		case 'F':
			__FSM_H2_METHOD_MOVE(Req_MethProp, 1, Req_MethPropf);
		case 'P':
			__FSM_H2_METHOD_MOVE(Req_MethProp, 1, Req_MethPropp);
		}
		__FSM_JMP(Req_MethodUnknown);
	}
	/* PROPFIND */
	__FSM_H2_METH_STATE_MOVE(Req_MethPropf, 'I', Req_MethPropfi);
	__FSM_H2_METH_STATE_MOVE(Req_MethPropfi, 'N', Req_MethPropfin);
	__FSM_H2_METH_STATE_COMPLETE(Req_MethPropfin, 'D',
				     TFW_HTTP_METH_PROPFIND);
	/* PROPPATCH */
	__FSM_H2_METH_STATE_MOVE(Req_MethPropp, 'A', Req_MethProppa);
	__FSM_H2_METH_STATE_MOVE(Req_MethProppa, 'T', Req_MethProppat);
	__FSM_H2_METH_STATE_MOVE(Req_MethProppat, 'C', Req_MethProppatc);
	__FSM_H2_METH_STATE_COMPLETE(Req_MethProppatc, 'H',
				     TFW_HTTP_METH_PROPPATCH);
	/* PU* */
	__FSM_STATE(Req_MethPu, cold) {
		switch (c) {
		case 'R':
			__FSM_H2_METHOD_MOVE(Req_MethPu, 1, Req_MethPur);
		case 'T':
			/* PUT */
			__FSM_H2_METHOD_COMPLETE(Req_MethPu, 1,
						 TFW_HTTP_METH_PUT);
		}
		__FSM_JMP(Req_MethodUnknown);
	}
	/* PURGE */
	__FSM_H2_METH_STATE_MOVE(Req_MethPur, 'G', Req_MethPurg);
	__FSM_H2_METH_STATE_COMPLETE(Req_MethPurg, 'E', TFW_HTTP_METH_PURGE);
	/* HEAD */
	__FSM_H2_METH_STATE_MOVE(Req_MethH, 'E', Req_MethHe);
	__FSM_H2_METH_STATE_MOVE(Req_MethHe, 'A', Req_MethHea);
	__FSM_H2_METH_STATE_COMPLETE(Req_MethHea, 'D', TFW_HTTP_METH_HEAD);
	/* COPY */
	__FSM_H2_METH_STATE_MOVE(Req_MethC, 'O', Req_MethCo);
	__FSM_H2_METH_STATE_MOVE(Req_MethCo, 'P', Req_MethCop);
	__FSM_H2_METH_STATE_COMPLETE(Req_MethCop, 'Y', TFW_HTTP_METH_COPY);
	/* DELETE */
	__FSM_H2_METH_STATE_MOVE(Req_MethD, 'E', Req_MethDe);
	__FSM_H2_METH_STATE_MOVE(Req_MethDe, 'L', Req_MethDel);
	__FSM_H2_METH_STATE_MOVE(Req_MethDel, 'E', Req_MethDele);
	__FSM_H2_METH_STATE_MOVE(Req_MethDele, 'T', Req_MethDelet);
	__FSM_H2_METH_STATE_COMPLETE(Req_MethDelet, 'E', TFW_HTTP_METH_DELETE);
	/* LOCK */
	__FSM_H2_METH_STATE_MOVE(Req_MethL, 'O', Req_MethLo);
	__FSM_H2_METH_STATE_MOVE(Req_MethLo, 'C', Req_MethLoc);
	__FSM_H2_METH_STATE_COMPLETE(Req_MethLoc, 'K', TFW_HTTP_METH_LOCK);
	/* M* */
	__FSM_STATE(Req_MethM, cold) {
		switch (c) {
		case 'K':
			__FSM_H2_METHOD_MOVE(Req_MethM, 1, Req_MethMk);
		case 'O':
			__FSM_H2_METHOD_MOVE(Req_MethM, 1, Req_MethMo);
		}
		__FSM_JMP(Req_MethodUnknown);
	}
	/* MKCOL */
	__FSM_H2_METH_STATE_MOVE(Req_MethMk, 'C', Req_MethMkc);
	__FSM_H2_METH_STATE_MOVE(Req_MethMkc, 'O', Req_MethMkco);
	__FSM_H2_METH_STATE_COMPLETE(Req_MethMkco, 'L', TFW_HTTP_METH_MKCOL);
	/* MOVE */
	__FSM_H2_METH_STATE_MOVE(Req_MethMo, 'V', Req_MethMov);
	__FSM_H2_METH_STATE_COMPLETE(Req_MethMov, 'E', TFW_HTTP_METH_MOVE);
	/* OPTIONS */
	__FSM_H2_METH_STATE_MOVE(Req_MethO, 'P', Req_MethOp);
	__FSM_H2_METH_STATE_MOVE(Req_MethOp, 'T', Req_MethOpt);
	__FSM_H2_METH_STATE_MOVE(Req_MethOpt, 'I', Req_MethOpti);
	__FSM_H2_METH_STATE_MOVE(Req_MethOpti, 'O', Req_MethOptio);
	__FSM_H2_METH_STATE_MOVE(Req_MethOptio, 'N', Req_MethOption);
	__FSM_H2_METH_STATE_COMPLETE(Req_MethOption, 'S', TFW_HTTP_METH_OPTIONS);
	/* TRACE */
	__FSM_H2_METH_STATE_MOVE(Req_MethT, 'R', Req_MethTr);
	__FSM_H2_METH_STATE_MOVE(Req_MethTr, 'A', Req_MethTra);
	__FSM_H2_METH_STATE_MOVE(Req_MethTra, 'C', Req_MethTrac);
	__FSM_H2_METH_STATE_COMPLETE(Req_MethTrac, 'E', TFW_HTTP_METH_TRACE);
	/* UNLOCK */
	__FSM_H2_METH_STATE_MOVE(Req_MethU, 'N', Req_MethUn);
	__FSM_H2_METH_STATE_MOVE(Req_MethUn, 'L', Req_MethUnl);
	__FSM_H2_METH_STATE_MOVE(Req_MethUnl, 'O', Req_MethUnlo);
	__FSM_H2_METH_STATE_MOVE(Req_MethUnlo, 'C', Req_MethUnloc);
	__FSM_H2_METH_STATE_COMPLETE(Req_MethUnloc, 'K', TFW_HTTP_METH_UNLOCK);

	__FSM_STATE(Req_MethodUnknown, cold) {
		__fsm_n = __data_remain(p);
		__fsm_sz = tfw_match_token(p, __fsm_n);
		if (likely(__fsm_sz == __fsm_n)) {
			__msg_hdr_chunk_fixup(data, len);
			__FSM_I_chunk_flags(TFW_STR_HDR_VALUE);
			if (unlikely(!fin))
				__FSM_H2_POSTPONE(Req_MethodUnknown);
			req->method = _TFW_HTTP_METH_UNKNOWN;
			__FSM_H2_HDR_COMPLETE(Req_MethodUnknown);
		}
		__FSM_H2_DROP(Req_MethodUnknown);
	}

	/* Improbable states of scheme value processing. */

	__FSM_H2_SCHEME_STATE_MOVE(Req_Scheme_1CharStep, 'h', Req_SchemeH);
	__FSM_H2_SCHEME_STATE_MOVE(Req_SchemeH, 't', Req_SchemeHt);
	__FSM_H2_SCHEME_STATE_MOVE(Req_SchemeHt, 't', Req_SchemeHtt);
	__FSM_H2_SCHEME_STATE_MOVE(Req_SchemeHtt, 'p', Req_SchemeHttp);
	__FSM_H2_SCHEME_STATE_COMPLETE(Req_SchemeHttp, 's');

out:
	return ret;
}
STACK_FRAME_NON_STANDARD(tfw_h2_parse_req_hdr_val);

static int
tfw_h2_parse_body(char *data, unsigned int len, TfwHttpReq *req,
		  unsigned int *parsed)
{
	unsigned int m_len;
	TfwH2Ctx *ctx = tfw_h2_context_unsafe(req->conn);
	TfwHttpMsg *msg = (TfwHttpMsg *)req;
	TfwHttpParser *parser = &msg->stream->parser;
	int ret = T_POSTPONE;

	if (parser->to_read == -1) {
		if (WARN_ON_ONCE(!ctx->plen))
			return T_DROP;

		parser->to_read = ctx->plen;

		T_DBG3("%s: init, content_length=%lu, to_read=%ld\n", __func__,
		       req->content_length, parser->to_read);

		if (!req->body.data)
			tfw_http_msg_set_str_data(msg, &req->body, data);
	}

	BUG_ON(parser->to_read < 0);
	m_len = min_t(long, parser->to_read, len);
	parser->to_read -= m_len;

	if (parser->to_read) {
		T_DBG3("%s: postpone, to_read=%ld, m_len=%u, len=%u\n",
		       __func__, parser->to_read, m_len, len);
		__msg_field_fixup(&req->body, data + len);
		goto out;
	}

	WARN_ON_ONCE(m_len != len);
	T_DBG3("%s: to_read=%ld, m_len=%u, len=%u\n", __func__,
	       parser->to_read, m_len, len);

	if (tfw_http_msg_add_str_data(msg, &req->body, data, m_len))
		return T_DROP;

	parser->to_read = -1;
	ret = T_OK;

out:
	*parsed += m_len;
	return ret;
}

/**
 * Parse h2 request.
 *
 * Parsing of HTTP/2 frames' payload never gives T_OK result since request
 * can be assembled from different number of frames; only stream's state can
 * indicate the moment when request is completed. After all parts of request are
 * fully received and parsed, call the @tfw_h2_parse_req_finish() to check the
 * parser state.
 */
int
tfw_h2_parse_req(void *req_data, unsigned char *data, unsigned int len,
		 unsigned int *parsed)
{
	int r;
	TfwHttpReq *req = (TfwHttpReq *)req_data;
	TfwH2Ctx *ctx = tfw_h2_context_unsafe(req->conn);

	WARN_ON_ONCE(!len);
	*parsed = 0;

	switch(ctx->hdr.type) {
	case HTTP2_HEADERS:
		/* Receiving HEADERS frame second time
		 * means that we're processing trailer
		 * HEADERS frame.
		 *
		 * RFC 9113 8.1: Trailer HEADERS frame must
		 * contain END_STREAM flag.
		 */

		if (unlikely(test_bit(TFW_HTTP_B_HEADERS_PARSED, req->flags) &&
		    !(ctx->hdr.flags & HTTP2_F_END_STREAM)))
		{
			return T_DROP;
		}

		/*
		 * First empty HEADERS frame is allowed. It can be continued
		 * by CONTINUATION FRAME.
		 */
		if (unlikely(!ctx->plen)) {
			*parsed = len;
			return T_POSTPONE;
		}

		r = tfw_hpack_decode(&ctx->hpack, data, len, req, parsed);
		break;
	case HTTP2_CONTINUATION:
		/*
		 * Received empty CONTINUATION frame with END_HEADERS flag.
		 */
		if (ctx->hdr.flags & HTTP2_F_END_HEADERS && !ctx->plen) {
			*parsed = len;
			return T_POSTPONE;
		}

		r = tfw_hpack_decode(&ctx->hpack, data, len, req, parsed);
		break;
	case HTTP2_DATA:
		/*
		 * Received empty DATA frame with END_STREAM flag.
		 * Body is finished.
		 */
		if (ctx->hdr.flags & HTTP2_F_END_STREAM && !ctx->plen) {
			*parsed = len;
			return T_POSTPONE;
		}

		if ((req->method_override &&
		     TFW_HTTP_IS_METH_BODYLESS(req->method_override))
		    || TFW_HTTP_IS_METH_BODYLESS(req->method))
		{
			return T_DROP;
		}

		r = tfw_h2_parse_body(data, len, req, parsed);
		break;
	default:
		WARN(1, "%s: h2 ctx %p req %p, illegal frame type %d(%s)\n", __func__, ctx,
		     req, ctx->hdr.type, __h2_frm_type_n(ctx->hdr.type));
		return T_DROP;
	}

	return (r == T_OK) ? T_POSTPONE : r;
}

/**
 * Finish parsing h2 request. The request may consist of multiple skbs and
 * multiple h2 frames. Last frame is marked with End Stream flag, it's the
 * only way to indicate message end.
 */
int
tfw_h2_parse_req_finish(TfwHttpReq *req)
{
	TfwHttpHdrTbl *ht = req->h_tbl;

	if (unlikely(!test_bit(TFW_HTTP_B_HEADERS_PARSED, req->flags)))
		return T_DROP;

	/*
	 * TFW_HTTP_B_H2_HDRS_FULL flag is set on first TFW_HTTP_HDR_REGULAR
	 * header, if no present, need to check mandatory pseudo headers.
	 */
	if (unlikely(!test_bit(TFW_HTTP_B_H2_HDRS_FULL, req->flags)
		     && (TFW_STR_EMPTY(&ht->tbl[TFW_HTTP_HDR_H2_METHOD])
			 || TFW_STR_EMPTY(&ht->tbl[TFW_HTTP_HDR_H2_SCHEME])
			 || TFW_STR_EMPTY(&ht->tbl[TFW_HTTP_HDR_H2_PATH]))))
	{
		return T_DROP;
	}

	/*
	 * RFC 7540 8.1.2.6:
	 * A request or response that includes a payload body can include a
	 * content-length header field. A request or response is also malformed
	 * if the value of a content-length header field does not equal the sum
	 * of the DATA frame payload lengths that form the body.
	 */
	if (test_bit(TFW_HTTP_B_REQ_CONTENT_LENGTH_PARSED, req->flags)
	    && req->content_length != req->body.len)
		return T_DROP;

	req->body.flags |= TFW_STR_COMPLETE;
	__set_bit(TFW_HTTP_B_FULLY_PARSED, req->flags);

	__h2_msg_hdr_val(&ht->tbl[TFW_HTTP_HDR_H2_PATH],
			 &req->uri_path);

	return T_OK;
}

void
tfw_idx_hdr_parse_host_port(TfwHttpReq *req, TfwStr *hdr)
{
	TfwStr *c, *end;
	bool has_exp_port = false;

	TFW_STR_FOR_EACH_CHUNK(c, hdr, end) {
		if (!(c->flags & TFW_STR_VALUE) && c->len == 1 &&
			c->data[0] == ':') {
			has_exp_port = true;
			break;
		}
	}

	if (has_exp_port) {
		/* chunk containing the port should always be the last one */
		TfwStr p_chunk = hdr->chunks[hdr->nchunks - 1];
		unsigned long host_port = 0;
		__parse_ulong_ws(p_chunk.data, p_chunk.len, &host_port, USHRT_MAX);
		T_DBG3("%s: got port: %lu\n", __func__, host_port);
		req->host_port = host_port;
	}
}

enum {
	TFW_HTTP_MLEN_3C = 3,
	TFW_HTTP_MLEN_4C,
	TFW_HTTP_MLEN_5C,
	TFW_HTTP_MLEN_6C,
	TFW_HTTP_MLEN_7C,
	TFW_HTTP_MLEN_8C,
	TFW_HTTP_MLEN_9C,
};
#define H2_METH_HDR_VLEN    7

/**
 * Obtain HTTP method id from TfwStr chunked string.
 * Code here relies on http parser, which should
 * filter out illegal 'method' headers.
 * Used exclusively by HPACK related code.
 */
unsigned char
tfw_http_meth_str2id(const TfwStr *m_hdr)
{
	unsigned long mv_len;
	unsigned char *p;
	const TfwStr *chunk;

	BUG_ON(TFW_STR_PLAIN(m_hdr));

	mv_len = m_hdr->len - H2_METH_HDR_VLEN;
	/* ':method' name should always be in a single chunk */
	chunk = TFW_STR_CHUNK(m_hdr, 1);
	p = chunk->data;

	switch (mv_len) {
	case TFW_HTTP_MLEN_3C:
		return *p == 'P' ? TFW_HTTP_METH_PUT : TFW_HTTP_METH_GET;
	case TFW_HTTP_MLEN_4C:
		switch (*p) {
		case 'C':
			return TFW_HTTP_METH_COPY;
		case 'H':
			return TFW_HTTP_METH_HEAD;
		case 'L':
			return TFW_HTTP_METH_LOCK;
		case 'M':
			return TFW_HTTP_METH_MOVE;
		case 'P':
			return TFW_HTTP_METH_POST;
		default:
			WARN_ON(1);
			return _TFW_HTTP_METH_UNKNOWN;
		}
	case TFW_HTTP_MLEN_5C:
		switch (*p) {
		case 'M':
			return TFW_HTTP_METH_MKCOL;
		case 'T':
			return TFW_HTTP_METH_TRACE;
		case 'P':
			if (chunk->len == 1)
				p = TFW_STR_CHUNK(m_hdr, 2)->data;
			else
				p++;

			return *p  == 'A'
				? TFW_HTTP_METH_PATCH
				: TFW_HTTP_METH_PURGE;
		default:
			WARN_ON(1);
			return _TFW_HTTP_METH_UNKNOWN;
		}
	case TFW_HTTP_MLEN_6C:
		return *p == 'D' ? TFW_HTTP_METH_DELETE
				 : TFW_HTTP_METH_UNLOCK;
	case TFW_HTTP_MLEN_7C:
		/* TODO: add CONNECT method */
		return TFW_HTTP_METH_OPTIONS;
	case TFW_HTTP_MLEN_8C:
		return TFW_HTTP_METH_PROPFIND;
	case TFW_HTTP_MLEN_9C:
		return TFW_HTTP_METH_PROPPATCH;
	default:
		return _TFW_HTTP_METH_UNKNOWN;
	}
}

/*
 * ------------------------------------------------------------------------
 *	HTTP response parsing
 * ------------------------------------------------------------------------
 */
static int
__resp_parse_age(TfwHttpResp *resp, unsigned char *data, size_t len)
{
	int r = CSTR_NEQ;
	__FSM_DECLARE_VARS(resp);

	__FSM_START(parser->_i_st);

	__FSM_REQUIRE_FIRST_DIGIT(Resp_I_AgeBeg, Resp_I_Age);

	__FSM_STATE(Resp_I_Age) {
		__fsm_sz = __data_remain(p);
		__fsm_n = parse_int_ws(p, __fsm_sz, &parser->_acc);
		if (__fsm_n == CSTR_POSTPONE)
			__msg_hdr_chunk_fixup(p, __fsm_sz);
		/*
		 * RFC 7234 1.2.1:
		 *
		 * If a cache receives a delta-seconds
		 * value greater than the greatest integer it can represent, or if any
		 * of its subsequent calculations overflows, the cache MUST consider the
		 * value to be either 2147483648 (2^31) or the greatest positive integer
		 * it can conveniently represent.
		 * ...
		 * What matters here is that an overflow
		 * be detected and not treated as a negative value in later
		 * calculations.
		 *
		 * Parser detects overflow when parsing delta-seconds,
		 * but drops such messages because it's a rare case.
		 */
		if (__fsm_n < 0)
			return __fsm_n;
		resp->cache_ctl.age = parser->_acc;
		parser->_acc = 0;
		__msg_hdr_chunk_fixup(p, __fsm_n);
		p += __fsm_n;
		/* Fall through. */
	}

	__FSM_STATE(Resp_I_EoL) {
		if (IS_WS(c))
			__FSM_I_MOVE_fixup(Resp_I_EoL, 1, TFW_STR_OWS);
		if (IS_CRLF(c)) {
			resp->cache_ctl.flags |= TFW_HTTP_CC_HDR_AGE;
			return __data_off(p);
		}
		return CSTR_NEQ;
	}

done:
	return r;
}
STACK_FRAME_NON_STANDARD(__resp_parse_age);

/**
 * Parse response Cache-Control, RFC 2616 14.9.
 */
static int
__resp_parse_cache_control(TfwHttpResp *resp, unsigned char *data, size_t len)
{
	/*
	 * Very similar to __req_parse_cache_control,
	 * but requires explicit fixups due to the parent's
	 * __TFW_HTTP_PARSE_RAWHDR_VAL(saveval = false)
	 */
	int r = CSTR_NEQ;
	__FSM_DECLARE_VARS(resp);

	__FSM_START(parser->_i_st);

	parser->cc_dir_flag = 0;

	__FSM_STATE(Resp_I_CC_start) {
		/* Spaces already skipped by RGen_LWS */
		/* Leading comma allowed per RFC 7230 Section 7 */
		if (c == ',')
			__FSM_I_MOVE_fixup(Resp_I_CC_start_Comma, 1, 0);
		if (IS_TOKEN(c))
			__FSM_I_JMP(Resp_I_CC);
		/* Forbid empty header value */
		__FSM_EXIT(T_DROP);
	}

	__FSM_STATE(Resp_I_CC_start_Comma) {
		if (IS_WS(c))
			__FSM_I_MOVE_fixup(Resp_I_CC_start_Comma, 1,
					   TFW_STR_OWS);
		if (IS_TOKEN(c))
			__FSM_I_JMP(Resp_I_CC);
		/* Forbid empty header value and double commas */
		__FSM_EXIT(T_DROP);
	}

	__FSM_STATE(Resp_I_CC) {
		switch (TFW_LC(c)) {
		case 'm':
			__FSM_I_JMP(Resp_I_CC_m);
		case 'n':
			__FSM_I_JMP(Resp_I_CC_n);
		case 'p':
			__FSM_I_JMP(Resp_I_CC_p);
		case 's':
			__FSM_I_JMP(Resp_I_CC_s);
		}
		__FSM_I_JMP(Resp_I_Ext);
	}

	__FSM_STATE(Resp_I_CC_m) {
		TRY_STR_fixup(&TFW_STR_STRING("max-age="), Resp_I_CC_m,
			      Resp_I_CC_MaxAgeVBeg);
		TRY_STR_LAMBDA_fixup(&TFW_STR_STRING("must-revalidate"),
			&parser->hdr, {
			parser->cc_dir_flag = TFW_HTTP_CC_MUST_REVAL;
		}, Resp_I_CC_m, Resp_I_Flag);
		TRY_STR_INIT();
		__FSM_I_JMP(Resp_I_Ext);
	}

	__FSM_STATE(Resp_I_CC_n) {
		TRY_STR_LAMBDA_fixup(&TFW_STR_STRING("no-cache"),
			&parser->hdr, {
			parser->cc_dir_flag = TFW_HTTP_CC_NO_CACHE;
		}, Resp_I_CC_n, Resp_I_Dir_Eq);
		TRY_STR_LAMBDA_fixup(&TFW_STR_STRING("no-store"),
			&parser->hdr, {
			parser->cc_dir_flag = TFW_HTTP_CC_NO_STORE;
		}, Resp_I_CC_n, Resp_I_Flag);
		TRY_STR_LAMBDA_fixup(&TFW_STR_STRING("no-transform"),
			&parser->hdr, {
			parser->cc_dir_flag = TFW_HTTP_CC_NO_TRANSFORM;
		}, Resp_I_CC_n, Resp_I_Flag);
		TRY_STR_INIT();
		__FSM_I_JMP(Resp_I_Ext);
	}

	__FSM_STATE(Resp_I_CC_p) {
		TRY_STR_LAMBDA_fixup(&TFW_STR_STRING("public"), &parser->hdr, {
			parser->cc_dir_flag = TFW_HTTP_CC_PUBLIC;
		}, Resp_I_CC_p, Resp_I_Flag);
		TRY_STR_LAMBDA_fixup(&TFW_STR_STRING("private"), &parser->hdr, {
			parser->cc_dir_flag = TFW_HTTP_CC_PRIVATE;
		}, Resp_I_CC_p, Resp_I_Dir_Eq);
		TRY_STR_LAMBDA_fixup(&TFW_STR_STRING("proxy-revalidate"),
			&parser->hdr, {
			parser->cc_dir_flag = TFW_HTTP_CC_PROXY_REVAL;
		}, Resp_I_CC_p, Resp_I_Flag);
		TRY_STR_INIT();
		__FSM_I_JMP(Resp_I_Ext);
	}

	/*
	 * no-cache or private with arguments as defined by rfc7234
	 * sections 5.2.2.2 and 5.2.2.6
	 */
	__FSM_STATE(Resp_I_Dir_Eq) {
		if (c == '=') {
			/* Qualified form cancels out the general flag */
			/*
			 * Resp_I_CC_Dir_Opening_Quote =>
			 * => Resp_I_CC_Dir_Arg_Token =>
			 * => Resp_I_CC_Dir_Arg_EoT
			 */
			__FSM_I_MOVE_fixup(Resp_I_CC_Dir_Opening_Quote, 1, 0);
		}
		__FSM_I_JMP(Resp_I_Flag);
	}

	__FSM_STATE(Resp_I_Flag) {
		/* A start of a standard directive successfully detected */
		if (IS_WS(c) || c == ',' || IS_CRLF(c)) {
			resp->cache_ctl.flags |= parser->cc_dir_flag;
			__FSM_I_JMP(Resp_I_EoT);
		}
		/* ...but the flag appears to have an unknown suffix */
		__FSM_I_JMP(Resp_I_Ext);
	}

	__FSM_STATE(Resp_I_CC_Dir_Opening_Quote) {
		if (c != '"')
			__FSM_EXIT(T_DROP);

		__FSM_I_MOVE_fixup(Resp_I_CC_Dir_Arg_Token, 1, 0);
	}

	__FSM_STATE(Resp_I_CC_Dir_Arg_Token) {
		/* Comma-separated field list (field-name/token) with optional
		 * linear white space.
		 * We do not set TfwStr->skb for tokens, since the tokens are
		 * used in read-only fashion to compare strings and are never
		 * rewriten (TfwStr->skb is used for rewriting raw data only).
		 */
#define __APPEND_CC_DIR(complete_current)					\
do {										\
	int ret = tfw_str_array_append_chunk(msg->pool, tokens, p, __fsm_sz,	\
					     complete_current);			\
	if (unlikely(ret)) {							\
		if (ret == -E2BIG)						\
			T_WARN_ADDR_STATUS(					\
				"Trying to allocate too many cache-control"	\
				" no-cache/private directives",			\
				&resp->conn->peer->addr,			\
				TFW_WITH_PORT, resp->status);			\
		__FSM_EXIT(T_DROP);						\
	}									\
} while (0)
		TfwStr *tokens;
		tokens = parser->cc_dir_flag == TFW_HTTP_CC_PRIVATE ?
			 &resp->private_tokens : &resp->no_cache_tokens;

		__FSM_I_MATCH_MOVE_fixup_finish(token, Resp_I_CC_Dir_Arg_Token,
						0, {
			__APPEND_CC_DIR(false);
		});

		/* Completing the current item */
		__APPEND_CC_DIR(true);
#undef __APPEND_CC_DIR

		__FSM_I_MOVE_fixup(Resp_I_CC_Dir_Arg_EoT, __fsm_sz, 0);
	}

	__FSM_STATE(Resp_I_CC_Dir_Arg_EoT) {
		if (IS_WS(c))
			__FSM_I_MOVE_fixup(Resp_I_CC_Dir_Arg_EoT, 1,
					   TFW_STR_OWS);
		if (c == ',')
			__FSM_I_MOVE_fixup(Resp_I_CC_Dir_Arg_Comma, 1, 0);
		if (c == '"')
			__FSM_I_MOVE_fixup(Resp_I_EoT, 1, 0);
		/*
		 * if (IS_TOKEN(c)) then drop too, because tokens should be
		 * separated by commas.
		 * Drop on CRLF, because the double-quote should be closed.
		 */
		__FSM_EXIT(T_DROP);
	}

	__FSM_STATE(Resp_I_CC_Dir_Arg_Comma) {
		if (IS_WS(c))
			__FSM_I_MOVE_fixup(Resp_I_CC_Dir_Arg_Comma, 1,
					   TFW_STR_OWS);
		if (c == '"')
			__FSM_I_MOVE_fixup(Resp_I_EoT, 1, 0);
		if (IS_TOKEN(c))
			__FSM_I_JMP(Resp_I_CC_Dir_Arg_Token);
		/*
		 * Two consecutive commas in arguments not allowed,
		 * just like in Cache-Control directives.
		 */
		__FSM_EXIT(T_DROP);
	}

	__FSM_STATE(Resp_I_CC_s) {
		TRY_STR_fixup(&TFW_STR_STRING("s-maxage="), Resp_I_CC_s,
			      Resp_I_CC_SMaxAgeVBeg);
		TRY_STR_fixup(&TFW_STR_STRING("stale-if-error="), Resp_I_CC_s,
			      Resp_I_CC_StaleIfErrorVBeg);
		TRY_STR_INIT();
		__FSM_I_JMP(Resp_I_Ext);
	}

	__FSM_REQUIRE_FIRST_DIGIT(Resp_I_CC_MaxAgeVBeg, Resp_I_CC_MaxAgeV);

	__FSM_STATE(Resp_I_CC_MaxAgeV) {
		/*
		 * RFC 7234 4.2.1:
		 *
		 * When there is more than one value present for a given directive
		 * (e.g., two Expires header fields, multiple Cache-Control: max-age
		 * directives), the directive's value is considered invalid.
		 */
		if (unlikely(resp->cache_ctl.flags & TFW_HTTP_CC_MAX_AGE))
			__FSM_EXIT(T_DROP);

		__fsm_sz = __data_remain(p);
		__fsm_n = parse_uint_list(p, __fsm_sz, &parser->_acc);
		if (__fsm_n == CSTR_POSTPONE)
			__msg_hdr_chunk_fixup(p, __fsm_sz);
		if (__fsm_n < 0)
			__FSM_EXIT(__fsm_n);
		resp->cache_ctl.max_age = parser->_acc;
		resp->cache_ctl.flags |= TFW_HTTP_CC_MAX_AGE;
		__FSM_I_MOVE_fixup(Resp_I_EoT, __fsm_n, 0);
	}

	__FSM_REQUIRE_FIRST_DIGIT(Resp_I_CC_SMaxAgeVBeg, Resp_I_CC_SMaxAgeV);

	__FSM_STATE(Resp_I_CC_SMaxAgeV) {
		/*
		 * RFC 7234 4.2.1:
		 *
		 * When there is more than one value present for a given directive
		 * (e.g., two Expires header fields, multiple Cache-Control: max-age
		 * directives), the directive's value is considered invalid.
		 */
		if (unlikely(resp->cache_ctl.flags & TFW_HTTP_CC_S_MAXAGE))
			__FSM_EXIT(T_DROP);

		__fsm_sz = __data_remain(p);
		__fsm_n = parse_uint_list(p, __fsm_sz, &parser->_acc);
		if (__fsm_n == CSTR_POSTPONE)
			__msg_hdr_chunk_fixup(p, __fsm_sz);
		if (__fsm_n < 0)
			__FSM_EXIT(__fsm_n);
		resp->cache_ctl.s_maxage = parser->_acc;
		resp->cache_ctl.flags |= TFW_HTTP_CC_S_MAXAGE;
		__FSM_I_MOVE_fixup(Resp_I_EoT, __fsm_n, 0);
	}

	__FSM_REQUIRE_FIRST_DIGIT(Resp_I_CC_StaleIfErrorVBeg,
				  Resp_I_CC_StaleIfErrorV);

	__FSM_STATE(Resp_I_CC_StaleIfErrorV) {
		if (unlikely(resp->cache_ctl.flags
			     & TFW_HTTP_CC_STALE_IF_ERROR))
			__FSM_EXIT(T_DROP);
		__fsm_sz = __data_remain(p);
		__fsm_n = parse_uint_list(p, __fsm_sz, &parser->_acc);
		if (__fsm_n == CSTR_POSTPONE)
			__msg_hdr_chunk_fixup(p, __fsm_sz);
		if (__fsm_n < 0)
			__FSM_EXIT(__fsm_n);
		resp->cache_ctl.stale_if_error = parser->_acc;
		resp->cache_ctl.flags |= TFW_HTTP_CC_STALE_IF_ERROR;
		__FSM_I_MOVE_fixup(Resp_I_EoT, __fsm_n, 0);
	}

	__FSM_STATE(Resp_I_Ext) {
		/*
		 * Any directive we don't understand.
		 * Here we just skip all the tokens, double quotes and
		 * equality signs.
		 */
		__FSM_I_MATCH_MOVE_fixup(qetoken, Resp_I_Ext, 0);

		__FSM_I_MOVE_fixup(Resp_I_EoT, __fsm_sz, 0);
	}

	/* End of term. */
	__FSM_STATE(Resp_I_EoT) {
		if (IS_WS(c))
			__FSM_I_MOVE_fixup(Resp_I_EoT, 1, TFW_STR_OWS);

		if (c == ',')
			__FSM_I_MOVE_fixup(Resp_I_After_Comma, 1, 0);

		if (IS_CRLF(c))
			__FSM_EXIT(__data_processed(p));

		__FSM_EXIT(T_DROP);
	}

	__FSM_STATE(Resp_I_After_Comma) {
		if (IS_WS(c))
			__FSM_I_MOVE_fixup(Resp_I_After_Comma, 1, TFW_STR_OWS);

		parser->_acc = 0;
		if (IS_TOKEN(c)) {
			/* reinit for next token */
			parser->cc_dir_flag = 0;
			__FSM_I_JMP(Resp_I_CC);
		}
		if (IS_CRLF(c))
			__FSM_EXIT(__data_processed(p));
		/* Two consecutive commas not allowed */
		__FSM_EXIT(T_DROP);
	}

done:
	return r;
}
STACK_FRAME_NON_STANDARD(__resp_parse_cache_control);

/*
 * The value of "Expires:" header field is a date in HTTP-Date format.
 * However, if the format of a date is invalid, that is interpreted
 * as representing a time in the past (i.e., "already expired").
 * See RFC 7234 5.3.
 */
static int
__resp_parse_expires(TfwHttpMsg *msg, unsigned char *data, size_t len)
{
	int r = CSTR_NEQ;
	TfwHttpResp *resp = (TfwHttpResp *)msg;
	TfwHttpParser *parser = &msg->stream->parser;

	/*
	 * RFC 7234 4.2.1:
	 *
	 * When there is more than one value present for a given directive
	 * (e.g., two Expires header fields, multiple Cache-Control: max-age
	 * directives), the directive's value is considered invalid.
	 */
	if (unlikely(resp->cache_ctl.flags & TFW_HTTP_CC_HDR_EXPIRES))
		return r;

	r = __parse_http_date(msg, data, len);
	if (r < 0 && r != CSTR_POSTPONE) {
		/*
		 * On error just swallow the rest of the line.
		 * @resp->cache_ctl.expires is set to zero - already expired.
		 */
		parser->_date = 0;
		parser->_acc = 0;
		parser->_i_st = __I_EoL;
		/* Use __parse_http_date just to go to the EoL. */
		r = __parse_http_date(msg, data, len);
	}

	if (r >= 0) {
		resp->cache_ctl.expires = parser->_date;
		resp->cache_ctl.flags |= TFW_HTTP_CC_HDR_EXPIRES;
	}

	return r;
}

static int
__resp_parse_date(TfwHttpMsg *msg, unsigned char *data, size_t len)
{
	int r = CSTR_NEQ;
	TfwHttpResp *resp = (TfwHttpResp *)msg;
	TfwHttpParser *parser = &msg->stream->parser;

	/*
	 * RFC 7230 3.2.2:
	 *
	 * A sender MUST NOT generate multiple header fields with the same field
	 * name in a message unless either the entire field value for that
	 * header field is defined as a comma-separated list [i.e., #(values)]
	 * or the header field is a well-known exception.
	 */
	if (unlikely(test_bit(TFW_HTTP_B_HDR_DATE, resp->flags)))
		return r;

	r = __parse_http_date(msg, data, len);
	if (r < 0 && r != CSTR_POSTPONE) {
		/* On error just swallow the rest of the line. */
		parser->_date = 0;
		parser->_acc = 0;
		parser->_i_st = __I_EoL;
		/* Use __parse_http_date just to go to the EoL. */
		r = __parse_http_date(msg, data, len);
	}

	if (r >= 0) {
		resp->date = parser->_date;
		__set_bit(TFW_HTTP_B_HDR_DATE, resp->flags);
	}

	return r;
}

static int
__resp_parse_last_modified(TfwHttpMsg *msg, unsigned char *data, size_t len)
{
	int r = CSTR_NEQ;
	TfwHttpResp *resp = (TfwHttpResp *)msg;
	TfwHttpParser *parser = &msg->stream->parser;

	/*
	 * RFC 7230 3.2.2:
	 *
	 * A sender MUST NOT generate multiple header fields with the same field
	 * name in a message unless either the entire field value for that
	 * header field is defined as a comma-separated list [i.e., #(values)]
	 * or the header field is a well-known exception.
	 */
	if (unlikely(test_bit(TFW_HTTP_B_HDR_LMODIFIED, resp->flags)))
		return r;

	r = __parse_http_date(msg, data, len);
	if (r < 0 && r != CSTR_POSTPONE) {
		/* On error just swallow the rest of the line. */
		parser->_date = 0;
		parser->_acc = 0;
		parser->_i_st = __I_EoL;
		/* Use __parse_http_date just to go to the EoL. */
		r = __parse_http_date(msg, data, len);
	}

	if (r >= 0) {
		resp->last_modified = parser->_date;
		__set_bit(TFW_HTTP_B_HDR_LMODIFIED, resp->flags);
	}

	return r;
}

static int
__resp_parse_server(TfwHttpResp *resp, unsigned char *data, size_t len)
{
	int r = CSTR_NEQ;
	__FSM_DECLARE_VARS(resp);

	__FSM_START(parser->_i_st);

	__FSM_STATE(Resp_I_Server) {
		/*
		 * Just eat the header value: usually we just replace the header
		 * value. RFC 7231 7.4.2 and RFC 7230 3.2:
		 *
		 *	Server = product *( RWS ( product / comment ) )
		 * 	product = token ["/" product-version]
		 * 	comment = "(" *( ctext / quoted-pair / comment ) ")"
		 */
		__FSM_I_MATCH_MOVE(ctext_vchar, Resp_I_Server);
		if (IS_CRLF(*(p + __fsm_sz)))
			return __data_off(p + __fsm_sz);
		return CSTR_NEQ;
	}

done:
	return r;
}

static int
__resp_parse_set_cookie(TfwHttpResp *resp, unsigned char *data, size_t len)
{
	int r = CSTR_NEQ;
	__FSM_DECLARE_VARS(resp);

	/*
	 * Set-Cookie header is parsed according to RFC 6265 4.1.1.
	 *
	 * Here we build a header value string manually to split it in chunks:
	 * chunk bounds are at least at name start, value start and value end.
	 * This simplifies the cookie search, http_sticky uses it.
	 */
	__FSM_START(parser->_i_st);

	msg->stream->parser.hdr.flags |= TFW_STR_NOCCPY_HDR;

	__FSM_STATE(Resp_I_CookieStart) {
		__FSM_I_MATCH_MOVE_fixup(token, Resp_I_CookieName, TFW_STR_NAME);
		/*
		 * Name should contain at least 1 character.
		 * Store "=" with cookie parameter name.
		 */
		if (likely(__fsm_sz && *(p + __fsm_sz) == '='))
			__FSM_I_MOVE_fixup(Resp_I_CookieVal, __fsm_sz + 1,
					   TFW_STR_NAME);
		return CSTR_NEQ;
	}

	/*
	 * At this state we know that we saw at least one character as
	 * cookie-name and now we can pass zero length token.
	 */
	__FSM_STATE(Resp_I_CookieName) {
		__FSM_I_MATCH_MOVE_fixup(token, Resp_I_CookieName, TFW_STR_NAME);
		if (*(p + __fsm_sz) != '=')
			return CSTR_NEQ;
		/* Store "=" with cookie parameter name. */
		__FSM_I_MOVE_fixup(Resp_I_CookieVal, __fsm_sz + 1, TFW_STR_NAME);
	}

	/*
	 * Cookie-value can have zero length, but we still have to store it
	 * in a separate TfwStr chunk.
	 */
	__FSM_STATE(Resp_I_CookieVal) {
		__FSM_I_MATCH_MOVE_fixup(cookie, Resp_I_CookieVal, TFW_STR_VALUE);
		c = *(p + __fsm_sz);
		if (c == ';') {
			if (likely(__fsm_sz)) {
				/* Save cookie-value w/o ';'. */
				__msg_hdr_chunk_fixup(p, __fsm_sz);
				__FSM_I_chunk_flags(TFW_STR_VALUE);
			}
			/* No-fixup function with additional fixups above. */
			__FSM_I_MOVE_n(Resp_I_CookieSemicolon, __fsm_sz);
		}
		if (unlikely(IS_CRLFWS(c))) {
			/* End of cookie header. Do not save OWS. */
			if (likely(__fsm_sz)) {
				__msg_hdr_chunk_fixup(p, __fsm_sz);
				__FSM_I_chunk_flags(TFW_STR_VALUE);
			}
			return __data_off(p + __fsm_sz);
		}
		return CSTR_NEQ;
	}

	/* ';' was already matched. */
	__FSM_STATE(Resp_I_CookieSemicolon) {
		/*
		 * Fixup current delimiters chunk and move to next parameter
		 * if we can eat ';' and SP at once.
		 */
		if (likely(__data_available(p, 2))) {
			if (likely(*(p + 1) == ' '))
				__FSM_I_MOVE_fixup(Resp_I_CookieExtension, 2, 0);
			return CSTR_NEQ;
		}
		/*
		 * Only ';' is available now: fixup ';' as independent chunk,
		 * SP will be fixed up at next enter to the FSM.
		 */
		__FSM_I_MOVE_fixup(Resp_I_CookieSP, 1, 0);
	}

	/*
	 * We don't strictly validate the extensions, eat them as is. Hope
	 * a backend doesn't try to trick us.
	 */
	__FSM_STATE(Resp_I_CookieExtension) {
		__FSM_I_MATCH_MOVE_fixup(ctext_vchar, Resp_I_CookieExtension, 0);
		c = *(p + __fsm_sz);
		if (unlikely(IS_CRLF(c))) {
			if (likely(__fsm_sz))
				__msg_hdr_chunk_fixup(p, __fsm_sz);

			return __data_off(p + __fsm_sz);
		}
		return CSTR_NEQ;
	}

	__FSM_STATE(Resp_I_CookieSP) {
		if (unlikely(c != ' '))
			return CSTR_NEQ;
		/* Fixup current delimiters chunk and move to next parameter. */
		__FSM_I_MOVE_fixup(Resp_I_CookieExtension, 1, 0);
	}

done:
	return r;
}
STACK_FRAME_NON_STANDARD(__resp_parse_set_cookie);

/*
 * The server connection is being closed. Terminate the current message.
 * Note that eolen is not set on the body string.
 */
int
tfw_http_parse_terminate(TfwHttpMsg *hm)
{
	BUG_ON(!hm);
	BUG_ON(!(TFW_CONN_TYPE(hm->conn) & Conn_Srv));

	if (!test_bit(TFW_HTTP_B_UNLIMITED, hm->flags))
		return T_DROP;

	/*
	 * If response has no framing information, end of response is indicated
	 * by connection close, RFC 7230 3.3.3. Upper level should provide
	 * correct message framing to the client somehow.
	 */
	BUG_ON(hm->body.flags & TFW_STR_COMPLETE);
	hm->body.flags |= TFW_STR_COMPLETE;

	return T_OK;
}

void
tfw_http_init_parser_resp(TfwHttpResp *resp)
{
	TfwHttpHbhHdrs *hbh_hdrs = &resp->stream->parser.hbh_parser;

	__parser_init(&resp->stream->parser);

	/*
	 * Expected hop-by-hop headers:
	 * - raw:
	 *     none;
	 * - spec:
	 *     Connection: RFC 7230 6.1.
	 *     Server: Server header isn't defined as hop-by-hop by the RFC,
	 *	       but we don't show protected server to world.
	 */
	hbh_hdrs->spec = (0x1 << TFW_HTTP_HDR_CONNECTION) |
			 (0x1 << TFW_HTTP_HDR_SERVER);
}

/**
 * Adjust parser for response according to it's request.
 */
static void
tfw_http_adj_parser_resp(TfwHttpResp *resp)
{
	TfwHttpReq *req = resp->req;

	if (req->method == TFW_HTTP_METH_HEAD &&
	    !test_bit(TFW_HTTP_B_REQ_HEAD_TO_GET, req->flags))
		__set_bit(TFW_HTTP_B_VOID_BODY, resp->flags);
}

int
tfw_http_parse_resp(void *resp_data, unsigned char *data, unsigned int len,
		    unsigned int *parsed)
{
	int r = T_DROP;
	TfwHttpResp *resp = (TfwHttpResp *)resp_data;
	__FSM_DECLARE_VARS(resp);
	*parsed = 0;

	T_DBG("parse %u server data bytes (%.*s%s) on resp=%p\n",
	      len, min(500, (int)len), data, len > 500 ? "..." : "", resp);

	__FSM_START(parser->state);

	/* ----------------    Status Line    ---------------- */

	/* Parser internal initializers, must be called once per message. */
	__FSM_STATE(Resp_0) {
		if (unlikely(IS_CRLF(c)))
			__FSM_MOVE_nofixup(Resp_0);
		tfw_http_adj_parser_resp(resp);
		/* fall through */
	}

	/* HTTP version */
	__FSM_STATE(Resp_HttpVer) {
		if (unlikely(!__data_available(p, 9))) {
			/* Slow path. */
			if (c == 'H') {
				tfw_http_msg_hdr_open(msg, p);
				__FSM_MOVE(Resp_HttpVerT1);
			}
			TFW_PARSER_DROP(Resp_HttpVer);
		}
		/* Fast path. */
		switch (*(unsigned long *)p) {
		case TFW_CHAR8_INT('H', 'T', 'T', 'P', '/', '1', '.', '1'):
			resp->version = TFW_HTTP_VER_11;
			if (*(p + 8) == ' ') {
				tfw_http_msg_hdr_open(msg, p);
				__FSM_MOVE_n(Resp_StatusCodeBeg, 9);
			}
			TFW_PARSER_DROP(Resp_HttpVer);
		case TFW_CHAR8_INT('H', 'T', 'T', 'P', '/', '1', '.', '0'):
			resp->version = TFW_HTTP_VER_10;
			if (*(p + 8) == ' ') {
				tfw_http_msg_hdr_open(msg, p);
				__FSM_MOVE_n(Resp_StatusCodeBeg, 9);
			}
			/* fall through */
		default:
			TFW_PARSER_DROP(Resp_HttpVer);
		}
	}

	__FSM_REQUIRE_FIRST_DIGIT(Resp_StatusCodeBeg, Resp_StatusCode);

	/* Response Status-Code. */
	__FSM_STATE(Resp_StatusCode) {
		__fsm_sz = __data_remain(p);
		__fsm_n = parse_ulong_list(p, __fsm_sz, &parser->_acc, USHRT_MAX);
		switch (__fsm_n) {
		case CSTR_POSTPONE:
			/* Not all the header data is parsed. */
			__FSM_MOVE_n(Resp_StatusCode, __fsm_sz);
		case CSTR_BADLEN:
		case CSTR_NEQ:
			/* bad status value */
			TFW_PARSER_DROP(Resp_StatusCode);
		default:
			/* Status code is fully parsed, move forward. */
			resp->status = parser->_acc;
			parser->_acc = 0;
			/* RFC 7230 3.3.3: some responses don't have a body. */
			/* TODO: Add (req == CONNECT && resp == 2xx) */
			if (resp->status - 100U < 100U || resp->status == 204
			    || resp->status == 304)
			{
				__set_bit(TFW_HTTP_B_VOID_BODY, resp->flags);
			}

			if (resp->status < HTTP_CODE_MIN
			    || resp->status > HTTP_CODE_MAX)
				T_WARN("Unknown response code: %hu", resp->status);

			__FSM_MOVE_n(Resp_ReasonPhrase, __fsm_n);
		}
	}

	/*
	 * Reason-Phrase: just skip. RFC 7230 3.1.2:
	 *
	 *	reason-phrase  = *( HTAB / SP / VCHAR / obs-text )
	 */
	__FSM_STATE(Resp_ReasonPhrase) {
		/* Store reason-phrase in separate chunk(s). */
		__msg_hdr_chunk_fixup(data, p - data);
		__FSM_MATCH_MOVE_pos_f(ctext_vchar, Resp_ReasonPhrase,
				       &parser->hdr, TFW_STR_VALUE);
		if (IS_CRLF(*(p + __fsm_sz))) {
			parser->_hdr_tag = TFW_HTTP_STATUS_LINE;
			__msg_hdr_chunk_fixup(p, __fsm_sz);
			__msg_chunk_flags(TFW_STR_VALUE);
			p += __fsm_sz;
			__FSM_JMP(RGen_EoL);
		}
		TFW_PARSER_DROP(Resp_ReasonPhrase);
	}

	/* ----------------    Header Lines    ---------------- */

	/*
	 * The start of an HTTP header or the end of the header part
	 * of the response. There is a switch for the first character
	 * of a header field name.
	 */
	__FSM_STATE(RGen_Hdr) {
		TFW_HTTP_PARSE_CRLF();

		tfw_http_msg_hdr_open(msg, p);

		switch (TFW_LC(c)) {
		case 'a':
			if (likely(__data_available(p, 28)
				   && C8_INT_LCM(p, 'a', 'c', 'c', 'e',
						 's', 's', '-', 'c')
				   && C8_INT_LCM(p + 8, 'o', 'n', 't', 'r',
						 'o', 'l', '-', 'a')
				   && C8_INT_LCM(p + 16, 'l', 'l', 'o', 'w',
						 '-', 'o', 'r', 'i')
				   && C4_INT3_LCM(p + 24, 'g', 'i', 'n', ':')))
			{
				__msg_hdr_chunk_fixup(data, __data_off(p + 27));
				parser->_i_st = &&RGen_HdrOtherV;
				__msg_hdr_set_hpack_index(20);
				p += 27;
				__FSM_MOVE_hdr_fixup(RGen_LWS, 1);
			}
			if (likely(__data_available(p, 14)
				   && C8_INT_LCM(p + 1, 'c', 'c', 'e', 'p',
						 't', '-', 'r', 'a')
				   && C4_INT_LCM(p + 9, 'n', 'g', 'e', 's')
				   && *(p + 13) == ':'))
			{
				__msg_hdr_chunk_fixup(data, __data_off(p + 13));
				parser->_i_st = &&RGen_HdrOtherV;
				__msg_hdr_set_hpack_index(18);
				p += 13;
				__FSM_MOVE_hdr_fixup(RGen_LWS, 1);
			}
			if (likely(__data_available(p, 6)
				   && C4_INT_LCM(p + 1, 'l', 'l', 'o', 'w')
				   && *(p + 5) == ':'))
			{
				__msg_hdr_chunk_fixup(data, __data_off(p + 5));
				parser->_i_st = &&RGen_HdrOtherV;
				__msg_hdr_set_hpack_index(22);
				p += 5;
				__FSM_MOVE_hdr_fixup(RGen_LWS, 1);
			}
			if (likely(__data_available(p, 4)
				   && C4_INT3_LCM(p, 'a', 'g', 'e', ':')))
			{
				__msg_hdr_chunk_fixup(data, __data_off(p + 3));
				parser->_i_st = &&Resp_HdrAgeV;
				__msg_hdr_set_hpack_index(21);
				p += 3;
				__FSM_MOVE_hdr_fixup(RGen_LWS, 1);
			}
			__FSM_MOVE(Resp_HdrA);
		case 'c':
			/* Ensure we have enough data for largest match. */
			if (unlikely(!__data_available(p, 14)))
				__FSM_MOVE(Resp_HdrC);
			/* Quick switch for HTTP headers with the same prefix. */
			switch (TFW_P2LCINT(p + 1)) {
			case TFW_CHAR4_INT('a', 'c', 'h', 'e'):
				if (likely(*(p + 5) == '-'
					   && C8_INT7_LCM(p + 6, 'c', 'o', 'n',
							  't', 'r', 'o', 'l',
							  ':')))
				{
					__msg_hdr_chunk_fixup(data,
							      __data_off(p + 13));
					parser->_i_st = &&Resp_HdrCache_CtrlV;
					__msg_hdr_set_hpack_index(24);
					p += 13;
					__FSM_MOVE_hdr_fixup(RGen_LWS, 1);
				}
				__FSM_MOVE_n(RGen_HdrOtherN, 5);
			case TFW_CHAR4_INT('o', 'n', 'n', 'e'):
				if (likely(C4_INT_LCM(p + 5, 'c', 't', 'i', 'o')
					   && TFW_LC(*(p + 9)) == 'n'
					   && *(p + 10) == ':'))
				{
					__msg_hdr_chunk_fixup(data,
							      __data_off(p + 10));
					parser->_i_st = &&Resp_HdrConnectionV;
					p += 10;
					__FSM_MOVE_hdr_fixup(RGen_LWS, 1);
				}
				__FSM_MOVE_n(RGen_HdrOtherN, 5);
			case TFW_CHAR4_INT('o', 'n', 't', 'e'):
				if (likely(TFW_LC(*(p + 5)) == 'n'
					   && TFW_LC(*(p + 6)) == 't'
					   && *(p + 7) == '-'))
				{
					__FSM_MOVE_n(Resp_HdrContent_, 8);
				}
				__FSM_MOVE_n(RGen_HdrOtherN, 5);
			default:
				__FSM_MOVE(RGen_HdrOtherN);
			}
		case 'd':
			if (likely(__data_available(p, 5)
				   && C4_INT3_LCM(p + 1, 'a', 't', 'e', ':')))
			{
				__msg_hdr_chunk_fixup(data, __data_off(p + 4));
				parser->_i_st = &&Resp_HdrDateV;
				__msg_hdr_set_hpack_index(33);
				p += 4;
				__FSM_MOVE_hdr_fixup(RGen_LWS, 1);
			}
			__FSM_MOVE(Resp_HdrD);
		case 'e':
			if (likely(__data_available(p, 5)
				   && C4_INT3_LCM(p + 1, 't', 'a', 'g', ':')))
			{
				__msg_hdr_chunk_fixup(data, __data_off(p + 4));
				parser->_i_st = &&Resp_HdrEtagV;
				__msg_hdr_set_hpack_index(34);
				p += 4;
				__FSM_MOVE_hdr_fixup(RGen_LWS, 1);
			}
			if (likely(__data_available(p, 8)
				   && C8_INT7_LCM(p, 'e', 'x', 'p', 'i',
						  'r', 'e', 's', ':')))
			{
				__msg_hdr_chunk_fixup(data, __data_off(p + 7));
				parser->_i_st = &&Resp_HdrExpiresV;
				__msg_hdr_set_hpack_index(36);
				p += 7;
				__FSM_MOVE_hdr_fixup(RGen_LWS, 1);
			}
			__FSM_MOVE(Resp_HdrE);
		case 'k':
			if (likely(__data_available(p, 11)
				   && C4_INT_LCM(p, 'k', 'e', 'e', 'p')
				   && *(p + 4) == '-'
				   && C4_INT_LCM(p + 5, 'a', 'l', 'i', 'v')
				   && TFW_LC(*(p + 9)) == 'e'
				   && *(p + 10) == ':'))
			{
				__msg_hdr_chunk_fixup(data, __data_off(p + 10));
				parser->_i_st = &&Resp_HdrKeep_AliveV;
				p += 10;
				__FSM_MOVE_hdr_fixup(RGen_LWS, 1);
			}
			__FSM_MOVE(Resp_HdrK);
		case 'l':
			if (likely(__data_available(p, 14)
				   && C4_INT_LCM(p, 'l', 'a', 's', 't')
				   && *(p + 4) == '-'
				   && C8_INT_LCM(p + 5, 'm', 'o', 'd', 'i',
							'f', 'i', 'e', 'd')
				   && *(p + 13) == ':'))
			{
				__msg_hdr_chunk_fixup(data, __data_off(p + 13));
				parser->_i_st = &&Resp_HdrLast_ModifiedV;
				__msg_hdr_set_hpack_index(44);
				p += 13;
				__FSM_MOVE_hdr_fixup(RGen_LWS, 1);
			}
			if (likely(__data_available(p, 9)
			           && C8_INT7_LCM(p + 1, 'o', 'c', 'a', 't',
						  'i', 'o', 'n', ':')))
			{
				__msg_hdr_chunk_fixup(data,__data_off(p + 8));
				parser->_i_st = &&RGen_HdrOtherV;
				__msg_hdr_set_hpack_index(46);
				p += 8;
				__FSM_MOVE_hdr_fixup(RGen_LWS, 1);
			}
			if (likely(__data_available(p, 5)
			           && C4_INT3_LCM(p + 1, 'i', 'n', 'k', ':')))
			{
				__msg_hdr_chunk_fixup(data, __data_off(p + 4));
				parser->_i_st = &&RGen_HdrOtherV;
				__msg_hdr_set_hpack_index(45);
				p += 4;
				__FSM_MOVE_hdr_fixup(RGen_LWS, 1);
			}
			__FSM_MOVE(Resp_HdrL);
		case 'p':
			if (likely(__data_available(p, 17)
			           && C4_INT_LCM(p + 1, 'r', 'o', 'x', 'y')))
			{
				if (C8_INT_LCM(p + 5, '-', 'c', 'o', 'n', 'n',
					       'e', 'c', 't')
					&& C4_INT3_LCM(p + 13, 'i', 'o', 'n', ':'))
				{
					/* Proxy-Connection */
					__msg_hdr_chunk_fixup(data,
							      __data_off(p + 16));
					parser->_i_st = &&RGen_HdrOtherV;
					parser->hdr.flags |= TFW_STR_HBH_HDR;
					p += 16;
					__FSM_MOVE_hdr_fixup(RGen_LWS, 1);
				}
				if (__data_available(p, 19)
					&& C8_INT_LCM(p + 5, '-', 'a', 'u', 't',
						      'h', 'e', 'n', 't')
					&& C8_INT7_LCM(p + 11, 'n', 't', 'i',
						       'c', 'a', 't', 'e', ':'))
				{
					__msg_hdr_chunk_fixup(data,
							      __data_off(p + 18));
					parser->_i_st = &&RGen_HdrOtherV;
					__msg_hdr_set_hpack_index(48);
					p += 18;
					__FSM_MOVE_hdr_fixup(RGen_LWS, 1);
				}
			}
			if (likely(__data_available(p, 7))
			           && C4_INT_LCM(p + 1, 'r', 'a', 'g', 'm')
			           && TFW_LC(*(p + 5)) == 'a'
			           && *(p + 6) == ':')
			{
				__msg_hdr_chunk_fixup(data, __data_off(p + 6));
				parser->_i_st = &&Resp_HdrPragmaV;
				p += 6;
				__FSM_MOVE_hdr_fixup(RGen_LWS, 1);
			}
			__FSM_MOVE(Resp_HdrP);
		case 'r':
			if (likely(__data_available(p, 12)
			           && C8_INT_LCM(p, 'r', 'e', 't', 'r',
						 'y', '-', 'a', 'f')
				   && C4_INT3_LCM(p + 8, 't', 'e', 'r', ':')))
			{
				__msg_hdr_chunk_fixup(data, __data_off(p + 11));
				parser->_i_st = &&RGen_HdrOtherV;
				__msg_hdr_set_hpack_index(53);
				p += 11;
				__FSM_MOVE_hdr_fixup(RGen_LWS, 1);
			}
			__FSM_MOVE(Resp_HdrR);
		case 's':
			if (likely(__data_available(p, 26)
			           && C8_INT_LCM(p + 1, 't', 'r', 'i', 'c',
						  't', '-', 't', 'r')
				   && C8_INT_LCM(p + 9, 'a', 'n', 's', 'p',
						 'o', 'r', 't', '-')
				   && C8_INT_LCM(p + 17, 's', 'e', 'c', 'u',
						 'r', 'i', 't', 'y')
				   && *(p + 25) == ':'))
			{
				__msg_hdr_chunk_fixup(data, __data_off(p + 25));
				parser->_i_st = &&RGen_HdrOtherV;
				__msg_hdr_set_hpack_index(56);
				p += 25;
				__FSM_MOVE_hdr_fixup(RGen_LWS, 1);
			}
			if (likely(__data_available(p, 11)
			           && C8_INT_LCM(p + 1, 'e', 't', '-', 'c',
						 'o', 'o', 'k', 'i')
				   && *(p + 3) == '-'
				   && TFW_LC(*(p + 9)) == 'e'
				   && *(p + 10) == ':'))
			{
				__msg_hdr_chunk_fixup(data, __data_off(p + 10));
				parser->_i_st = &&Resp_HdrSet_CookieV;
				__msg_hdr_set_hpack_index(55);
				p += 10;
				__FSM_MOVE_hdr_fixup(RGen_LWS, 1);
			}
			if (likely(__data_available(p, 7)
				   && C4_INT_LCM(p + 1, 'e', 'r', 'v', 'e')
				   && TFW_LC(*(p + 5)) == 'r'
				   && *(p + 6) == ':'))
			{
				__msg_hdr_chunk_fixup(data, __data_off(p + 6));
				parser->_i_st = &&Resp_HdrServerV;
				__msg_hdr_set_hpack_index(54);
				p += 6;
				__FSM_MOVE_hdr_fixup(RGen_LWS, 1);
			}
			__FSM_MOVE(Resp_HdrS);
		case 't':
			if (likely(__data_available(p, 18)
				   && C8_INT_LCM(p, 't', 'r', 'a', 'n',
					   	    's', 'f', 'e', 'r')
				   && *(p + 8) == '-'
				   && C8_INT_LCM(p + 9, 'e', 'n', 'c', 'o',
							'd', 'i', 'n', 'g')
				   && *(p + 17) == ':'))
			{
				__msg_hdr_chunk_fixup(data, __data_off(p + 17));
				parser->_i_st = &&Resp_HdrTransfer_EncodingV;
				p += 17;
				__FSM_MOVE_hdr_fixup(RGen_LWS, 1);
			}
			__FSM_MOVE(Resp_HdrT);
		case 'u':
			if (likely(__data_available(p, 8)
				   && C4_INT_LCM(p, 'u', 'p', 'g', 'r')
				   && C4_INT3_LCM(p + 4, 'a', 'd', 'e', ':')))
			{
				__msg_hdr_chunk_fixup(data, __data_off(p + 7));
				parser->_i_st = &&Resp_HdrUpgradeV;
				p += 7;
				__FSM_MOVE_hdr_fixup(RGen_LWS, 1);
			}
			__FSM_MOVE(Resp_HdrU);
		case 'v':
			if (likely(__data_available(p, 5)
			           && C4_INT3_LCM(p + 1, 'a', 'r', 'y', ':')))
			{
				__msg_hdr_chunk_fixup(data, __data_off(p + 4));
				parser->_i_st = &&RGen_HdrOtherV;
				__msg_hdr_set_hpack_index(59);
				p += 4;
				__FSM_MOVE_hdr_fixup(RGen_LWS, 1);
			}
			if (likely(__data_available(p, 4)
			           && C4_INT3_LCM(p, 'v', 'i', 'a', ':')))
			{
				__msg_hdr_chunk_fixup(data, __data_off(p + 3));
				parser->_i_st = &&RGen_HdrOtherV;
				__msg_hdr_set_hpack_index(60);
				p += 3;
				__FSM_MOVE_hdr_fixup(RGen_LWS, 1);
			}
			__FSM_MOVE(Resp_HdrV);
		case 'w':
			if (likely(__data_available(p, 17)
				   && C8_INT_LCM(p + 1, 'w', 'w', '-', 'a',
						 'u', 't', 'h', 'e')
				   && C8_INT7_LCM(p + 9, 'n', 't', 'i', 'c',
						  'a', 't', 'e', ':')))
			{
				__msg_hdr_chunk_fixup(data, __data_off(p + 16));
				parser->_i_st = &&RGen_HdrOtherV;
				__msg_hdr_set_hpack_index(61);
				p += 16;
				__FSM_MOVE_hdr_fixup(RGen_LWS, 1);
			}
			__FSM_MOVE(Resp_HdrW);
		default:
			__FSM_JMP(RGen_HdrOtherN);
		}
	}

	/* Content-* headers. */
	__FSM_STATE(Resp_HdrContent_) {
		switch (TFW_LC(c)) {
		case 'd':
			if (likely(__data_available(p, 12)
				   && C8_INT_LCM(p, 'd', 'i', 's', 'p',
						 'o', 's', 'i', 't')
				   && C4_INT3_LCM(p + 8, 'i', 'o', 'n', ':')))
			{
				__msg_hdr_chunk_fixup(data, __data_off(p + 11));
				parser->_i_st = &&RGen_HdrOtherV;
				__msg_hdr_set_hpack_index(25);
				p += 11;
				__FSM_MOVE_hdr_fixup(RGen_LWS, 1);
			}
			__FSM_MOVE(Resp_HdrContent_D);
		case 'e':
			if (likely(__data_available(p, 9)
				   && C8_INT7_LCM(p + 1, 'n', 'c', 'o', 'd',
						  'i', 'n', 'g', ':')))
			{
				__msg_hdr_chunk_fixup(data, __data_off(p + 8));
				parser->_i_st = &&Resp_HdrContent_EncodingV;
				__msg_hdr_set_hpack_index(26);
				p += 8;
				__FSM_MOVE_hdr_fixup(RGen_LWS, 1);
			}
			__FSM_MOVE(Resp_HdrContent_E);
		case 'l':
			if (likely(__data_available(p, 9))) {
				if (C8_INT7_LCM(p + 1, 'a', 'n', 'g', 'u',
						'a', 'g', 'e', ':'))
				{
					__msg_hdr_chunk_fixup(data,
							      __data_off(p + 8));
					parser->_i_st = &&RGen_HdrOtherV;
					__msg_hdr_set_hpack_index(27);
					p += 8;
					__FSM_MOVE_hdr_fixup(RGen_LWS, 1);
				}
				if (C8_INT7_LCM(p + 1, 'o', 'c', 'a', 't',
						'i', 'o', 'n', ':'))
				{
					__msg_hdr_chunk_fixup(data,
							      __data_off(p + 8));
					parser->_i_st = &&Resp_HdrContent_LocationV;
					__msg_hdr_set_hpack_index(29);
					p += 8;
					__FSM_MOVE_hdr_fixup(RGen_LWS, 1);
				}
			}
			if (likely(__data_available(p, 7)
				   && C4_INT_LCM(p + 1, 'e', 'n', 'g', 't')
				   && TFW_LC(*(p + 5)) == 'h'
				   && *(p + 6) == ':'))
			{
				__msg_hdr_chunk_fixup(data, __data_off(p + 6));
				parser->_i_st = &&Resp_HdrContent_LengthV;
				__msg_hdr_set_hpack_index(28);
				p += 6;
				__FSM_MOVE_hdr_fixup(RGen_LWS, 1);
			}
			__FSM_MOVE(Resp_HdrContent_L);
		case 'r':
			if (likely(__data_available(p, 6)
				   && C4_INT_LCM(p + 1, 'a', 'n', 'g', 'e')
				   && *(p + 5) == ':'))
			{
				__msg_hdr_chunk_fixup(data, __data_off(p + 5));
				parser->_i_st = &&RGen_HdrOtherV;
				__msg_hdr_set_hpack_index(30);
				p += 5;
				__FSM_MOVE_hdr_fixup(RGen_LWS, 1);
			}
			__FSM_MOVE(Resp_HdrContent_R);
		case 't':
			if (likely(__data_available(p, 5)
				   && C4_INT3_LCM(p + 1, 'y', 'p', 'e', ':')))
			{
				__msg_hdr_chunk_fixup(data, __data_off(p + 4));
				parser->_i_st = &&Resp_HdrContent_TypeV;
				__msg_hdr_set_hpack_index(31);
				p += 4;
				__FSM_MOVE_hdr_fixup(RGen_LWS, 1);
			}
			__FSM_MOVE(Resp_HdrContent_T);
		default:
			__FSM_JMP(RGen_HdrOtherN);
		}
	}

	/* 'Age:*OWS' is read, process field-value. */
	__TFW_HTTP_PARSE_RAWHDR_VAL(Resp_HdrAgeV, resp, __resp_parse_age, 0);

	/* 'Cache-Control:*OWS' is read, process field-value. */
	__TFW_HTTP_PARSE_RAWHDR_VAL(Resp_HdrCache_CtrlV, resp,
				    __resp_parse_cache_control, 0);

	/* 'Connection:*OWS' is read, process field-value. */
	TFW_HTTP_PARSE_SPECHDR_VAL(Resp_HdrConnectionV, msg, __parse_connection,
				   TFW_HTTP_HDR_CONNECTION);

	/* 'Content-Encoding:*OWS' is read, process field-value. */
	__TFW_HTTP_PARSE_SPECHDR_VAL(Resp_HdrContent_EncodingV, msg,
				     __resp_parse_content_encoding,
				     TFW_HTTP_HDR_CONTENT_ENCODING, 0);

	/* 'Content-Length:*OWS' is read, process field-value. */
	TFW_HTTP_PARSE_SPECHDR_VAL(Resp_HdrContent_LengthV, msg,
				   __parse_content_length,
				   TFW_HTTP_HDR_CONTENT_LENGTH);

	/* 'Content-Location:*OWS' is read, process field-value. */
	TFW_HTTP_PARSE_SPECHDR_VAL(Resp_HdrContent_LocationV, msg,
				   __parse_content_location,
				   TFW_HTTP_HDR_CONTENT_LOCATION);

	/* 'Content-Type:*OWS' is read, process field-value. */
	TFW_HTTP_PARSE_SPECHDR_VAL(Resp_HdrContent_TypeV, msg,
				   __resp_parse_content_type,
				   TFW_HTTP_HDR_CONTENT_TYPE);

	/* 'Date:*OWS' is read, process field-value. */
	TFW_HTTP_PARSE_RAWHDR_VAL(Resp_HdrDateV, msg, __resp_parse_date);

	/* 'ETag:*OWS' is read, process field-value. */
	__TFW_HTTP_PARSE_SPECHDR_VAL(Resp_HdrEtagV, msg, __parse_etag_or_if_nmatch,
				     TFW_HTTP_HDR_ETAG, 0);

	/* 'Expires:*OWS' is read, process field-value. */
	TFW_HTTP_PARSE_RAWHDR_VAL(Resp_HdrExpiresV, msg, __resp_parse_expires);

	/* 'Keep-Alive:*OWS' is read, process field-value. */
	__TFW_HTTP_PARSE_SPECHDR_VAL(Resp_HdrKeep_AliveV, msg, __parse_keep_alive,
				     TFW_HTTP_HDR_KEEP_ALIVE, 0);

	/* 'Last-Modified:*OWS' is read, process field-value. */
	TFW_HTTP_PARSE_RAWHDR_VAL(Resp_HdrLast_ModifiedV, msg,
				  __resp_parse_last_modified);

	/* 'Pragma:*OWS' is read, process field-value. */
	__TFW_HTTP_PARSE_RAWHDR_VAL(Resp_HdrPragmaV, msg, __parse_pragma, 0);

	/* 'Upgrade:*OWS' is read, process field-value. */
	__TFW_HTTP_PARSE_SPECHDR_VAL(Resp_HdrUpgradeV, msg, __parse_upgrade,
				     TFW_HTTP_HDR_UPGRADE, 0);

	/* 'Server:*OWS' is read, process field-value. */
	TFW_HTTP_PARSE_SPECHDR_VAL(Resp_HdrServerV, resp, __resp_parse_server,
				   TFW_HTTP_HDR_SERVER);

	/* 'Transfer-Encoding:*OWS' is read, process field-value. */
	__TFW_HTTP_PARSE_SPECHDR_VAL(Resp_HdrTransfer_EncodingV, msg,
				     __resp_parse_transfer_encoding,
				     TFW_HTTP_HDR_TRANSFER_ENCODING, 0);

	/* 'Set-Cookie:*OWS' is read, process field-value. */
	__TFW_HTTP_PARSE_SPECHDR_VAL(Resp_HdrSet_CookieV, resp,
				     __resp_parse_set_cookie,
				     TFW_HTTP_HDR_SET_COOKIE, 0);

	RGEN_HDR_OTHER();
	RGEN_OWS();
	RGEN_EOL();
	RGEN_CRLF();

	/* ----------------    Response body    ---------------- */

	TFW_HTTP_INIT_RESP_BODY_PARSING();
	TFW_HTTP_PARSE_BODY(true);
	TFW_HTTP_PARSE_BODY_UNLIM();

	/* ----------------    Improbable states    ---------------- */

	/* Parse HTTP version and SP (1.1 and 1.0 are supported). */
	__FSM_TX(Resp_HttpVerT1, 'T', Resp_HttpVerT2);
	__FSM_TX(Resp_HttpVerT2, 'T', Resp_HttpVerP);
	__FSM_TX(Resp_HttpVerP, 'P', Resp_HttpVerSlash);
	__FSM_TX(Resp_HttpVerSlash, '/', Resp_HttpVer11);
	__FSM_TX(Resp_HttpVer11, '1', Resp_HttpVerDot);
	__FSM_TX(Resp_HttpVerDot, '.', Resp_HttpVer12);
	__FSM_STATE(Resp_HttpVer12) {
		switch (c) {
		case '1':
			resp->version = TFW_HTTP_VER_11;
			__FSM_MOVE(Resp_SSpace);
		case '0':
			resp->version = TFW_HTTP_VER_10;
			__FSM_MOVE(Resp_SSpace);
		default:
			TFW_PARSER_DROP(Resp_HttpVer12);
		}
	}
	__FSM_TX(Resp_SSpace, ' ', Resp_StatusCodeBeg);

	__FSM_STATE(Resp_HdrA) {
		switch (TFW_LC(c)) {
		case 'c':
			__FSM_MOVE(Resp_HdrAc);
		case 'l':
			__FSM_MOVE(Resp_HdrAl);
		case 'g':
			__FSM_MOVE(Resp_HdrAg);
		default:
			__FSM_JMP(RGen_HdrOtherN);
		}
	}
	__FSM_TX_AF(Resp_HdrAc, 'c', Resp_HdrAcc);
	__FSM_TX_AF(Resp_HdrAcc, 'e', Resp_HdrAcce);

	__FSM_STATE(Resp_HdrAcce) {
		switch (TFW_LC(c)) {
		case 'p':
			__FSM_MOVE(Resp_HdrAccep);
		case 's':
			__FSM_MOVE(Resp_HdrAcces);
		default:
			__FSM_JMP(RGen_HdrOtherN);
		}
	}

	/* Access-Control-Allow-Origin header processing. */
	__FSM_TX_AF(Resp_HdrAcces, 's', Resp_HdrAccess);
	__FSM_TX_AF(Resp_HdrAccess, '-', Resp_HdrAccess_);
	__FSM_TX_AF(Resp_HdrAccess_, 'c', Resp_HdrAccess_C);
	__FSM_TX_AF(Resp_HdrAccess_C, 'o', Resp_HdrAccess_Co);
	__FSM_TX_AF(Resp_HdrAccess_Co, 'n', Resp_HdrAccess_Con);
	__FSM_TX_AF(Resp_HdrAccess_Con, 't', Resp_HdrAccess_Cont);
	__FSM_TX_AF(Resp_HdrAccess_Cont, 'r', Resp_HdrAccess_Contr);
	__FSM_TX_AF(Resp_HdrAccess_Contr, 'o', Resp_HdrAccess_Contro);
	__FSM_TX_AF(Resp_HdrAccess_Contro, 'l', Resp_HdrAccess_Control);
	__FSM_TX_AF(Resp_HdrAccess_Control, '-', Resp_HdrAccess_Control_);
	__FSM_TX_AF(Resp_HdrAccess_Control_, 'a', Resp_HdrAccess_Control_A);
	__FSM_TX_AF(Resp_HdrAccess_Control_A, 'l', Resp_HdrAccess_Control_Al);
	__FSM_TX_AF(Resp_HdrAccess_Control_Al, 'l', Resp_HdrAccess_Control_All);
	__FSM_TX_AF(Resp_HdrAccess_Control_All, 'o',
		    Resp_HdrAccess_Control_Allo);
	__FSM_TX_AF(Resp_HdrAccess_Control_Allo, 'w',
		    Resp_HdrAccess_Control_Allow);
	__FSM_TX_AF(Resp_HdrAccess_Control_Allow, '-',
		    Resp_HdrAccess_Control_Allow_);
	__FSM_TX_AF(Resp_HdrAccess_Control_Allow_, 'o',
		    Resp_HdrAccess_Control_Allow_O);
	__FSM_TX_AF(Resp_HdrAccess_Control_Allow_O, 'r',
		    Resp_HdrAccess_Control_Allow_Or);
	__FSM_TX_AF(Resp_HdrAccess_Control_Allow_Or, 'i',
		    Resp_HdrAccess_Control_Allow_Ori);
	__FSM_TX_AF(Resp_HdrAccess_Control_Allow_Ori, 'g',
		    Resp_HdrAccess_Control_Allow_Orig);
	__FSM_TX_AF(Resp_HdrAccess_Control_Allow_Orig, 'i',
		    Resp_HdrAccess_Control_Allow_Origi);
	__FSM_TX_AF(Resp_HdrAccess_Control_Allow_Origi, 'n',
		    Resp_HdrAccess_Control_Allow_Origin);
	__FSM_TX_AF_OWS_HP(Resp_HdrAccess_Control_Allow_Origin,
			   RGen_HdrOtherV, 20);

	/* Accept-Ranges header processing. */
	__FSM_TX_AF(Resp_HdrAccep, 't', Resp_HdrAccept);
	__FSM_TX_AF(Resp_HdrAccept, '-', Resp_HdrAccept_);
	__FSM_TX_AF(Resp_HdrAccept_, 'r', Resp_HdrAccept_R);
	__FSM_TX_AF(Resp_HdrAccept_R, 'a', Resp_HdrAccept_Ra);
	__FSM_TX_AF(Resp_HdrAccept_Ra, 'n', Resp_HdrAccept_Ran);
	__FSM_TX_AF(Resp_HdrAccept_Ran, 'g', Resp_HdrAccept_Rang);
	__FSM_TX_AF(Resp_HdrAccept_Rang, 'e', Resp_HdrAccept_Range);
	__FSM_TX_AF(Resp_HdrAccept_Range, 's', Resp_HdrAccept_Ranges);
	__FSM_TX_AF_OWS_HP(Resp_HdrAccept_Ranges, RGen_HdrOtherV, 18);

	/* Allow header processing. */
	__FSM_TX_AF(Resp_HdrAl, 'l', Resp_HdrAll);
	__FSM_TX_AF(Resp_HdrAll, 'o', Resp_HdrAllo);
	__FSM_TX_AF(Resp_HdrAllo, 'w', Resp_HdrAllow);
	__FSM_TX_AF_OWS_HP(Resp_HdrAllow, RGen_HdrOtherV, 22);

	/* Age header processing. */
	__FSM_TX_AF(Resp_HdrAg, 'e', Resp_HdrAge);
	__FSM_TX_AF_OWS_HP(Resp_HdrAge, Resp_HdrAgeV, 21);

	__FSM_STATE(Resp_HdrC) {
		switch (TFW_LC(c)) {
		case 'a':
			__FSM_MOVE(Resp_HdrCa);
		case 'o':
			__FSM_MOVE(Resp_HdrCo);
		default:
			__FSM_JMP(RGen_HdrOtherN);
		}
	}

	/* Cache-Control header processing. */
	__FSM_TX_AF(Resp_HdrCa, 'c', Resp_HdrCac);
	__FSM_TX_AF(Resp_HdrCac, 'h', Resp_HdrCach);
	__FSM_TX_AF(Resp_HdrCach, 'e', Resp_HdrCache);
	__FSM_TX_AF(Resp_HdrCache, '-', Resp_HdrCache_);
	__FSM_TX_AF(Resp_HdrCache_, 'c', Resp_HdrCache_C);
	__FSM_TX_AF(Resp_HdrCache_C, 'o', Resp_HdrCache_Co);
	__FSM_TX_AF(Resp_HdrCache_Co, 'n', Resp_HdrCache_Con);
	__FSM_TX_AF(Resp_HdrCache_Con, 't', Resp_HdrCache_Cont);
	__FSM_TX_AF(Resp_HdrCache_Cont, 'r', Resp_HdrCache_Contr);
	__FSM_TX_AF(Resp_HdrCache_Contr, 'o', Resp_HdrCache_Contro);
	__FSM_TX_AF(Resp_HdrCache_Contro, 'l', Resp_HdrCache_Control);
	__FSM_TX_AF_OWS_HP(Resp_HdrCache_Control, Resp_HdrCache_CtrlV, 24);

	/* Connection header processing. */
	__FSM_TX_AF(Resp_HdrCo, 'n', Resp_HdrCon);
	__FSM_STATE(Resp_HdrCon) {
		switch (TFW_LC(c)) {
		case 'n':
			__FSM_MOVE(Resp_HdrConn);
		case 't':
			__FSM_MOVE(Resp_HdrCont);
		default:
			__FSM_JMP(RGen_HdrOtherN);
		}
	}
	__FSM_TX_AF(Resp_HdrConn, 'e', Resp_HdrConne);
	__FSM_TX_AF(Resp_HdrConne, 'c', Resp_HdrConnec);
	__FSM_TX_AF(Resp_HdrConnec, 't', Resp_HdrConnect);
	__FSM_TX_AF(Resp_HdrConnect, 'i', Resp_HdrConnecti);
	__FSM_TX_AF(Resp_HdrConnecti, 'o', Resp_HdrConnectio);
	__FSM_TX_AF(Resp_HdrConnectio, 'n', Resp_HdrConnection);
	__FSM_TX_AF_OWS(Resp_HdrConnection, Resp_HdrConnectionV);

	/* Content-* headers processing. */
	__FSM_TX_AF(Resp_HdrCont, 'e', Resp_HdrConte);
	__FSM_TX_AF(Resp_HdrConte, 'n', Resp_HdrConten);
	__FSM_TX_AF(Resp_HdrConten, 't', Resp_HdrContent);
	__FSM_TX_AF(Resp_HdrContent, '-', Resp_HdrContent_);

	/* Content-Disposition header processing. */
	__FSM_TX_AF(Resp_HdrContent_D, 'i', Resp_HdrContent_Di);
	__FSM_TX_AF(Resp_HdrContent_Di, 's', Resp_HdrContent_Dis);
	__FSM_TX_AF(Resp_HdrContent_Dis, 'p', Resp_HdrContent_Disp);
	__FSM_TX_AF(Resp_HdrContent_Disp, 'o', Resp_HdrContent_Dispo);
	__FSM_TX_AF(Resp_HdrContent_Dispo, 's', Resp_HdrContent_Dispos);
	__FSM_TX_AF(Resp_HdrContent_Dispos, 'i', Resp_HdrContent_Disposi);
	__FSM_TX_AF(Resp_HdrContent_Disposi, 't', Resp_HdrContent_Disposit);
	__FSM_TX_AF(Resp_HdrContent_Disposit, 'i', Resp_HdrContent_Dispositi);
	__FSM_TX_AF(Resp_HdrContent_Dispositi, 'o', Resp_HdrContent_Dispositio);
	__FSM_TX_AF(Resp_HdrContent_Dispositio, 'n', Resp_HdrContent_Disposition);
	__FSM_TX_AF_OWS_HP(Resp_HdrContent_Disposition, RGen_HdrOtherV, 25);

	/* Content-Encoding header processing. */
	__FSM_TX_AF(Resp_HdrContent_E, 'n', Resp_HdrContent_En);
	__FSM_TX_AF(Resp_HdrContent_En, 'c', Resp_HdrContent_Enc);
	__FSM_TX_AF(Resp_HdrContent_Enc, 'o', Resp_HdrContent_Enco);
	__FSM_TX_AF(Resp_HdrContent_Enco, 'd', Resp_HdrContent_Encod);
	__FSM_TX_AF(Resp_HdrContent_Encod, 'i', Resp_HdrContent_Encodi);
	__FSM_TX_AF(Resp_HdrContent_Encodi, 'n', Resp_HdrContent_Encodin);
	__FSM_TX_AF(Resp_HdrContent_Encodin, 'g', Resp_HdrContent_Encoding);
	__FSM_TX_AF_OWS_HP(Resp_HdrContent_Encoding, Resp_HdrContent_EncodingV,
			   26);

	__FSM_STATE(Resp_HdrContent_L) {
		switch (TFW_LC(c)) {
		case 'a':
			__FSM_MOVE(Resp_HdrContent_La);
		case 'e':
			__FSM_MOVE(Resp_HdrContent_Le);
		case 'o':
			__FSM_MOVE(Resp_HdrContent_Lo);
		default:
			__FSM_JMP(RGen_HdrOtherN);
		}
	}

	/* Content-Language header processing. */
	__FSM_TX_AF(Resp_HdrContent_La, 'n', Resp_HdrContent_Lan);
	__FSM_TX_AF(Resp_HdrContent_Lan, 'g', Resp_HdrContent_Lang);
	__FSM_TX_AF(Resp_HdrContent_Lang, 'u', Resp_HdrContent_Langu);
	__FSM_TX_AF(Resp_HdrContent_Langu, 'a', Resp_HdrContent_Langua);
	__FSM_TX_AF(Resp_HdrContent_Langua, 'g', Resp_HdrContent_Languag);
	__FSM_TX_AF(Resp_HdrContent_Languag, 'e', Resp_HdrContent_Language);
	__FSM_TX_AF_OWS_HP(Resp_HdrContent_Language, RGen_HdrOtherV, 27);

	/* Content-Length header processing. */
	__FSM_TX_AF(Resp_HdrContent_Le, 'n', Resp_HdrContent_Len);
	__FSM_TX_AF(Resp_HdrContent_Len, 'g', Resp_HdrContent_Leng);
	__FSM_TX_AF(Resp_HdrContent_Leng, 't', Resp_HdrContent_Lengt);
	__FSM_TX_AF(Resp_HdrContent_Lengt, 'h', Resp_HdrContent_Length);
	__FSM_TX_AF_OWS_HP(Resp_HdrContent_Length, Resp_HdrContent_LengthV, 28);

	/* Content-Location header processing. */
	__FSM_TX_AF(Resp_HdrContent_Lo, 'c', Resp_HdrContent_Loc);
	__FSM_TX_AF(Resp_HdrContent_Loc, 'a', Resp_HdrContent_Loca);
	__FSM_TX_AF(Resp_HdrContent_Loca, 't', Resp_HdrContent_Locat);
	__FSM_TX_AF(Resp_HdrContent_Locat, 'i', Resp_HdrContent_Locati);
	__FSM_TX_AF(Resp_HdrContent_Locati, 'o', Resp_HdrContent_Locatio);
	__FSM_TX_AF(Resp_HdrContent_Locatio, 'n', Resp_HdrContent_Location);
	__FSM_TX_AF_OWS_HP(Resp_HdrContent_Location, Resp_HdrContent_LocationV,
			   29);

	/* Content-Range header processing. */
	__FSM_TX_AF(Resp_HdrContent_R, 'a', Resp_HdrContent_Ra);
	__FSM_TX_AF(Resp_HdrContent_Ra, 'n', Resp_HdrContent_Ran);
	__FSM_TX_AF(Resp_HdrContent_Ran, 'g', Resp_HdrContent_Rang);
	__FSM_TX_AF(Resp_HdrContent_Rang, 'e', Resp_HdrContent_Range);
	__FSM_TX_AF_OWS_HP(Resp_HdrContent_Range, RGen_HdrOtherV, 30);

	/* Content-Type header processing. */
	__FSM_TX_AF(Resp_HdrContent_T, 'y', Resp_HdrContent_Ty);
	__FSM_TX_AF(Resp_HdrContent_Ty, 'p', Resp_HdrContent_Typ);
	__FSM_TX_AF(Resp_HdrContent_Typ, 'e', Resp_HdrContent_Type);
	__FSM_TX_AF_OWS_HP(Resp_HdrContent_Type, Resp_HdrContent_TypeV, 31);

	/* Date header processing. */
	__FSM_TX_AF(Resp_HdrD, 'a', Resp_HdrDa);
	__FSM_TX_AF(Resp_HdrDa, 't', Resp_HdrDat);
	__FSM_TX_AF(Resp_HdrDat, 'e', Resp_HdrDate);
	__FSM_TX_AF_OWS_HP(Resp_HdrDate, Resp_HdrDateV, 33);

	__FSM_STATE(Resp_HdrE) {
		switch (TFW_LC(c)) {
		case 't':
			__FSM_MOVE(Resp_HdrEt);
		case 'x':
			__FSM_MOVE(Resp_HdrEx);
		default:
			__FSM_JMP(RGen_HdrOtherN);
		}
	}
	/* ETag header processing. */
	__FSM_TX_AF(Resp_HdrEt, 'a', Resp_HdrEta);
	__FSM_TX_AF(Resp_HdrEta, 'g', Resp_HdrEtag);
	__FSM_TX_AF_OWS_HP(Resp_HdrEtag, Resp_HdrEtagV, 34);

	/* Expires header processing. */
	__FSM_TX_AF(Resp_HdrEx, 'p', Resp_HdrExp);
	__FSM_TX_AF(Resp_HdrExp, 'i', Resp_HdrExpi);
	__FSM_TX_AF(Resp_HdrExpi, 'r', Resp_HdrExpir);
	__FSM_TX_AF(Resp_HdrExpir, 'e', Resp_HdrExpire);
	__FSM_TX_AF(Resp_HdrExpire, 's', Resp_HdrExpires);
	__FSM_TX_AF_OWS_HP(Resp_HdrExpires, Resp_HdrExpiresV, 36);

	/* Keep-Alive header processing. */
	__FSM_TX_AF(Resp_HdrK, 'e', Resp_HdrKe);
	__FSM_TX_AF(Resp_HdrKe, 'e', Resp_HdrKee);
	__FSM_TX_AF(Resp_HdrKee, 'p', Resp_HdrKeep);
	__FSM_TX_AF(Resp_HdrKeep, '-', Resp_HdrKeep_);
	__FSM_TX_AF(Resp_HdrKeep_, 'a', Resp_HdrKeep_A);
	__FSM_TX_AF(Resp_HdrKeep_A, 'l', Resp_HdrKeep_Al);
	__FSM_TX_AF(Resp_HdrKeep_Al, 'i', Resp_HdrKeep_Ali);
	__FSM_TX_AF(Resp_HdrKeep_Ali, 'v', Resp_HdrKeep_Aliv);
	__FSM_TX_AF(Resp_HdrKeep_Aliv, 'e', Resp_HdrKeep_Alive);
	__FSM_TX_AF_OWS(Resp_HdrKeep_Alive, Resp_HdrKeep_AliveV);

	__FSM_STATE(Resp_HdrL) {
		switch (TFW_LC(c)) {
		case 'a':
			__FSM_MOVE(Resp_HdrLa);
		case 'i':
			__FSM_MOVE(Resp_HdrLi);
		case 'o':
			__FSM_MOVE(Resp_HdrLo);
		default:
			__FSM_JMP(RGen_HdrOtherN);
		}
	}

	/* Last-Modified header processing. */
	__FSM_TX_AF(Resp_HdrLa, 's', Resp_HdrLas);
	__FSM_TX_AF(Resp_HdrLas, 't', Resp_HdrLast);
	__FSM_TX_AF(Resp_HdrLast, '-', Resp_HdrLast_);
	__FSM_TX_AF(Resp_HdrLast_, 'm', Resp_HdrLast_M);
	__FSM_TX_AF(Resp_HdrLast_M, 'o', Resp_HdrLast_Mo);
	__FSM_TX_AF(Resp_HdrLast_Mo, 'd', Resp_HdrLast_Mod);
	__FSM_TX_AF(Resp_HdrLast_Mod, 'i', Resp_HdrLast_Modi);
	__FSM_TX_AF(Resp_HdrLast_Modi, 'f', Resp_HdrLast_Modif);
	__FSM_TX_AF(Resp_HdrLast_Modif, 'i', Resp_HdrLast_Modifi);
	__FSM_TX_AF(Resp_HdrLast_Modifi, 'e', Resp_HdrLast_Modifie);
	__FSM_TX_AF(Resp_HdrLast_Modifie, 'd', Resp_HdrLast_Modified);
	__FSM_TX_AF_OWS_HP(Resp_HdrLast_Modified, Resp_HdrLast_ModifiedV, 44);

	/* Link header processing. */
	__FSM_TX_AF(Resp_HdrLi, 'n', Resp_HdrLin);
	__FSM_TX_AF(Resp_HdrLin, 'k', Resp_HdrLink);
	__FSM_TX_AF_OWS_HP(Resp_HdrLink, RGen_HdrOtherV, 45);

	/* Location header processing. */
	__FSM_TX_AF(Resp_HdrLo, 'c', Resp_HdrLoc);
	__FSM_TX_AF(Resp_HdrLoc, 'a', Resp_HdrLoca);
	__FSM_TX_AF(Resp_HdrLoca, 't', Resp_HdrLocat);
	__FSM_TX_AF(Resp_HdrLocat, 'i', Resp_HdrLocati);
	__FSM_TX_AF(Resp_HdrLocati, 'o', Resp_HdrLocatio);
	__FSM_TX_AF(Resp_HdrLocatio, 'n', Resp_HdrLocation);
	__FSM_TX_AF_OWS_HP(Resp_HdrLocation, RGen_HdrOtherV, 46);

	__FSM_TX_AF(Resp_HdrP, 'r', Resp_HdrPr);
	__FSM_STATE(Resp_HdrPr) {
		switch (TFW_LC(c)) {
		case 'a':
			__FSM_MOVE(Resp_HdrPra);
		case 'o':
			__FSM_MOVE(Resp_HdrPro);
		default:
			__FSM_JMP(RGen_HdrOtherN);
		}
	}

	/* Proxy-Authenticate header processing. */
	__FSM_TX_AF(Resp_HdrPro, 'x', Resp_HdrProx);
	__FSM_TX_AF(Resp_HdrProx, 'y', Resp_HdrProxy);
	__FSM_TX_AF(Resp_HdrProxy, '-', Resp_HdrProxy_);
	__FSM_STATE(Resp_HdrProxy_) {
		switch (TFW_LC(c)) {
		case 'a':
			__FSM_MOVE(Resp_HdrProxy_A);
		case 'c':
			__FSM_MOVE(Resp_HdrProxy_C);
		default:
			__FSM_JMP(RGen_HdrOtherN);
		}
	}

	__FSM_TX_AF(Resp_HdrProxy_A, 'u', Resp_HdrProxy_Au);
	__FSM_TX_AF(Resp_HdrProxy_Au, 't', Resp_HdrProxy_Aut);
	__FSM_TX_AF(Resp_HdrProxy_Aut, 'h', Resp_HdrProxy_Auth);
	__FSM_TX_AF(Resp_HdrProxy_Auth, 'e', Resp_HdrProxy_Authe);
	__FSM_TX_AF(Resp_HdrProxy_Authe, 'n', Resp_HdrProxy_Authen);
	__FSM_TX_AF(Resp_HdrProxy_Authen, 't', Resp_HdrProxy_Authent);
	__FSM_TX_AF(Resp_HdrProxy_Authent, 'i', Resp_HdrProxy_Authenti);
	__FSM_TX_AF(Resp_HdrProxy_Authenti, 'c', Resp_HdrProxy_Authentic);
	__FSM_TX_AF(Resp_HdrProxy_Authentic, 'a', Resp_HdrProxy_Authentica);
	__FSM_TX_AF(Resp_HdrProxy_Authentica, 't', Resp_HdrProxy_Authenticat);
	__FSM_TX_AF(Resp_HdrProxy_Authenticat, 'e', Resp_HdrProxy_Authenticate);
	__FSM_TX_AF_OWS_HP(Resp_HdrProxy_Authenticate, RGen_HdrOtherV, 48);

	__FSM_TX_AF(Resp_HdrProxy_C, 'o', Resp_HdrProxy_Co);
	__FSM_TX_AF(Resp_HdrProxy_Co, 'n', Resp_HdrProxy_Con);
	__FSM_TX_AF(Resp_HdrProxy_Con, 'n', Resp_HdrProxy_Conn);
	__FSM_TX_AF(Resp_HdrProxy_Conn, 'e', Resp_HdrProxy_Conne);
	__FSM_TX_AF(Resp_HdrProxy_Conne, 'c', Resp_HdrProxy_Connec);
	__FSM_TX_AF(Resp_HdrProxy_Connec, 't', Resp_HdrProxy_Connect);
	__FSM_TX_AF(Resp_HdrProxy_Connect, 'i', Resp_HdrProxy_Connecti);
	__FSM_TX_AF(Resp_HdrProxy_Connecti, 'o', Resp_HdrProxy_Connectio);
	__FSM_TX_AF(Resp_HdrProxy_Connectio, 'n', Resp_HdrProxy_Connection);
	__FSM_TX_AF_OWS(Resp_HdrProxy_Connection, RGen_HdrOtherV);

	/* Pragma header processing. */
	__FSM_TX_AF(Resp_HdrPra, 'g', Resp_HdrPrag);
	__FSM_TX_AF(Resp_HdrPrag, 'm', Resp_HdrPragm);
	__FSM_TX_AF(Resp_HdrPragm, 'a', Resp_HdrPragma);
	__FSM_TX_AF_OWS(Resp_HdrPragma, Resp_HdrPragmaV);

	/* Retry-After header processing. */
	__FSM_TX_AF(Resp_HdrR, 'e', Resp_HdrRe);
	__FSM_TX_AF(Resp_HdrRe, 't', Resp_HdrRet);
	__FSM_TX_AF(Resp_HdrRet, 'r', Resp_HdrRetr);
	__FSM_TX_AF(Resp_HdrRetr, 'y', Resp_HdrRetry);
	__FSM_TX_AF(Resp_HdrRetry, '-', Resp_HdrRetry_);
	__FSM_TX_AF(Resp_HdrRetry_, 'a', Resp_HdrRetry_A);
	__FSM_TX_AF(Resp_HdrRetry_A, 'f', Resp_HdrRetry_Af);
	__FSM_TX_AF(Resp_HdrRetry_Af, 't', Resp_HdrRetry_Aft);
	__FSM_TX_AF(Resp_HdrRetry_Aft, 'e', Resp_HdrRetry_Afte);
	__FSM_TX_AF(Resp_HdrRetry_Afte, 'r', Resp_HdrRetry_After);
	__FSM_TX_AF_OWS_HP(Resp_HdrRetry_After, RGen_HdrOtherV, 53);

	__FSM_STATE(Resp_HdrS) {
		switch (TFW_LC(c)) {
		case 'e':
			__FSM_MOVE(Resp_HdrSe);
		case 't':
			__FSM_MOVE(Resp_HdrSt);
		default:
			__FSM_JMP(RGen_HdrOtherN);
		}
	}

	/* Strict-Transport-Security header processing. */
	__FSM_TX_AF(Resp_HdrSt, 'r', Resp_HdrStr);
	__FSM_TX_AF(Resp_HdrStr, 'i', Resp_HdrStri);
	__FSM_TX_AF(Resp_HdrStri, 'c', Resp_HdrStric);
	__FSM_TX_AF(Resp_HdrStric, 't', Resp_HdrStrict);
	__FSM_TX_AF(Resp_HdrStrict, '-', Resp_HdrStrict_);
	__FSM_TX_AF(Resp_HdrStrict_, 't', Resp_HdrStrict_T);
	__FSM_TX_AF(Resp_HdrStrict_T, 'r', Resp_HdrStrict_Tr);
	__FSM_TX_AF(Resp_HdrStrict_Tr, 'a', Resp_HdrStrict_Tra);
	__FSM_TX_AF(Resp_HdrStrict_Tra, 'n', Resp_HdrStrict_Tran);
	__FSM_TX_AF(Resp_HdrStrict_Tran, 's', Resp_HdrStrict_Trans);
	__FSM_TX_AF(Resp_HdrStrict_Trans, 'p', Resp_HdrStrict_Transp);
	__FSM_TX_AF(Resp_HdrStrict_Transp, 'o', Resp_HdrStrict_Transpo);
	__FSM_TX_AF(Resp_HdrStrict_Transpo, 'r', Resp_HdrStrict_Transpor);
	__FSM_TX_AF(Resp_HdrStrict_Transpor, 't', Resp_HdrStrict_Transport);
	__FSM_TX_AF(Resp_HdrStrict_Transport, '-', Resp_HdrStrict_Transport_);
	__FSM_TX_AF(Resp_HdrStrict_Transport_, 's', Resp_HdrStrict_Transport_S);
	__FSM_TX_AF(Resp_HdrStrict_Transport_S, 'e',
		    Resp_HdrStrict_Transport_Se);
	__FSM_TX_AF(Resp_HdrStrict_Transport_Se, 'c',
		    Resp_HdrStrict_Transport_Sec);
	__FSM_TX_AF(Resp_HdrStrict_Transport_Sec, 'u',
		    Resp_HdrStrict_Transport_Secu);
	__FSM_TX_AF(Resp_HdrStrict_Transport_Secu, 'r',
		    Resp_HdrStrict_Transport_Secur);
	__FSM_TX_AF(Resp_HdrStrict_Transport_Secur, 'i',
		    Resp_HdrStrict_Transport_Securi);
	__FSM_TX_AF(Resp_HdrStrict_Transport_Securi, 't',
		    Resp_HdrStrict_Transport_Securit);
	__FSM_TX_AF(Resp_HdrStrict_Transport_Securit, 'y',
		    Resp_HdrStrict_Transport_Security);
	__FSM_TX_AF_OWS_HP(Resp_HdrStrict_Transport_Security,
			   RGen_HdrOtherV, 56);

	__FSM_STATE(Resp_HdrSe) {
		switch (TFW_LC(c)) {
		case 'r':
			__FSM_MOVE(Resp_HdrSer);
		case 't':
			__FSM_MOVE(Resp_HdrSet);
		default:
			__FSM_JMP(RGen_HdrOtherN);
		}
	}

	/* Server header processing. */
	__FSM_TX_AF(Resp_HdrSer, 'v', Resp_HdrServ);
	__FSM_TX_AF(Resp_HdrServ, 'e', Resp_HdrServe);
	__FSM_TX_AF(Resp_HdrServe, 'r', Resp_HdrServer);
	__FSM_TX_AF_OWS_HP(Resp_HdrServer, Resp_HdrServerV, 54);

	/* Set-Cookie header processing. */
	__FSM_TX_AF(Resp_HdrSet, '-', Resp_HdrSet_);
	__FSM_TX_AF(Resp_HdrSet_, 'c', Resp_HdrSet_C);
	__FSM_TX_AF(Resp_HdrSet_C, 'o', Resp_HdrSet_Co);
	__FSM_TX_AF(Resp_HdrSet_Co, 'o', Resp_HdrSet_Coo);
	__FSM_TX_AF(Resp_HdrSet_Coo, 'k', Resp_HdrSet_Cook);
	__FSM_TX_AF(Resp_HdrSet_Cook, 'i', Resp_HdrSet_Cooki);
	__FSM_TX_AF(Resp_HdrSet_Cooki, 'e', Resp_HdrSet_Cookie);
	__FSM_TX_AF_OWS_HP(Resp_HdrSet_Cookie, Resp_HdrSet_CookieV, 55);

	/* Transfer-Encoding/Te header processing. */
	__FSM_STATE(Resp_HdrT, cold) {
		switch (c) {
		case 'e':
			__FSM_MOVE(Resp_HdrTe);
		case 'r':
			__FSM_MOVE(Resp_HdrTr);
		default:
			__FSM_JMP(RGen_HdrOtherN);
		}
	}
	__FSM_TX_AF(Resp_HdrTr, 'a', Resp_HdrTra);
	__FSM_TX_AF(Resp_HdrTra, 'n', Resp_HdrTran);
	__FSM_TX_AF(Resp_HdrTran, 's', Resp_HdrTrans);
	__FSM_TX_AF(Resp_HdrTrans, 'f', Resp_HdrTransf);
	__FSM_TX_AF(Resp_HdrTransf, 'e', Resp_HdrTransfe);
	__FSM_TX_AF(Resp_HdrTransfe, 'r', Resp_HdrTransfer);
	__FSM_TX_AF(Resp_HdrTransfer, '-', Resp_HdrTransfer_);
	__FSM_TX_AF(Resp_HdrTransfer_, 'e', Resp_HdrTransfer_E);
	__FSM_TX_AF(Resp_HdrTransfer_E, 'n', Resp_HdrTransfer_En);
	__FSM_TX_AF(Resp_HdrTransfer_En, 'c', Resp_HdrTransfer_Enc);
	__FSM_TX_AF(Resp_HdrTransfer_Enc, 'o', Resp_HdrTransfer_Enco);
	__FSM_TX_AF(Resp_HdrTransfer_Enco, 'd', Resp_HdrTransfer_Encod);
	__FSM_TX_AF(Resp_HdrTransfer_Encod, 'i', Resp_HdrTransfer_Encodi);
	__FSM_TX_AF(Resp_HdrTransfer_Encodi, 'n', Resp_HdrTransfer_Encodin);
	__FSM_TX_AF(Resp_HdrTransfer_Encodin, 'g', Resp_HdrTransfer_Encoding);
	__FSM_TX_AF_OWS(Resp_HdrTransfer_Encoding, Resp_HdrTransfer_EncodingV);

	/* Te is a connection-specific header and MUST be "silenced"
	 * RFC 9113, section 8.2.2:
	 *
	 * An intermediary transforming an HTTP/1.x message to HTTP/2
	 * MUST remove connection-specific header fields as discussed
	 * in Section 7.6.1 of [HTTP], or their messages will be treated
	 * by other HTTP/2 endpoints as malformed (Section 8.1.1).
	 */
	__FSM_STATE(Resp_HdrTe) {
		if (likely(c == ':')) {
			__msg_hdr_chunk_fixup(data, __data_off(p));
			parser->_i_st = &&RGen_HdrOtherV;
			if (TFW_MSG_H2(msg->req))
				parser->hdr.flags |= TFW_STR_HBH_HDR;
			__FSM_MOVE_hdr_fixup(RGen_LWS, 1);
		}
		__FSM_JMP(RGen_HdrOtherN);
	}

	__FSM_STATE(Resp_HdrV) {
		switch (TFW_LC(c)) {
		case 'a':
			__FSM_MOVE(Resp_HdrVa);
		case 'i':
			__FSM_MOVE(Resp_HdrVi);
		default:
			__FSM_JMP(RGen_HdrOtherN);
		}
	}

	/* Vary header processing. */
	__FSM_TX_AF(Resp_HdrVa, 'r', Resp_HdrVar);
	__FSM_TX_AF(Resp_HdrVar, 'y', Resp_HdrVary);
	__FSM_TX_AF_OWS_HP(Resp_HdrVary, RGen_HdrOtherV, 59);

	/* Via header processing. */
	__FSM_TX_AF(Resp_HdrVi, 'a', Resp_HdrVia);
	__FSM_TX_AF_OWS_HP(Resp_HdrVia, RGen_HdrOtherV, 60);

	/* WWW-Authenticate header processing. */
	__FSM_TX_AF(Resp_HdrW, 'w', Resp_HdrWW);
	__FSM_TX_AF(Resp_HdrWW, 'w', Resp_HdrWWW);
	__FSM_TX_AF(Resp_HdrWWW, '-', Resp_HdrWWW_);
	__FSM_TX_AF(Resp_HdrWWW_, 'a', Resp_HdrWWW_A);
	__FSM_TX_AF(Resp_HdrWWW_A, 'u', Resp_HdrWWW_Au);
	__FSM_TX_AF(Resp_HdrWWW_Au, 't', Resp_HdrWWW_Aut);
	__FSM_TX_AF(Resp_HdrWWW_Aut, 'h', Resp_HdrWWW_Auth);
	__FSM_TX_AF(Resp_HdrWWW_Auth, 'e', Resp_HdrWWW_Authe);
	__FSM_TX_AF(Resp_HdrWWW_Authe, 'n', Resp_HdrWWW_Authen);
	__FSM_TX_AF(Resp_HdrWWW_Authen, 't', Resp_HdrWWW_Authent);
	__FSM_TX_AF(Resp_HdrWWW_Authent, 'i', Resp_HdrWWW_Authenti);
	__FSM_TX_AF(Resp_HdrWWW_Authenti, 'c', Resp_HdrWWW_Authentic);
	__FSM_TX_AF(Resp_HdrWWW_Authentic, 'a', Resp_HdrWWW_Authentica);
	__FSM_TX_AF(Resp_HdrWWW_Authentica, 't', Resp_HdrWWW_Authenticat);
	__FSM_TX_AF(Resp_HdrWWW_Authenticat, 'e', Resp_HdrWWW_Authenticate);
	__FSM_TX_AF_OWS_HP(Resp_HdrWWW_Authenticate, RGen_HdrOtherV, 61);

	/* Upgrade header processing. */
	__FSM_TX_AF(Resp_HdrU, 'p', Resp_HdrUp);
	__FSM_TX_AF(Resp_HdrUp, 'g', Resp_HdrUpg);
	__FSM_TX_AF(Resp_HdrUpg, 'r', Resp_HdrUpgr);
	__FSM_TX_AF(Resp_HdrUpgr, 'a', Resp_HdrUpgra);
	__FSM_TX_AF(Resp_HdrUpgra, 'd', Resp_HdrUpgrad);
	__FSM_TX_AF(Resp_HdrUpgrad, 'e', Resp_HdrUpgrade);
	__FSM_TX_AF_OWS(Resp_HdrUpgrade, Resp_HdrUpgradeV);

	__FSM_FINISH(resp);

	return r;
}
STACK_FRAME_NON_STANDARD(tfw_http_parse_resp);

bool
tfw_http_parse_is_done(TfwHttpMsg *hm)
{
	return test_bit(TFW_HTTP_B_FULLY_PARSED, hm->flags);
}<|MERGE_RESOLUTION|>--- conflicted
+++ resolved
@@ -1471,11 +1471,6 @@
 	default:							\
 		BUG_ON(__fsm_n < 0);					\
 		/* The header value is fully parsed, move forward. */	\
-		if (!(TFW_CONN_TYPE(msg->conn) & Conn_Srv)		\
-		    && unlikely(id == TFW_HTTP_HDR_COOKIE)) {		\
-			HTTP_JA5H_CALC_NUM(((TfwHttpReq *)msg), cookie,	\
-					   TFW_HTTP_JA5H_COOKIE_MAX);	\
-		}							\
 		if (saveval)						\
 			__msg_hdr_chunk_fixup(p, __fsm_n);		\
 		r = process_trailer_hdr(msg, &parser->hdr, id);		\
@@ -3332,17 +3327,13 @@
 		__FSM_I_MATCH_MOVE(uri, Req_I_Referer);
 		if (IS_WS(*(p + __fsm_sz)))
 			__FSM_I_MOVE_n(Req_I_EoT, __fsm_sz + 1);
-		if (IS_CRLF(*(p + __fsm_sz))) {
-			((TfwHttpReq *)hm)->ja5h.has_refer = 1;
+		if (IS_CRLF(*(p + __fsm_sz)))
 			return __data_off(p + __fsm_sz);
-		}
 		return CSTR_NEQ;
 	}
 	__FSM_STATE(Req_I_EoT) {
-		if (IS_WS(c)) {
-			((TfwHttpReq *)hm)->ja5h.has_refer = 1;
+		if (IS_WS(c))
 			__FSM_I_MOVE(Req_I_EoT);
-		}
 		if (IS_CRLF(c))
 			return __data_off(p);
 		return CSTR_NEQ;
@@ -6615,10 +6606,6 @@
 	       " hid=%d\n", __func__, __fsm_n, len, hid);		\
 	switch (__fsm_n) {						\
 	case CSTR_EQ:							\
-		if (unlikely(hid == TFW_HTTP_HDR_COOKIE)) {		\
-			HTTP_JA5H_CALC_NUM(req, cookie,			\
-					   TFW_HTTP_JA5H_COOKIE_MAX);	\
-		}							\
 		if (saveval) {						\
 			__msg_hdr_chunk_fixup(data, len);		\
 			__FSM_I_chunk_flags(TFW_STR_HDR_VALUE);		\
@@ -8032,23 +8019,15 @@
 void
 h2_set_hdr_cookie(TfwHttpReq *req, const TfwCachedHeaderState *cstate)
 {
-<<<<<<< HEAD
-	if (cstate->is_set) {
-		HTTP_JA5H_REQ_CALC_NUM(req, cookie, TFW_HTTP_JA5H_COOKIE_MAX,
-				       cstate->cookie.cookie_num);
-	}
-=======
 	if (cstate->is_set)
 		HTTP_JA5H_REQ_CALC_NUM(req, cookie, TFW_HTTP_JA5H_COOKIE_MAX,
 				       cstate->cookie.cookie_num);
->>>>>>> 10061333
 }
 
 static int
 __h2_req_parse_cookie(TfwHttpMsg *hm, unsigned char *data, size_t len, bool fin)
 {
 	int r = CSTR_NEQ;
-	unsigned int cookie_num = 0;
 	__FSM_DECLARE_VARS(hm);
 
 	/*
@@ -8063,20 +8042,11 @@
 	__FSM_STATE(Req_I_CookieStart) {
 		HTTP_JA5H_REQ_CALC_NUM(((TfwHttpReq *)hm), cookie,
 				       TFW_HTTP_JA5H_COOKIE_MAX, 1);
-<<<<<<< HEAD
-		cookie_num =
-			HTTP_JA5H_CALC_NUM(cookie_num,
-					   TFW_HTTP_JA5H_COOKIE_MAX, 1);
-
-		parser->cstate.is_set = 1;
-		parser->cstate.cookie.cookie_num = cookie_num;
-=======
 		parser->cstate.cookie.cookie_num =
 			HTTP_JA5H_CALC_NUM(parser->cstate.cookie.cookie_num,
 					   TFW_HTTP_JA5H_COOKIE_MAX, 1);
 
 		parser->cstate.is_set = 1;
->>>>>>> 10061333
 		__FSM_H2_I_MATCH_MOVE_NEQ_fixup(token, Req_I_CookieName,
 						TFW_STR_NAME);
 		/*
@@ -8284,10 +8254,8 @@
 		return CSTR_NEQ;
 	}
 	__FSM_STATE(Req_I_EoT) {
-		if (IS_WS(c)) {
-			((TfwHttpReq *)hm)->ja5h.has_refer = 1;
+		if (IS_WS(c))
 			__FSM_H2_I_MOVE(Req_I_EoT);
-		}
 		return CSTR_NEQ;
 	}
 
