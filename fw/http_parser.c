--- conflicted
+++ resolved
@@ -9045,12 +9045,9 @@
 {
 	TfwHttpHdrTbl *ht = req->h_tbl;
 
-<<<<<<< HEAD
-=======
 	if (unlikely(!test_bit(TFW_HTTP_B_HEADERS_PARSED, req->flags)))
 		return T_DROP;
 
->>>>>>> 9a014ce0
 	/*
 	 * TFW_HTTP_B_H2_HDRS_FULL flag is set on first TFW_HTTP_HDR_REGULAR
 	 * header, if no present, need to check mandatory pseudo headers.
@@ -9063,9 +9060,6 @@
 		return T_DROP;
 	}
 
-<<<<<<< HEAD
-	__set_bit(TFW_HTTP_B_HEADERS_PARSED, req->flags);
-
 	__h2_msg_hdr_val(&ht->tbl[TFW_HTTP_HDR_H2_AUTHORITY],
 			 &req->host);
 	__h2_msg_hdr_val(&ht->tbl[TFW_HTTP_HDR_H2_PATH],
@@ -9087,8 +9081,6 @@
 	if ((r = tfw_h2_parse_req_semifinish(req)))
 		return r;
 
-=======
->>>>>>> 9a014ce0
 	if (req->content_length
 	    && req->content_length != req->body.len)
 	{
@@ -9105,10 +9097,6 @@
 	 */
 	req->content_length = req->body.len;
 	req->body.flags |= TFW_STR_COMPLETE;
-<<<<<<< HEAD
-=======
-	__set_bit(TFW_HTTP_B_FULLY_PARSED, req->flags);
->>>>>>> 9a014ce0
 
 	__set_bit(TFW_HTTP_B_FULLY_PARSED, req->flags);
 
