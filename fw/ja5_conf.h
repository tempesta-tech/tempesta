/**
 *		Tempesta FW
 *
 * Transport Layer Security (TLS) interfaces to Tempesta TLS.
 *
 * Copyright (C) 2024 Tempesta Technologies, Inc.
 *
 * This program is free software; you can redistribute it and/or modify it
 * under the terms of the GNU General Public License as published by
 * the Free Software Foundation; either version 2 of the License,
 * or (at your option) any later version.
 *
 * This program is distributed in the hope that it will be useful, but WITHOUT
 * ANY WARRANTY; without even the implied warranty of MERCHANTABILITY or FITNESS
 * FOR A PARTICULAR PURPOSE.
 * See the GNU General Public License for more details.
 *
 * You should have received a copy of the GNU General Public License along with
 * this program; if not, write to the Free Software Foundation, Inc., 59
 * Temple Place - Suite 330, Boston, MA 02111-1307, USA.
 */
<<<<<<< HEAD

#pragma once

#include <linux/list.h>
#include <linux/hashtable.h>
#include <linux/slab.h>

=======
>>>>>>> 1dc6fdba
#include "lib/ja5.h"
#include "cfg.h"
#include "log.h"
#include "hash.h"
#include "tempesta_fw.h"

#ifndef JA5_STRUCT_T
#error "JA5_STRUCT_T macro is not defined before include of ja5_conf.h"
#endif

/* Define default size as multiple of TDB extent size */
#define JA5_DEFAULT_STORAGE_SIZE ((1 << 21) * 25)
#define JA5_HASHTABLE_BITS 10

typedef struct {
	struct hlist_node	hlist;
	atomic_t		refcnt;
	JA5_STRUCT_T		ja5_hash;
	u64			conns_per_sec;
	u64			records_per_sec;
} Ja5HashEntry;

typedef struct {
	u64 storage_size;
	DECLARE_HASHTABLE(hashes, JA5_HASHTABLE_BITS);
} Ja5FilterCfg;

static Ja5FilterCfg __rcu	*filter_cfg;
static Ja5FilterCfg		*filter_cfg_reconfig;

static Ja5HashEntry*
get_ja5_hash_entry(JA5_STRUCT_T fingerprint)
{
	u64 key;
	Ja5HashEntry *entry = NULL;
	Ja5FilterCfg *cfg;

	if (!filter_cfg)
		return NULL;

	key = hash_calc((char *)&fingerprint, sizeof(fingerprint));

	rcu_read_lock_bh();
	cfg = rcu_dereference_bh(filter_cfg);
	hash_for_each_possible(cfg->hashes, entry, hlist, key) {
		if (!memcmp(&fingerprint, &entry->ja5_hash,
			sizeof(fingerprint))) {
			atomic_inc(&entry->refcnt);
			break;
		}
	}
	rcu_read_unlock_bh();

	return entry;
}

static void
put_ja5_hash_entry(Ja5HashEntry *entry)
{
	if (entry) {
		s64 cnt = atomic_dec_return(&entry->refcnt);

		BUG_ON(cnt < 0);
		if (!cnt)
			kfree(entry);
	}
}

static u64
get_ja5_conns_limit(JA5_STRUCT_T fingerprint)
{
	u64 res = U64_MAX;
	Ja5HashEntry *e = get_ja5_hash_entry(fingerprint);

	if (e) {
		res = e->conns_per_sec;
		put_ja5_hash_entry(e);
	}

	return res;
}

static u64
get_ja5_recs_limit(JA5_STRUCT_T fingerprint)
{
	u64 res = U64_MAX;
	Ja5HashEntry *e = get_ja5_hash_entry(fingerprint);

	if (e) {
		res = e->records_per_sec;
		put_ja5_hash_entry(e);
	}

	return res;
}

static u64
get_ja5_storage_size(void)
{
	u64 res = 0;

	if (filter_cfg) {
		rcu_read_lock_bh();
		res = rcu_dereference_bh(filter_cfg)->storage_size;
		rcu_read_unlock_bh();
	}

	return res;
}

static int
ja5_cfgop_handle_hash_entry(TfwCfgSpec *cs, TfwCfgEntry *ce)
{
	JA5_STRUCT_T hash;
	u32 conns_per_sec;
	u32 recs_per_sec;
	Ja5HashEntry *he;
	u64 key;

	BUILD_BUG_ON(sizeof(hash) > sizeof(u64));
	TFW_CFG_CHECK_VAL_EQ_N(3, cs, ce);
	TFW_CFG_CHECK_NO_ATTRS(cs, ce);

	if (tfw_cfg_parse_uint(ce->vals[1], &conns_per_sec)) {
		T_ERR_NL("Failed to parse hash entry in ja5 section: "
			"invalid connections per second value %s", ce->vals[1]);
		return -EINVAL;
	}

	if (tfw_cfg_parse_uint(ce->vals[2], &recs_per_sec)) {
		T_ERR_NL("Failed to parse hash entry in ja5 section: "
			"invalid records per second value %s", ce->vals[2]);
		return -EINVAL;
	}

	if (kstrtou64(ce->vals[0], 16, (u64 *)&hash)) {
		T_ERR_NL("Failed to parse hash entry in ja5 section: "
			"invalid hash value %s", ce->vals[0]);
		return -EINVAL;
	}

	if (!(he = kmalloc(sizeof(Ja5HashEntry), GFP_KERNEL)))
		return -ENOMEM;

	he->ja5_hash = hash;
	he->conns_per_sec = conns_per_sec;
	he->records_per_sec = recs_per_sec;
	INIT_HLIST_NODE(&he->hlist);
	atomic_set(&he->refcnt, 1);

	key = hash_calc((char *)&hash, sizeof(hash));
	hash_add(filter_cfg_reconfig->hashes, &he->hlist, key);

	return 0;
}

static int
ja5_cfgop_begin(TfwCfgSpec *cs, TfwCfgEntry *ce)
{
	BUG_ON(filter_cfg_reconfig);
	TFW_CFG_CHECK_VAL_EQ_N(0, cs, ce);
	TFW_CFG_CHECK_ATTR_LE_N(1, cs, ce);

	if (!(filter_cfg_reconfig =
		kzalloc(sizeof(Ja5FilterCfg), GFP_KERNEL)))
		return -ENOMEM;

	if (ce->attr_n == 1) {
		if (strcasecmp(ce->attrs[0].key, "storage_size")) {
			T_ERR_NL("Failed to parse ja5 section: "
			"invalid attribute %s", ce->attrs[0].key);
			return -EINVAL;
		}

		if (tfw_cfg_parse_ulonglong(ce->attrs[0].val,
			&filter_cfg_reconfig->storage_size)) {
			T_ERR_NL("Failed to parse ja5 section: "
				"invalid storage_size value");
			return -EINVAL;
		}
	} else {
		filter_cfg_reconfig->storage_size =
			JA5_DEFAULT_STORAGE_SIZE;
	}

	return 0;
}

static void
free_cfg(Ja5FilterCfg *cfg)
{
	u32 bkt_i;
	struct hlist_node *tmp;
	Ja5HashEntry *entry;

	if (!cfg)
		return;

	hash_for_each_safe(cfg->hashes, bkt_i, tmp, entry, hlist)
		put_ja5_hash_entry(entry);

<<<<<<< HEAD
	kfree(cfg);
}

static int
ja5_cfgop_finish(TfwCfgSpec *cs)
{
	Ja5FilterCfg *prev = filter_cfg;

	BUG_ON(!filter_cfg_reconfig);

	rcu_assign_pointer(filter_cfg, filter_cfg_reconfig);
	synchronize_rcu();
	if (prev) {
		free_cfg(prev);
		T_LOG_NL("Successfully reconfigured ja5 filter");
	}
	filter_cfg_reconfig = NULL;

	return 0;
}

static void
ja5_cfgop_cleanup(TfwCfgSpec *cs)
{
	free_cfg(filter_cfg_reconfig);
	filter_cfg_reconfig = NULL;

	if (!tfw_runstate_is_reconfig()) {
		free_cfg(filter_cfg);
		filter_cfg = NULL;
	}
}
=======
u64 tls_get_ja5_storage_size(void);
u64 tls_get_ja5_conns_limit(TlsJa5t fingerprint);
u64 tls_get_ja5_recs_limit(TlsJa5t fingerprint);

int ja5_cfgop_handle_hash_entry(TfwCfgSpec *cs, TfwCfgEntry *ce);
int ja5_cfgop_begin(TfwCfgSpec *cs, TfwCfgEntry *ce);
int ja5_cfgop_finish(TfwCfgSpec *cs);
void ja5_cfgop_cleanup(TfwCfgSpec *cs);
>>>>>>> 1dc6fdba
<|MERGE_RESOLUTION|>--- conflicted
+++ resolved
@@ -3,7 +3,7 @@
  *
  * Transport Layer Security (TLS) interfaces to Tempesta TLS.
  *
- * Copyright (C) 2024 Tempesta Technologies, Inc.
+ * Copyright (C) 2025 Tempesta Technologies, Inc.
  *
  * This program is free software; you can redistribute it and/or modify it
  * under the terms of the GNU General Public License as published by
@@ -19,257 +19,27 @@
  * this program; if not, write to the Free Software Foundation, Inc., 59
  * Temple Place - Suite 330, Boston, MA 02111-1307, USA.
  */
-<<<<<<< HEAD
+#ifndef __JA5_CONF__
+#define __JA5_CONF__
 
-#pragma once
+#include "cfg.h"
+#include "lib/ja5.h"
 
-#include <linux/list.h>
-#include <linux/hashtable.h>
-#include <linux/slab.h>
-
-=======
->>>>>>> 1dc6fdba
-#include "lib/ja5.h"
-#include "cfg.h"
-#include "log.h"
-#include "hash.h"
-#include "tempesta_fw.h"
-
-#ifndef JA5_STRUCT_T
-#error "JA5_STRUCT_T macro is not defined before include of ja5_conf.h"
-#endif
-
-/* Define default size as multiple of TDB extent size */
-#define JA5_DEFAULT_STORAGE_SIZE ((1 << 21) * 25)
-#define JA5_HASHTABLE_BITS 10
-
-typedef struct {
-	struct hlist_node	hlist;
-	atomic_t		refcnt;
-	JA5_STRUCT_T		ja5_hash;
-	u64			conns_per_sec;
-	u64			records_per_sec;
-} Ja5HashEntry;
-
-typedef struct {
-	u64 storage_size;
-	DECLARE_HASHTABLE(hashes, JA5_HASHTABLE_BITS);
-} Ja5FilterCfg;
-
-static Ja5FilterCfg __rcu	*filter_cfg;
-static Ja5FilterCfg		*filter_cfg_reconfig;
-
-static Ja5HashEntry*
-get_ja5_hash_entry(JA5_STRUCT_T fingerprint)
-{
-	u64 key;
-	Ja5HashEntry *entry = NULL;
-	Ja5FilterCfg *cfg;
-
-	if (!filter_cfg)
-		return NULL;
-
-	key = hash_calc((char *)&fingerprint, sizeof(fingerprint));
-
-	rcu_read_lock_bh();
-	cfg = rcu_dereference_bh(filter_cfg);
-	hash_for_each_possible(cfg->hashes, entry, hlist, key) {
-		if (!memcmp(&fingerprint, &entry->ja5_hash,
-			sizeof(fingerprint))) {
-			atomic_inc(&entry->refcnt);
-			break;
-		}
-	}
-	rcu_read_unlock_bh();
-
-	return entry;
-}
-
-static void
-put_ja5_hash_entry(Ja5HashEntry *entry)
-{
-	if (entry) {
-		s64 cnt = atomic_dec_return(&entry->refcnt);
-
-		BUG_ON(cnt < 0);
-		if (!cnt)
-			kfree(entry);
-	}
-}
-
-static u64
-get_ja5_conns_limit(JA5_STRUCT_T fingerprint)
-{
-	u64 res = U64_MAX;
-	Ja5HashEntry *e = get_ja5_hash_entry(fingerprint);
-
-	if (e) {
-		res = e->conns_per_sec;
-		put_ja5_hash_entry(e);
-	}
-
-	return res;
-}
-
-static u64
-get_ja5_recs_limit(JA5_STRUCT_T fingerprint)
-{
-	u64 res = U64_MAX;
-	Ja5HashEntry *e = get_ja5_hash_entry(fingerprint);
-
-	if (e) {
-		res = e->records_per_sec;
-		put_ja5_hash_entry(e);
-	}
-
-	return res;
-}
-
-static u64
-get_ja5_storage_size(void)
-{
-	u64 res = 0;
-
-	if (filter_cfg) {
-		rcu_read_lock_bh();
-		res = rcu_dereference_bh(filter_cfg)->storage_size;
-		rcu_read_unlock_bh();
-	}
-
-	return res;
-}
-
-static int
-ja5_cfgop_handle_hash_entry(TfwCfgSpec *cs, TfwCfgEntry *ce)
-{
-	JA5_STRUCT_T hash;
-	u32 conns_per_sec;
-	u32 recs_per_sec;
-	Ja5HashEntry *he;
-	u64 key;
-
-	BUILD_BUG_ON(sizeof(hash) > sizeof(u64));
-	TFW_CFG_CHECK_VAL_EQ_N(3, cs, ce);
-	TFW_CFG_CHECK_NO_ATTRS(cs, ce);
-
-	if (tfw_cfg_parse_uint(ce->vals[1], &conns_per_sec)) {
-		T_ERR_NL("Failed to parse hash entry in ja5 section: "
-			"invalid connections per second value %s", ce->vals[1]);
-		return -EINVAL;
-	}
-
-	if (tfw_cfg_parse_uint(ce->vals[2], &recs_per_sec)) {
-		T_ERR_NL("Failed to parse hash entry in ja5 section: "
-			"invalid records per second value %s", ce->vals[2]);
-		return -EINVAL;
-	}
-
-	if (kstrtou64(ce->vals[0], 16, (u64 *)&hash)) {
-		T_ERR_NL("Failed to parse hash entry in ja5 section: "
-			"invalid hash value %s", ce->vals[0]);
-		return -EINVAL;
-	}
-
-	if (!(he = kmalloc(sizeof(Ja5HashEntry), GFP_KERNEL)))
-		return -ENOMEM;
-
-	he->ja5_hash = hash;
-	he->conns_per_sec = conns_per_sec;
-	he->records_per_sec = recs_per_sec;
-	INIT_HLIST_NODE(&he->hlist);
-	atomic_set(&he->refcnt, 1);
-
-	key = hash_calc((char *)&hash, sizeof(hash));
-	hash_add(filter_cfg_reconfig->hashes, &he->hlist, key);
-
-	return 0;
-}
-
-static int
-ja5_cfgop_begin(TfwCfgSpec *cs, TfwCfgEntry *ce)
-{
-	BUG_ON(filter_cfg_reconfig);
-	TFW_CFG_CHECK_VAL_EQ_N(0, cs, ce);
-	TFW_CFG_CHECK_ATTR_LE_N(1, cs, ce);
-
-	if (!(filter_cfg_reconfig =
-		kzalloc(sizeof(Ja5FilterCfg), GFP_KERNEL)))
-		return -ENOMEM;
-
-	if (ce->attr_n == 1) {
-		if (strcasecmp(ce->attrs[0].key, "storage_size")) {
-			T_ERR_NL("Failed to parse ja5 section: "
-			"invalid attribute %s", ce->attrs[0].key);
-			return -EINVAL;
-		}
-
-		if (tfw_cfg_parse_ulonglong(ce->attrs[0].val,
-			&filter_cfg_reconfig->storage_size)) {
-			T_ERR_NL("Failed to parse ja5 section: "
-				"invalid storage_size value");
-			return -EINVAL;
-		}
-	} else {
-		filter_cfg_reconfig->storage_size =
-			JA5_DEFAULT_STORAGE_SIZE;
-	}
-
-	return 0;
-}
-
-static void
-free_cfg(Ja5FilterCfg *cfg)
-{
-	u32 bkt_i;
-	struct hlist_node *tmp;
-	Ja5HashEntry *entry;
-
-	if (!cfg)
-		return;
-
-	hash_for_each_safe(cfg->hashes, bkt_i, tmp, entry, hlist)
-		put_ja5_hash_entry(entry);
-
-<<<<<<< HEAD
-	kfree(cfg);
-}
-
-static int
-ja5_cfgop_finish(TfwCfgSpec *cs)
-{
-	Ja5FilterCfg *prev = filter_cfg;
-
-	BUG_ON(!filter_cfg_reconfig);
-
-	rcu_assign_pointer(filter_cfg, filter_cfg_reconfig);
-	synchronize_rcu();
-	if (prev) {
-		free_cfg(prev);
-		T_LOG_NL("Successfully reconfigured ja5 filter");
-	}
-	filter_cfg_reconfig = NULL;
-
-	return 0;
-}
-
-static void
-ja5_cfgop_cleanup(TfwCfgSpec *cs)
-{
-	free_cfg(filter_cfg_reconfig);
-	filter_cfg_reconfig = NULL;
-
-	if (!tfw_runstate_is_reconfig()) {
-		free_cfg(filter_cfg);
-		filter_cfg = NULL;
-	}
-}
-=======
 u64 tls_get_ja5_storage_size(void);
 u64 tls_get_ja5_conns_limit(TlsJa5t fingerprint);
 u64 tls_get_ja5_recs_limit(TlsJa5t fingerprint);
 
+int tls_ja5_cfgop_finish(TfwCfgSpec *cs);
+void tls_ja5_cfgop_cleanup(TfwCfgSpec *cs);
+
+u64 http_get_ja5_storage_size(void);
+u64 http_get_ja5_conns_limit(HttpJa5h fingerprint);
+u64 http_get_ja5_recs_limit(HttpJa5h fingerprint);
+
+int http_ja5_cfgop_finish(TfwCfgSpec *cs);
+void http_ja5_cfgop_cleanup(TfwCfgSpec *cs);
+
 int ja5_cfgop_handle_hash_entry(TfwCfgSpec *cs, TfwCfgEntry *ce);
 int ja5_cfgop_begin(TfwCfgSpec *cs, TfwCfgEntry *ce);
-int ja5_cfgop_finish(TfwCfgSpec *cs);
-void ja5_cfgop_cleanup(TfwCfgSpec *cs);
->>>>>>> 1dc6fdba
+
+#endif // __JA5_CONF__