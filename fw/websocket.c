--- conflicted
+++ resolved
@@ -152,42 +152,21 @@
 
 /**
  * Process data for websocket connection without any introspection and
-<<<<<<< HEAD
  * analisis of the protocol. Just send it as is for h1 or frame it for h2.
- *
-=======
- * analisis of the protocol. Just send it as is.
->>>>>>> 9a014ce0
  */
 int
 tfw_ws_msg_process(TfwConn *conn, TfwStream *stream, struct sk_buff *skb)
 {
 	int r;
-<<<<<<< HEAD
-	TfwCliConn *cli_conn;
-	TfwHttpMsg hm = { 0 };
+	TfwMsg msg = { 0 };
 
 	T_DBG2("%s: conn=[%p], skb=[%p]\n", __func__, conn, skb);
 
-=======
-	TfwMsg msg = { 0 };
-
-	T_DBG2("%s: conn=[%p], skb=[%p]\n", __func__, conn, skb);
-
-	ss_skb_queue_tail(&msg.skb_head, skb);
-
-	if ((r = tfw_connection_send(conn->pair, &msg))) {
-		T_DBG("%s: cannot send data to via websocket\n", __func__);
-		tfw_connection_close(conn, true);
-	}
-
->>>>>>> 9a014ce0
 	/* When receiving data from client we consider client timeout */
 	if (TFW_CONN_TYPE(conn) & Conn_Clnt) {
 		tfw_ws_cli_mod_timer((TfwCliConn *)conn);
 	}
 
-<<<<<<< HEAD
 	if (TFW_CONN_H2(conn->pair.conn)) {
 		TfwH2Ctx *ctx = tfw_h2_context(conn);
 		TfwStr data = {
@@ -211,19 +190,15 @@
 		return tfw_h2_send_frame(ctx, &hdr, &data);
 	}
 
-	ss_skb_queue_tail(&hm.msg.skb_head, skb);
-
+	ss_skb_queue_tail(&msg.skb_head, skb);
 
 	if ((r = tfw_connection_send(
-		TFW_CONN_H2(conn) ? stream->pair : conn->pair.conn,
-		(TfwMsg *)&hm)))
+		TFW_CONN_H2(conn) ? stream->pair : conn->pair.conn, &msg)))
 	{
 		T_DBG("%s: cannot send data to via websocket\n", __func__);
 		tfw_connection_close(conn, true);
 	}
 
-=======
->>>>>>> 9a014ce0
 	return r;
 }
 
