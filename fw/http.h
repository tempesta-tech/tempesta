--- conflicted
+++ resolved
@@ -85,12 +85,7 @@
 	TFW_HTTP_FSM_DONE	= TFW_GFSM_HTTP_STATE(TFW_GFSM_STATE_LAST)
 };
 
-<<<<<<< HEAD
-/* TODO: Add CONNECT method to body processing content-length filtering */
-=======
-/* TODO: When CONNECT will be added, add it to tfw_handle_validation_req()
- * and to tfw_http_parse_check_bodyless_meth() */
->>>>>>> 9a014ce0
+/* TODO: Add CONNECT method to `tfw_http_parse_check_bodyless_meth()` */
 /* New safe methods MUST be added to TFW_HTTP_IS_METH_SAFE macro */
 typedef enum {
 	_TFW_HTTP_METH_NONE,
