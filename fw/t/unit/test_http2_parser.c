--- conflicted
+++ resolved
@@ -2736,251 +2736,6 @@
 	kernel_fpu_begin();
 }
 
-<<<<<<< HEAD
-=======
-TEST(http2_parser, hpack_static_table)
-{
-	FOR_REQ_H2(
-	    HEADERS_FRAME_BEGIN();
-		/* :method = "GET" */
-		HEADER(INDEX(2));
-		/* :scheme = "https" */
-		HEADER(INDEX(7));
-		/* :path = "/" */
-		HEADER(INDEX(4));
-	    HEADERS_FRAME_END();
-	)
-	{
-		EXPECT_EQ(req->method, TFW_HTTP_METH_GET);
-		EXPECT_TFWSTR_EQ(&req->h_tbl->tbl[TFW_HTTP_HDR_H2_SCHEME],
-				 ":scheme" "https");
-		EXPECT_TFWSTR_EQ(&req->uri_path, "/");
-	}
-
-	/* TODO: must be fixed in [#1614]
-	EXPECT_BLOCK_REQ_H2(
-	    HEADERS_FRAME_BEGIN();
-		// :method = "GET"
-		HEADER(INDEX(2));
-		// :scheme = "http"
-		HEADER(INDEX(6));
-		// :path = "/"
-		HEADER(INDEX(4));
-	    HEADERS_FRAME_END();
-	);
-	*/
-
-	FOR_REQ_H2(
-	    HEADERS_FRAME_BEGIN();
-		/* :method = "GET" */
-		HEADER(INDEX(2));
-		/* :scheme = "https" */
-		HEADER(INDEX(7));
-		/* :path = "/index.html" */
-		HEADER(INDEX(5));
-	    HEADERS_FRAME_END();
-	)
-	{
-		EXPECT_EQ(req->method, TFW_HTTP_METH_GET);
-		EXPECT_TFWSTR_EQ(&req->h_tbl->tbl[TFW_HTTP_HDR_H2_SCHEME],
-				 ":scheme" "https");
-		EXPECT_TFWSTR_EQ(&req->uri_path, "/index.html");
-	}
-
-	EXPECT_BLOCK_REQ_H2(
-	    HEADERS_FRAME_BEGIN();
-		/* :method = "GET" */
-		HEADER(INDEX(2));
-		/* :scheme = "https" */
-		HEADER(INDEX(7));
-		/* :path = "/index.html" */
-		HEADER(INDEX(5));
-		/* content-length = "1" */
-		HEADER(WO_IND(INDEX(28), VALUE("1")));
-	    HEADERS_FRAME_END();
-	);
-
-	FOR_REQ_H2(
-	    HEADERS_FRAME_BEGIN();
-		/* :method = "POST" */
-		HEADER(INDEX(3));
-		/* :scheme = "https" */
-		HEADER(INDEX(7));
-		/* :path = "/" */
-		HEADER(INDEX(4));
-	    HEADERS_FRAME_END();
-	)
-	{
-		EXPECT_EQ(req->method, TFW_HTTP_METH_POST);
-		EXPECT_TFWSTR_EQ(&req->h_tbl->tbl[TFW_HTTP_HDR_H2_SCHEME],
-				 ":scheme" "https");
-		EXPECT_TFWSTR_EQ(&req->uri_path, "/");
-	}
-
-	FOR_REQ_H2(
-	    HEADERS_FRAME_BEGIN();
-		/* :method = "GET" */
-		HEADER(INDEX(2));
-		/* :scheme = "https" */
-		HEADER(INDEX(7));
-		/* :path = "/" */
-		HEADER(INDEX(4));
-		/* :authority = "localhost" */
-		HEADER(WO_IND(INDEX(1), VALUE("localhost")));
-		/* accept-charset = "utf-8" */
-		HEADER(WO_IND(INDEX(15), VALUE("utf-8")));
-		/* accept-encoding = "gzip, deflate" */
-		HEADER(INDEX(16));
-		/* accept-language = "fr-CH, fr;q=0.9, en;q=0.8, de;q=0.7, *;q=0.5" */
-		HEADER(WO_IND(
-		    INDEX(17),
-		    VALUE("fr-CH, fr;q=0.9, en;q=0.8, de;q=0.7, *;q=0.5")));
-		/* accept = "*\/\*" */
-		HEADER(WO_IND(INDEX(19), VALUE("*/*")));
-		/* age = "13" */
-		HEADER(WO_IND(INDEX(21), VALUE("13")));
-		/* authorization = "Basic QWxhZGRpbjpvcGVuIHNlc2FtZQ==" */
-		HEADER(WO_IND(
-		    INDEX(23),
-		    VALUE("Basic QWxhZGRpbjpvcGVuIHNlc2FtZQ==")));
-		/* cache-control = "max-age=1, no-store, min-fresh=30" */
-		HEADER(WO_IND(
-		    INDEX(24),
-		    VALUE("max-age=1, no-store, min-fresh=30")));
-		/* cookie = "session=42; theme=dark" */
-		HEADER(WO_IND(INDEX(32), VALUE("session=42; theme=dark")));
-		/* from = "webmaster@example.org" */
-		HEADER(WO_IND(INDEX(37), VALUE("webmaster@example.org")));
-		/* host = "developer.mozilla.org:5588" */
-		HEADER(WO_IND(INDEX(38), VALUE("developer.mozilla.org:5588")));
-		/* if-match = "\"67ab43\", \"54ed21\", \"7892dd\"" */
-		HEADER(WO_IND(
-		    INDEX(39),
-		    VALUE("\"67ab43\", \"54ed21\", \"7892dd\"")));
-		/* if-modified-since = "Inv, 31 Jan 2012 15:02:53" */
-		HEADER(WO_IND(INDEX(40), VALUE("Inv, 31 Jan 2012 15:02:53 GMT")));
-		/* if-range = "Wed, 21 Oct 2015 07:28:00 GMT" */
-		HEADER(WO_IND(INDEX(42), VALUE("Wed, 21 Oct 2015 07:28:00 GMT")));
-		 /* if-unmodified-since = "Inv, 31 Jan 2012 15:02:55" */
-		HEADER(WO_IND(INDEX(43), VALUE("Tue, 21 Oct 2015 17:28:00 GMT")));
-		/* link = "<https://example.com>; rel=\"preconnect\"" */
-		HEADER(WO_IND(
-		    INDEX(45),
-		    VALUE("<https://example.com>; rel=\"preconnect\"")));
-		/* max-forwards = "24" */
-		HEADER(WO_IND(INDEX(47), VALUE("24")));
-		/* proxy-authorization = "Basic YWxhZGRpbjpvcGVuc2VzYW1l" */
-		HEADER(WO_IND(INDEX(49), VALUE("Basic YWxhZGRpbjpvcGVuc2VzYW1l")));
-		/* range = "bytes=200-1000, 2000-6576, 19000-" */
-		HEADER(WO_IND(
-		    INDEX(50),
-		    VALUE("bytes=200-1000, 2000-6576, 19000-")));
-		/* referer = "https://example.com/page?q=123" */
-		HEADER(WO_IND(INDEX(51), VALUE("https://example.com/page?q=123")));
-		/* user-agent = "Wget/1.13.4 (linux-gnu)" */
-		HEADER(WO_IND(INDEX(58), VALUE("Wget/1.13.4 (linux-gnu)")));
-		/* via = "1.0 fred, 1.1 p.example.net" */
-		HEADER(WO_IND(INDEX(60), VALUE("1.0 fred, 1.1 p.example.net")));
-
-	    HEADERS_FRAME_END();
-	)
-	{
-		EXPECT_EQ(req->h_tbl->off, TFW_HTTP_HDR_RAW + 17);
-		EXPECT_EQ(req->method, TFW_HTTP_METH_GET);
-		EXPECT_TFWSTR_EQ(&req->h_tbl->tbl[TFW_HTTP_HDR_H2_SCHEME],
-				 ":scheme" "https");
-		EXPECT_TFWSTR_EQ(&req->uri_path, "/");
-		EXPECT_TFWSTR_EQ(&req->host, "localhost");
-		EXPECT_TFWSTR_EQ(&req->h_tbl->tbl[TFW_HTTP_HDR_RAW],
-				 "accept-charset" "utf-8");
-		EXPECT_TFWSTR_EQ(&req->h_tbl->tbl[TFW_HTTP_HDR_RAW + 1],
-				 "accept-encoding" "gzip, deflate");
-		EXPECT_TFWSTR_EQ(&req->h_tbl->tbl[TFW_HTTP_HDR_RAW + 2],
-				 "accept-language"
-				 "fr-CH, fr;q=0.9, en;q=0.8, de;q=0.7, *;q=0.5");
-		EXPECT_TFWSTR_EQ(&req->h_tbl->tbl[TFW_HTTP_HDR_RAW + 3],
-				 "accept" "*/*");
-		EXPECT_TFWSTR_EQ(&req->h_tbl->tbl[TFW_HTTP_HDR_RAW + 4],
-				 "age" "13");
-		EXPECT_TFWSTR_EQ(&req->h_tbl->tbl[TFW_HTTP_HDR_RAW + 5],
-				 "authorization"
-				 "Basic QWxhZGRpbjpvcGVuIHNlc2FtZQ==");
-		EXPECT_TFWSTR_EQ(&req->h_tbl->tbl[TFW_HTTP_HDR_RAW + 6],
-				 "cache-control"
-				 "max-age=1, no-store, min-fresh=30");
-		EXPECT_TFWSTR_EQ(&req->h_tbl->tbl[TFW_HTTP_HDR_COOKIE],
-				 "cookie" "session=42; theme=dark");
-		EXPECT_TFWSTR_EQ(&req->h_tbl->tbl[TFW_HTTP_HDR_RAW + 7],
-				 "from" "webmaster@example.org");
-		EXPECT_TFWSTR_EQ(&req->h_tbl->tbl[TFW_HTTP_HDR_HOST],
-				 "host" "developer.mozilla.org:5588");
-		EXPECT_EQ(req->host_port, 5588);
-		EXPECT_TFWSTR_EQ(&req->h_tbl->tbl[TFW_HTTP_HDR_RAW + 8],
-				 "if-match"
-				 "\"67ab43\", \"54ed21\", \"7892dd\"");
-		EXPECT_TFWSTR_EQ(&req->h_tbl->tbl[TFW_HTTP_HDR_RAW + 9],
-				 "if-modified-since"
-				 "Inv, 31 Jan 2012 15:02:53 GMT");
-		EXPECT_TRUE(req->cond.m_date == 1328022173);
-		EXPECT_TRUE(req->cond.flags & TFW_HTTP_COND_IF_MSINCE);
-		EXPECT_TFWSTR_EQ(&req->h_tbl->tbl[TFW_HTTP_HDR_RAW + 10],
-				 "if-range" "Wed, 21 Oct 2015 07:28:00 GMT");
-		EXPECT_TFWSTR_EQ(&req->h_tbl->tbl[TFW_HTTP_HDR_RAW + 11],
-				 "if-unmodified-since"
-				 "Tue, 21 Oct 2015 17:28:00 GMT");
-		EXPECT_TFWSTR_EQ(&req->h_tbl->tbl[TFW_HTTP_HDR_RAW + 12],
-				 "link"
-				 "<https://example.com>; rel=\"preconnect\"");
-		EXPECT_TFWSTR_EQ(&req->h_tbl->tbl[TFW_HTTP_HDR_RAW + 13],
-				 "max-forwards" "24");
-		EXPECT_TFWSTR_EQ(&req->h_tbl->tbl[TFW_HTTP_HDR_RAW + 14],
-				 "proxy-authorization"
-				 "Basic YWxhZGRpbjpvcGVuc2VzYW1l");
-		EXPECT_TFWSTR_EQ(&req->h_tbl->tbl[TFW_HTTP_HDR_RAW + 15],
-				 "range" "bytes=200-1000, 2000-6576, 19000-");
-		EXPECT_TFWSTR_EQ(&req->h_tbl->tbl[TFW_HTTP_HDR_REFERER],
-				 "referer" "https://example.com/page?q=123");
-		EXPECT_TFWSTR_EQ(&req->h_tbl->tbl[TFW_HTTP_HDR_USER_AGENT],
-				 "user-agent" "Wget/1.13.4 (linux-gnu)");
-		EXPECT_TFWSTR_EQ(&req->h_tbl->tbl[TFW_HTTP_HDR_RAW + 16],
-				 "via" "1.0 fred, 1.1 p.example.net");
-	}
-
-	FOR_REQ_H2(
-	    HEADERS_FRAME_BEGIN();
-		/* :method = "POST" */
-		HEADER(INDEX(3));
-		/* :scheme = "https" */
-		HEADER(INDEX(7));
-		/* :path = "/" */
-		HEADER(INDEX(4));
-		/* content-length = "7" */
-		HEADER(WO_IND(INDEX(28), VALUE("7")));
-		/* content-type = "text/plain" */
-		HEADER(WO_IND(INDEX(31), VALUE("text/plain")));
-		/* expect = "100-continue" */
-		HEADER(WO_IND(INDEX(35), VALUE("100-continue")));
-		 /* if-none-match = "\"xyzzy\"" */
-		HEADER(WO_IND(INDEX(41), VALUE("\"xyzzy\"")));
-	    HEADERS_FRAME_END();
-	    DATA_FRAME_BEGIN();
-		DATA("1234567");
-	    DATA_FRAME_END();
-	)
-	{
-	    EXPECT_TRUE(req->content_length == 7);
-	    EXPECT_TFWSTR_EQ(&req->h_tbl->tbl[TFW_HTTP_HDR_CONTENT_LENGTH],
-			     "content-length" "7");
-	    EXPECT_TFWSTR_EQ(&req->h_tbl->tbl[TFW_HTTP_HDR_CONTENT_TYPE],
-			     "content-type" "text/plain");
-	    EXPECT_TFWSTR_EQ(&req->h_tbl->tbl[TFW_HTTP_HDR_RAW],
-			     "expect" "100-continue");
-	    EXPECT_TFWSTR_EQ(&req->h_tbl->tbl[TFW_HTTP_HDR_IF_NONE_MATCH],
-			     "if-none-match" "\"xyzzy\"");
-	}
-}
-
->>>>>>> a39fe022
 TEST_SUITE(http2_parser)
 {
 	TEST_RUN(http2_parser, http2_check_important_fields);
