/**
 *		Tempesta FW
 *
 * Copyright (C) 2014 NatSys Lab. (info@natsys-lab.com).
 * Copyright (C) 2015-2022 Tempesta Technologies, Inc.
 *
 * This program is free software; you can redistribute it and/or modify it
 * under the terms of the GNU General Public License as published by
 * the Free Software Foundation; either version 2 of the License,
 * or (at your option) any later version.
 *
 * This program is distributed in the hope that it will be useful, but WITHOUT
 * ANY WARRANTY; without even the implied warranty of MERCHANTABILITY or
 * FITNESS FOR A PARTICULAR PURPOSE.
 * See the GNU General Public License for more details.
 *
 * You should have received a copy of the GNU General Public License along with
 * this program; if not, write to the Free Software Foundation, Inc., 59
 * Temple Place - Suite 330, Boston, MA 02111-1307, USA.
 */
#ifndef __TFW_HTTP_PARSER_COMMON_H__
#define __TFW_HTTP_PARSER_COMMON_H__

/*
 * Need to define DEBUG before first the inclusions of
 * lib/log.h and linux/printk.h.
 */
#if DBG_HTTP_PARSER > 0
#undef DEBUG
#define DEBUG DBG_HTTP_PARSER
#endif

#include <linux/types.h>
#include <asm/fpu/api.h>
#include <linux/vmalloc.h>

#include "test.h"
#include "helpers.h"
#include "fuzzer.h"

#ifdef EXPORT_SYMBOL
#undef EXPORT_SYMBOL
#endif
#define EXPORT_SYMBOL(...)

#include "msg.h"
#include "str.h"
#include "http_msg.h"
#include "http_parser.h"
#include "http_sess.h"

static const unsigned int CHUNK_SIZES[] = { 1, 2, 3, 4, 8, 16, 32, 64, 128,
                                   256, 1500, 9216, 1024*1024
                                  /* to fit a message of 'any' size */
                                 };
static unsigned int chunk_size_index = 0;
#define CHUNK_SIZE_CNT ARRAY_SIZE(CHUNK_SIZES)

enum {
	CHUNK_OFF,
	CHUNK_ON
};

#define TOKEN_ALPHABET		"!#$%&'*+-.0123456789ABCDEFGHIJKLMNOPQ"	\
				"RSTUVWXYZ^_`abcdefghijklmnopqrstuvwxyz|~"
#define QETOKEN_ALPHABET	TOKEN_ALPHABET "\"="
#define OTHER_DELIMETERS	"(),/:;<=>?@[\\]{}"
#define OBS_TEXT		"\x80\x90\xC8\xAE\xFE\xFF"
#define ETAG_ALPHABET		OTHER_DELIMETERS TOKEN_ALPHABET OBS_TEXT
#define VCHAR_ALPHABET		"\x09 \"" OTHER_DELIMETERS 		\
				TOKEN_ALPHABET OBS_TEXT

#define EXPECT_BLOCK_DIGITS(head, tail, BLOCK_MACRO)		\
	BLOCK_MACRO(head tail);					\
	BLOCK_MACRO(head "  " tail);				\
	BLOCK_MACRO(head "5a" tail);				\
	BLOCK_MACRO(head "\"" tail);				\
	BLOCK_MACRO(head "=" tail);				\
	BLOCK_MACRO(head "-1" tail);				\
	BLOCK_MACRO(head "0.99" tail);				\
	BLOCK_MACRO(head "dummy" tail);				\
	BLOCK_MACRO(head "4294967296" tail);			\
	BLOCK_MACRO(head "9223372036854775807" tail);		\
	BLOCK_MACRO(head "9223372036854775808" tail);		\
	BLOCK_MACRO(head "18446744073709551615" tail);		\
	BLOCK_MACRO(head "18446744073709551616" tail)

#define EXPECT_BLOCK_SHORT(head, tail, BLOCK_MACRO)		\
	BLOCK_MACRO(head "65536" tail);				\
	BLOCK_MACRO(head "2147483647" tail);			\
	BLOCK_MACRO(head "2147483648" tail);			\
	BLOCK_MACRO(head "4294967295" tail)

/* For ETag and If-None-Match headers */
#define COMMON_ETAG_BLOCK(head, BLOCK_MACRO)			\
	BLOCK_MACRO(head "\"dummy");				\
	BLOCK_MACRO(head "dummy\"");				\
	BLOCK_MACRO(head "'dummy'");				\
	BLOCK_MACRO(head "W/ \"dummy\"");			\
	BLOCK_MACRO(head "w/\"dummy\"");			\
	BLOCK_MACRO(head "\"\x00\"");				\
	BLOCK_MACRO(head "\"\x0F\"");				\
	BLOCK_MACRO(head "\"\x7F\"");				\
	BLOCK_MACRO(head "\" \"");				\
	BLOCK_MACRO(head "\"\"\"")

static TfwHttpReq *req, *sample_req;
static TfwHttpResp *resp;
static TfwH2Conn conn;
static TfwStream stream;

/**
 * Reference to a frame of bytes containing the request data to be parsed.
 * Such a frame corresponds to one HTTP request.
 *
 * @len:	frame length in bytes;
 * @str:	pointer to frame;
 * @subtype:	auxiliary field with HTTP/2 frame type that is used only
 *		for HTTP/2 (FUZZ_REQ_H2) requests.
 *
  * Used for types HTTP/1 and HTTP/2 requests.
 */
typedef struct
{
    unsigned int len;
    unsigned char *str;
    TfwFrameType subtype;
} TfwFrameRec;

/**
 * Service data for working with frames inside the framework
 * for building and processing HTTP requests.
 *
 * @frames:		array of TfwFrameRec entries.
 * @frames_cnt:		actual count of entries in @frames;
 * @frames_max_sz:	largest frame size in bytes;
 * @frames_total_sz:	total size of all frames in bytes.
 *
 * ALLOWED_FRAMES_CNT - explicit restriction of allowed frames count.
 *			The value is selected based on the need for test scenarios;
 *
 * Typically, @frames contains logically related entries that need
 * to be parsed during a single call to do_split_and_parse().
 *
 * Used for types HTTP/1 and HTTP/2 requests.
 */
#define ALLOWED_FRAMES_CNT 2
static TfwFrameRec frames[ALLOWED_FRAMES_CNT];
static unsigned int frames_cnt = 0;
static unsigned int frames_max_sz = 0;
static unsigned int frames_total_sz = 0;

/**
 * INIT_FRAMES - initialization of service data for frames
 *		 before the formation of new frames.
 *
 * Used for types HTTP/1 and HTTP/2 requests.
 */
#define INIT_FRAMES()								\
	frames_cnt = 0;								\
	frames_max_sz = 0;							\
	frames_total_sz = 0;							\
	bzero_fast(frames, sizeof(frames))

#define GET_FRAMES_MAX_SZ() \
	({frames_max_sz;})

#define GET_FRAMES_TOTAL_SZ() \
	({frames_total_sz;})

/**
 * FOR_EACH_FRAME - iterates over the entries in @frames
 *		    and executes a lambda for each entry.
 *
 * To get the current frame in a lambda, you must use the GET_CURRENT_FRAME macro.
 *
 * Used for types HTTP/1 and HTTP/2 requests.
 */
#define FOR_EACH_FRAME(lambda)							\
do {										\
	unsigned int frame_index;						\
	for (frame_index = 0; frame_index < frames_cnt; ++frame_index)		\
		lambda;								\
} while(0)

/**
 * GET_CURRENT_FRAME - returns entry from @frames indexed by @frame_index
 *		       from FOR_EACH_FRAME macro.
 *
 * Used only inside the lambda from FOR_EACH_FRAME macro.
 *
 * Used for types HTTP/1 and HTTP/2 requests.
 */
#define GET_CURRENT_FRAME() \
	({frames[frame_index];})

/**
 * The special "abstract" structure for buffers with different capacity.
 *
 * @capacity:	number of bytes that the buffer has allocated space for;
 * @size:	actual count of bytes that is currently used.
 *		The @size is never can be greater than @capacity;
 * @data[]:	internal bytes array of size @capacity.
 *
 * It is part of DSL framework for building HTTP/2 requests.
 *
 * Such TfwFramesBuf-like buffer is used to store frames sequentially
 * for generated HTTP/2 messages.
 * One buffer can be used for many frames. Typically, the buffer contains several
 * logically related frames that need to be processed
 * in one call to do_split_and_parse().
 *
 * The such buffer is for HTTP/2 messages only generated by .
 * HTTP/1 messages do not need such storage for their content,
 * as they are now specified using static strings (const char*)
 * stored in the global data segment.
 *
 * There is no need to create TfwFramesBuf structures by yourself.
 * A TfwFramesBuf-like buffer must be created by the DECLARE_FRAMES_BUF macro.
 * Inside the DSL framework, the buffer declared
 * with DECLARE_FRAMES_BUF is cast to the TfwFramesBuf type.
 *
 * Used for HTTP/2 requests only.
 */
typedef struct {
	const unsigned int capacity;
	unsigned int size;
	unsigned char data[0];
} TfwFramesBuf;

/**
 * DECLARE_FRAMES_BUF - declaring a TfwFramesBuf-like buffer static instance.
 *
 * @name:	identifier of buffer instance;
 * @max_size:	max allowed size in bytes that can be to store in the buffer.
 *		Other words number of bytes that the buffer has allocated space for.
 *
 * Used for HTTP/2 requests only.
 */
#define DECLARE_FRAMES_BUF(name, max_size)					\
	static struct {								\
		const unsigned int capacity;					\
		unsigned int size;						\
		unsigned char data[max_size];					\
	} __attribute__((unused)) name = {.data = {}, .capacity = max_size, .size = 0}

/**
 * Service data for working with TfwFramesBuf-like buffers inside
 * the DSL framework for building HTTP/2 requests.
 *
 * @frames_buf_ptr:	pointer to TfwFramesBuf-like buffer;
 * @frame_buf:		pointer to write data;
 *
 * The @frames_buf_ptr refers to a TfwFramesBuf-like buffer currently used
 * to store formed frames. @frames_buf_ptr must be set by the SET_FRAMES_BUF
 * macro before the beginning the HTTP/2 message definition block.After
 * the end of the HTTP/2 message definition block, @frames_buf_ptr
 * must be reset by the RESET_FRAMES_BUF macro.
 *
 * The @frame_buf is pointer for positioning inside internal array @data[]
 * of TfwFramesBuf-like buffer. It is used for writing data.
 * Each write operation must self control @frame_buf after use and
 * shift @frame_buf to position next after the end of the data block
 * just written.
 *
 * Used for HTTP/2 requests only.
 */
static TfwFramesBuf *frames_buf_ptr __attribute__((unused)) = NULL;
static unsigned char *frame_buf __attribute__((unused)) = NULL;

/**
 * RESET_FRAMES_BUF - reset current value of @frames_buf_ptr.
 *
 * It is used after the end of the HTTP/2 message definition block.
 *
 * Used for HTTP/2 requests only.
 */
#define RESET_FRAMES_BUF()							\
	BUG_ON(!frames_buf_ptr);						\
	frames_buf_ptr = NULL

/**
 * SET_FRAMES_BUF - set @frames_buf_ptr to @frames_buf.
 *
 * @frames_buf:		a TfwFramesBuf-like buffer
 *			declared with DECLARE_FRAMES_BUF macro.
 *
 * It is used befor the beginning of the HTTP/2 message definition block.
 *
 * Used for HTTP/2 requests only.
 */
#define SET_FRAMES_BUF(frames_buf)						\
	BUG_ON(frames_buf_ptr);							\
	frames_buf_ptr = (TfwFramesBuf *) &frames_buf;				\
	frames_buf_ptr->size = 0;						\
	bzero_fast(frames_buf_ptr->data, frames_buf_ptr->capacity)

/**
 * FRAMES_BUF_COMMIT - commit data of a newly formed frame.
 *
 * @frame_sz: size of a newly formed frame.
 *
 * Actually, the size of the newly formed frame is simply added
 * to the size of the TfwFramesBuf-like buffer.
 *
 * Used for HTTP/2 requests only.
 */
#define FRAMES_BUF_COMMIT(frame_sz) \
	frames_buf_ptr->size += frame_sz

/**
 * FRAMES_BUF_POS - return pointer to current commited position
 *		    of the TfwFramesBuf-like buffer.
 *
 * Used for HTTP/2 requests only.
 */
#define FRAMES_BUF_POS() \
	(frames_buf_ptr->data + frames_buf_ptr->size)

/**
 * FRAMES_BUF_END - return pointer to the end of the TfwFramesBuf-like buffer.
 *
 * Used for HTTP/2 requests only.
 */
#define FRAMES_BUF_END() \
	(frames_buf_ptr->data + frames_buf_ptr->capacity)

/**
 * __FRAME_BEGIN - generic macro for mark beginning of frame.
 *
 * @type:	HTTP/2 frame type.
 *
 * Used for HTTP/2 requests only.
 */
#define __FRAME_BEGIN(type)							\
do {										\
	BUG_ON(frames_cnt >= ARRAY_SIZE(frames));				\
	frames[frames_cnt].subtype = type;					\
	frame_buf = FRAMES_BUF_POS();						\
} while (0)

static unsigned int frame_sz_tmp __attribute__((unused)) = 0;

/**
 * __FRAME_END - generic macro for mark end of frame.
 *
 * Used for HTTP/2 requests only.
 */
#define __FRAME_END()								\
do {										\
	BUG_ON(frames_cnt >= ARRAY_SIZE(frames));				\
	BUG_ON(!frame_buf);							\
	frame_sz_tmp = frame_buf - FRAMES_BUF_POS();				\
	frames[frames_cnt].str = FRAMES_BUF_POS();				\
	frames[frames_cnt].len = frame_sz_tmp;					\
	frames_max_sz = max(frames_max_sz, frame_sz_tmp);			\
	frames_total_sz += frame_sz_tmp;					\
	++frames_cnt;								\
	FRAMES_BUF_COMMIT(frame_sz_tmp);					\
} while (0)

/**
 * write_to_frame_data() - write some bytes of data to HPACK frame.
 *
 * @data:	a pointer to data;
 * @size:	a length of data in bytes.
 *
 * This function writes @data in @frame_buf using HPACK format.
 *
 * Used for HTTP/2 requests only.
 */
static
void __attribute__((unused))
write_to_frame_data(char *data, size_t size)
{
	TfwHPackInt hpint;
	write_int(size, 0x7F, 0, &hpint);
	memcpy_fast(frame_buf, hpint.buf, hpint.sz);
	memcpy_fast(frame_buf + hpint.sz, data, size);
	frame_buf += hpint.sz + size;
}

/**
 * VALUE - write string to HEADERS-frame (without Haffman encoding).
 *
 * @str:	a C-like static string.
 *
 * Used for HTTP/2 requests only.
 */
#define VALUE(str) \
	write_to_frame_data(str, SLEN(str))

/**
 * VALUE_RAW - write some bytes to HEADERS-frame.
 *
 * @data:	an array with data.
 *
 * Used for HTTP/2 requests only.
 */
#define VALUE_RAW(data) \
	write_to_frame_data(data, sizeof(data))

/**
 * write_to_frame_index() - write index to HPACK frame.
 *
 * @index:	index value;
 * @max:	max value of the prefix.
 * @mask:	n-bit pattern followed by prefix;
 *
 * This function writes @index in @frame_buf using HPACK format.
 *
 * Used for HTTP/2 requests only.
 */
static
void __attribute__((unused))
write_to_frame_index(unsigned long index,
		     unsigned short max,
		     unsigned short mask)
{
	TfwHPackInt hpint;
	write_int(index, max, mask, &hpint);
	memcpy_fast(frame_buf, hpint.buf, hpint.sz);
	frame_buf += hpint.sz;
}

/**
 * __INDEX - write index to HEADERS-frame like integer representation.
 *
* @index:	index value;
 * @max:	max value of the prefix.
 * @mask:	n-bit pattern ollowed by prefix;
 *
 * There is no need to use __INDEX macro directly.
 * Use XXX_IND-families macro or INDEX macro.
 *
 * Used for HTTP/2 requests only.
 */
#define __INDEX(index, max, mask) \
	write_to_frame_index(index, max, mask)

/**
 * __NAME - write header name filed to HEADERS-frame
 *	    like string representation.
 *
 * @hdr_name:	pointer to string buffer with header name;
 * @mask:	n-bit pattern followed by the header field name.
 *
 * There is no need to use __NAME macro directly.
 * Use XXX_IND-families macro.
 *
 * Used for HTTP/2 requests only.
 */
#define __NAME(hdr_name, mask)							\
	*frame_buf++ = mask;							\
	VALUE(hdr_name)

/**
 * HEADERS_FRAME_BEGIN - mark beginning of HEADERS-frame.
 *
 * Used for HTTP/2 requests only.
 */
#define HEADERS_FRAME_BEGIN() \
	__FRAME_BEGIN(HTTP2_HEADERS)

/**
 * HEADER - auxiliary macro to separate header fields
 *	    during defining an HTTP/2 message.
 *
 * @header_desc:	a description of header field.
 *
 * Used for HTTP/2 requests only.
 */
#define HEADER(header_desc)							\
do {										\
	BUG_ON(!frame_buf);							\
	header_desc;								\
	BUG_ON(frame_buf > FRAMES_BUF_END());					\
} while (0)

/**
 * HEADERS_FRAME_END - mark end of HEADERS-frame.
 *
 * Used for HTTP/2 requests only.
 */
#define HEADERS_FRAME_END() \
	__FRAME_END()

/**
 * INDEX - specifying indexed representation in the header field.
 *
 * @index:	index value.
 *
 * Used for:
 * - indicating Indexed Header Field Representation in HTTP/2 header field.
 *   Example of usage:	HEADER(INDEX(2));
 * - specify to indexed name in XXX_IND-families macro.
 *   Example of usage:	HEADER(XXX_IND(INDEX(2), VALUE("POST"))).
 *
 * Used for HTTP/2 requests only.
 */
#define INDEX(index)	__INDEX((index), 0x7F, 0x80)

/**
 * NAME - specifying named representation in the header field.
 *
 * Used for XXX_IND-families macro.
 * Example of usage:	HEADER(XXX_IND(NAME(":method"), VALUE("POST"))).
 *
 * Used for HTTP/2 requests only.
 */
#define NAME(data)

/**
 * Literal Header Field with Incremental Indexing.
 * Example of usage:
 * - Indexed Name:	HEADER(INC_IND(INDEX(2), VALUE("POST")));
 * - New Name:		HEADER(INC_IND(NAME(":method"), VALUE("POST"))).
 */
#define INC_IND_BY_INDEX(data)	__INDEX((data), 0x3F, 0x40)
#define INC_IND_BY_NAME(data)	__NAME((data), 0x40)
#define INC_IND(name_desc, value_desc)						\
	INC_IND_BY_##name_desc;							\
	value_desc;

<<<<<<< HEAD
#define WO_IND_BY_INDEX(data)	__INDEX((data), 0x0F, 0)
=======
/**
 * Literal Header Field without Indexing.
 * Example of usage:
 * - Indexed Name:	HEADER(WO_IND(INDEX(2), VALUE("POST")));
 * - New Name:		HEADER(WO_IND(NAME(":method"), VALUE("POST"))).
 */
#define WO_IND_BY_INDEX(data)	__INDEX((data), 0xF, 0)
>>>>>>> 4cd0d26e
#define WO_IND_BY_NAME(data)	__NAME((data), 0)
#define WO_IND(name_desc, value_desc)						\
	WO_IND_BY_##name_desc;							\
	value_desc;

<<<<<<< HEAD
#define NEV_IND_BY_INDEX(data)	__INDEX((data), 0x0F, 0x10)
=======
/**
 * Literal Header Field Never Indexed.
 * Example of usage:
 * - Indexed Name:	HEADER(NEV_IND(INDEX(2), VALUE("POST")));
 * - New Name:		HEADER(NEV_IND(NAME(":method"), VALUE("POST"))).
 */
#define NEV_IND_BY_INDEX(data)	__INDEX((data), 0xF, 0x10)
>>>>>>> 4cd0d26e
#define NEV_IND_BY_NAME(data)	__NAME((data), 0x10)
#define NEV_IND(name_desc, value_desc)						\
	NEV_IND_BY_##name_desc;							\
	value_desc;

<<<<<<< HEAD
#define SZ_UPD(size) __INDEX((size), 0x1F, 0x20)

#define __FRAME_BEGIN(type)							\
do {										\
	BUG_ON(frames_cnt >= ARRAY_SIZE(frames));				\
	frames[frames_cnt].subtype = type;					\
	frame_buf = FRAMES_BUF_POS();						\
} while (0)

#define __FRAME_END()								\
do {										\
	BUG_ON(frames_cnt >= ARRAY_SIZE(frames));				\
	BUG_ON(!frame_buf);							\
	frame_sz = frame_buf - FRAMES_BUF_POS();				\
	frames[frames_cnt].str = FRAMES_BUF_POS();				\
	frames[frames_cnt].len = frame_sz;					\
	frames_max_sz = max(frames_max_sz, frame_sz);				\
	frames_total_sz += frame_sz;						\
	++frames_cnt;								\
	FRAMES_BUF_SIZE_ADD(frame_sz);						\
} while (0)


#define HEADERS_FRAME_BEGIN() \
	__FRAME_BEGIN(HTTP2_HEADERS)

#define HEADER(header_desc)							\
do {										\
	BUG_ON(!frame_buf);							\
	header_desc;								\
	BUG_ON(frame_buf > FRAMES_BUF_END());					\
} while (0)

#define HEADERS_FRAME_END() \
	__FRAME_END()


=======
/**
 * DATA_FRAME_BEGIN - mark beginning of DATA-frame.
 *
 * Used for HTTP/2 requests only.
 */
>>>>>>> 4cd0d26e
#define DATA_FRAME_BEGIN() \
	__FRAME_BEGIN(HTTP2_DATA)

/**
 * DATA - write some bytes to DATA-frame.
 *
 * Used for HTTP/2 requests only.
 */
#define DATA(data)								\
do {										\
	unsigned int data_len;							\
	BUG_ON(!frame_buf);							\
	data_len = SLEN(data);							\
	memcpy_fast(frame_buf, data, data_len);					\
	frame_buf += data_len;							\
	BUG_ON(frame_buf > FRAMES_BUF_END());					\
} while (0)

/**
 * DATA_FRAME_END - mark end of DATA-frame.
 *
 * Used for HTTP/2 requests only.
 */
#define DATA_FRAME_END() \
	__FRAME_END()

/**
 * ADD_HEADERS_FRAME - add HEADERS-frame to @frames.
 *
 * @frame_buf:		a pointer to external buffer with HEADERS-frame payload.
 * @frame_sz:		a size of HEADERS-frame payload in bytes.
 *
 * Used for HTTP/2 requests only.
 */
#define ADD_HEADERS_FRAME(frame_buf, frame_sz)					\
do {										\
	BUG_ON(frames_cnt >= ARRAY_SIZE(frames));				\
	bzero_fast(&frames[frames_cnt], sizeof(frames[0]));			\
	frames[frames_cnt].subtype = HTTP2_HEADERS;				\
	frames[frames_cnt].str = frame_buf;					\
	frames[frames_cnt].len = frame_sz;					\
	frames_max_sz = max(frames_max_sz, frame_sz);				\
	frames_total_sz += frame_sz;						\
	++frames_cnt;								\
} while(0)

/**
 * ADD_DATA_FRAME - add DATA-frame to @frames.
 *
 * @frame_buf:		a pointer to external buffer with DATA-frame payload.
 * @frame_sz:		a size of DATA-frame payload in bytes.
 *
 * Used for HTTP/2 requests only.
 */
#define ADD_DATA_FRAME(frame_buf, frame_sz)					\
do {										\
	BUG_ON(frames_cnt >= ARRAY_SIZE(frames));				\
	bzero_fast(&frames[frames_cnt], sizeof(frames[0]));			\
	frames[frames_cnt].subtype = HTTP2_DATA;				\
	frames[frames_cnt].str = frame_buf;					\
	frames[frames_cnt].len = frame_sz;					\
	frames_max_sz = max(frames_max_sz, frame_sz);				\
	frames_total_sz += frame_sz;						\
	++frames_cnt;								\
} while(0)

/**
 * ASSIGN_FRAMES_FOR_H1 - assign HTTP/1 request to @frames.
 *
 * @str_buf:		a pointer to external buffer with HTTP/1 request.
 * @str_len:		a size of request in bytes.
 *
 * Used for HTTP/1 requests only.
 */
#define ASSIGN_FRAMES_FOR_H1(str_buf, str_len)					\
do {										\
	bzero_fast(frames, sizeof(frames));					\
	frames_cnt = 1;								\
	frames[0].str = str_buf;						\
	frames[0].len = str_len;						\
	frames_max_sz = str_len;						\
	frames_total_sz = str_len;						\
} while(0)

DECLARE_FRAMES_BUF(frames_buf, 3 * 1024);

static int
split_and_parse_n(unsigned char *str, int type, size_t len, size_t chunk_size)
{
	size_t pos = 0;
	unsigned int parsed;
	int r = TFW_PASS;
	TfwHttpMsg *hm = (type == FUZZ_RESP)
			? (TfwHttpMsg *)resp
			: (TfwHttpMsg *)req;

	BUG_ON(type != FUZZ_REQ && type != FUZZ_REQ_H2 && type != FUZZ_RESP);

	TEST_DBG3("%s: len=%zu, chunk_size=%zu\n", __func__, len, chunk_size);

	while (pos < len) {
		if (chunk_size >= len - pos)
			/* At the last chunk */
			chunk_size = len - pos;
		TEST_DBG3("%s: len=%zu pos=%zu\n",  __func__, len, pos);

		if (type == FUZZ_REQ)
			r = tfw_http_parse_req(req, str + pos, chunk_size, &parsed);
		else if (type == FUZZ_REQ_H2)
			r = tfw_h2_parse_req(req, str + pos, chunk_size, &parsed);
		else
			r = tfw_http_parse_resp(resp, str + pos, chunk_size, &parsed);

		pos += chunk_size;
		hm->msg.len += parsed;

		BUILD_BUG_ON((int)TFW_POSTPONE != (int)T_POSTPONE);
		if (r != TFW_POSTPONE)
			return r;
	}
	BUG_ON(pos != len);

	return r;
}

/**
 * Response must be paired with request to be parsed correctly. Update sample
 * request for further response parsing.
 */
static int __attribute__((unused))
set_sample_req(unsigned char *str)
{
	size_t len = strlen(str);
	unsigned int parsed;

	if (sample_req)
		test_req_free(sample_req);

	sample_req = test_req_alloc(len);

	return tfw_http_parse_req(sample_req, str, len, &parsed);
}

static void __attribute__((unused))
test_case_parse_prepare_http(char *str)
{
	ASSIGN_FRAMES_FOR_H1(str, strlen(str));
}

static void
test_case_parse_prepare_h2(void)
{
	tfw_h2_context_init(&conn.h2);
	conn.h2.hdr.type = HTTP2_HEADERS;
	stream.state = HTTP2_STREAM_REM_HALF_CLOSED;
}

/**
 * The function is designed to be called in a loop, e.g.
 *   while(!do_split_and_parse(str, len, type, chunk_mode)) { ... }
 *
 * type may be FUZZ_REQ or FUZZ_REQ_H2 or FUZZ_RESP.
 *
 * On each iteration it splits the @str into fragments and pushes
 * them to the HTTP parser.
 *
 * That is done because:
 *  - HTTP pipelining: the feature implies that such a "split" may occur at
 *    any position of the input string. THe HTTP parser should be able to handle
 *    that, and we would like to test it.
 *  - Code coverage: the parser contains some optimizations for non-fragmented
 *    data, so we need to generate all possible fragments to test both "fast
 *    path" and "slow path" execution.
 *
 * The function is stateful:
 *  - It puts the parsed request or response to the global variable
 *  @req or @resp (on each call, depending on the message type).
 *  - It maintains the internal state between calls.
 *
 * Return value:
 *  == 0 - OK: current step of the loop is done without errors, proceed.
 *  <  0 - Error: the parsing is failed.
 *  >  0 - EOF: all possible fragments are parsed, terminate the loop.
 */
static int
do_split_and_parse(int type, int chunk_mode)
{
	int r;
	unsigned int chunk_size;

	if (chunk_size_index == CHUNK_SIZE_CNT)
		/*
		 * Return any positive value to indicate that
		 * all defined chunk sizes were tested and
		 * no more iterations needed.
		 */
		return 1;

	if (type == FUZZ_REQ) {
		if (req)
			test_req_free(req);

		req = test_req_alloc(GET_FRAMES_TOTAL_SZ());
	}
	else if (type == FUZZ_REQ_H2) {
		static TfwH2Ctx	h2_origin;

		if (chunk_size_index == 0)
			h2_origin = conn.h2;
		else
			conn.h2 = h2_origin;

		conn.h2.hpack.state = 0;
		conn.h2.hpack.length = 0;

		if (req)
			test_req_free(req);
		req = test_req_alloc(GET_FRAMES_TOTAL_SZ());
		req->conn = (TfwConn*)&conn;
		req->pit.parsed_hdr = &stream.parser.hdr;
		req->stream = &stream;
		tfw_http_init_parser_req(req);
		stream.msg = (TfwMsg*)req;
		req->pit.pool = __tfw_pool_new(0);
		BUG_ON(!req->pit.pool);
		__set_bit(TFW_HTTP_B_H2, req->flags);
	}
	else if (type == FUZZ_RESP) {
		if (resp)
			test_resp_free(resp);

		resp = test_resp_alloc(GET_FRAMES_TOTAL_SZ());
		tfw_http_msg_pair(resp, sample_req);
	}
	else {
		BUG();
	}

	chunk_size = chunk_mode == CHUNK_OFF
			? GET_FRAMES_MAX_SZ()
			: CHUNK_SIZES[chunk_size_index];

	TEST_DBG3("%s: chunk_mode=%d, chunk_size_index=%u, chunk_size=%u\n",
		    __func__, chunk_mode, chunk_size_index, chunk_size);

	FOR_EACH_FRAME({
		TfwFrameRec frame = GET_CURRENT_FRAME();

		if (type == FUZZ_REQ_H2) {
			TfwH2Ctx *ctx = tfw_h2_context(req->conn);
			ctx->hdr.type = frame.subtype;
			ctx->plen = frame.len;
		}

		if (type == FUZZ_REQ_H2
		    && frame.subtype == HTTP2_DATA
		    && !frame.len)
		{
			r = TFW_POSTPONE;
		}
		else
		{
			r = split_and_parse_n(frame.str, type, frame.len, chunk_size);
		}

		if (r != TFW_POSTPONE)
			break;

		if (type == FUZZ_REQ_H2 && frame.subtype == HTTP2_HEADERS) {
			if (!tfw_http_parse_check_bodyless_meth(req)) {
				__set_bit(TFW_HTTP_B_HEADERS_PARSED, req->flags);
			}
			else
			{
				r = TFW_BLOCK;
				break;
			}
		}
	});

	if (type == FUZZ_REQ_H2 && r == TFW_POSTPONE) {
		r = tfw_h2_parse_req_finish(req);
	}

	if (chunk_mode == CHUNK_OFF
	    || CHUNK_SIZES[chunk_size_index] >= GET_FRAMES_MAX_SZ())
		/*
		 * Stop splitting message into pieces bigger than
		 * the message itself.
		 */
		chunk_size_index = CHUNK_SIZE_CNT;
	else
		/* Try next size, if any. on next interation */
		chunk_size_index++;

	return r;
}

/**
 * To validate message parsing we provide text string which describes
 * HTTP message from start to end. If there any unused bytes after
 * message is successfully parsed, then parsing was incorrect.
 */
static
int __attribute__((unused))
validate_data_fully_parsed(int type, size_t sz_diff)
{
	TfwHttpMsg *hm = (type == FUZZ_REQ || type == FUZZ_REQ_H2)
			? (TfwHttpMsg *)req
			: (TfwHttpMsg *)resp;

	size_t hm_exp_len = GET_FRAMES_TOTAL_SZ() - sz_diff;

	EXPECT_EQ(hm->msg.len, hm_exp_len);
	return hm->msg.len == hm_exp_len;
}

#define __TRY_PARSE_EXPECT_PASS(type, sz_diff, chunk_mode)		\
chunk_size_index = 0;							\
while (({								\
	int _err = do_split_and_parse(type, chunk_mode);		\
	if (_err == TFW_BLOCK || _err == TFW_POSTPONE			\
	    || !validate_data_fully_parsed(type, sz_diff))		\
		TEST_FAIL("can't parse %s (code=%d)\n",			\
			  (type == FUZZ_REQ	    			\
			   || type == FUZZ_REQ_H2			\
			   ? "request" : "response"),			\
			  _err);					\
	__fpu_schedule();						\
	_err == TFW_PASS;						\
}))

#define TRY_PARSE_EXPECT_PASS(type, chunk_mode) \
	__TRY_PARSE_EXPECT_PASS(type, 0, chunk_mode)

#define TRY_PARSE_EXPECT_BLOCK(type, chunk_mode)			\
chunk_size_index = 0;							\
while (({								\
	int _err = do_split_and_parse(type, chunk_mode);		\
	if (_err == TFW_PASS)						\
		TEST_FAIL("%s is not blocked as expected\n",		\
			  (type == FUZZ_REQ				\
			   || type == FUZZ_REQ_H2			\
			   ? "request" : "response"));			\
	__fpu_schedule();						\
	_err == TFW_BLOCK || _err == TFW_POSTPONE;			\
}))

#define PRINT_REQ(str) \
	TEST_LOG("=== request: [%s]\n", str)

#define __FOR_REQ(str, sz_diff, type, chunk_mode)			\
	PRINT_REQ(str);							\
	type == FUZZ_REQ_H2 ?						\
		test_case_parse_prepare_h2() :				\
		test_case_parse_prepare_http(str);			\
	__TRY_PARSE_EXPECT_PASS(type, sz_diff, chunk_mode)

#define FOR_REQ(str)							\
	__FOR_REQ(str, 0, FUZZ_REQ, CHUNK_ON)
#define FOR_REQ_H2(H2_FRAMES_DEF_BLOCK)					\
	INIT_FRAMES();							\
	SET_FRAMES_BUF(frames_buf);					\
	H2_FRAMES_DEF_BLOCK;						\
	RESET_FRAMES_BUF();						\
	__FOR_REQ(							\
	    "HTTP/2 request preview is not available now...",		\
	     0, FUZZ_REQ_H2, CHUNK_ON)
#define FOR_REQ_H2_CHUNK_OFF(str)					\
	__FOR_REQ(str, 0, FUZZ_REQ_H2, CHUNK_OFF)
#define FOR_REQ_H2_HPACK(H2_FRAMES_DEF_BLOCK)				\
	INIT_FRAMES();							\
	SET_FRAMES_BUF(frames_buf);					\
	H2_FRAMES_DEF_BLOCK;						\
	RESET_FRAMES_BUF();						\
	PRINT_REQ("HTTP/2 request preview is not available now...");	\
	TRY_PARSE_EXPECT_PASS(FUZZ_REQ_H2, CHUNK_ON)

#define __EXPECT_BLOCK_REQ(str, type, chunk_mode)			\
do {									\
	PRINT_REQ(str);							\
	type == FUZZ_REQ_H2 ?						\
		test_case_parse_prepare_h2() :				\
		test_case_parse_prepare_http(str);			\
	TRY_PARSE_EXPECT_BLOCK(type, chunk_mode);			\
} while (0)

#define EXPECT_BLOCK_REQ(str)						\
	__EXPECT_BLOCK_REQ(str, FUZZ_REQ, CHUNK_ON)
#define EXPECT_BLOCK_REQ_H2(H2_FRAMES_DEF_BLOCK)			\
	INIT_FRAMES();							\
	SET_FRAMES_BUF(frames_buf);					\
	H2_FRAMES_DEF_BLOCK;						\
	RESET_FRAMES_BUF();						\
	__EXPECT_BLOCK_REQ(						\
	    "HTTP/2 request preview is not available now...",		\
	    FUZZ_REQ_H2, CHUNK_ON)
#define EXPECT_BLOCK_REQ_H2_CHUNK_OFF(str)				\
	__EXPECT_BLOCK_REQ(str, FUZZ_REQ_H2, CHUNK_OFF)
#define EXPECT_BLOCK_REQ_H2_HPACK(H2_FRAMES_DEF_BLOCK)			\
	INIT_FRAMES();							\
	SET_FRAMES_BUF(frames_buf);					\
	H2_FRAMES_DEF_BLOCK;						\
	RESET_FRAMES_BUF();						\
	TRY_PARSE_EXPECT_BLOCK(FUZZ_REQ_H2, CHUNK_ON)

#define __FOR_RESP(str, sz_diff, chunk_mode)				\
	TEST_LOG("=== response: [%s]\n", str);				\
	test_case_parse_prepare_http(str);				\
	__TRY_PARSE_EXPECT_PASS(FUZZ_RESP, sz_diff, chunk_mode)

#define FOR_RESP(str)	__FOR_RESP(str, 0, CHUNK_ON)

#define EXPECT_BLOCK_RESP(str)						\
do {									\
	TEST_LOG("=== response: [%s]\n", str);				\
	test_case_parse_prepare_http(str);				\
	TRY_PARSE_EXPECT_BLOCK(FUZZ_RESP, CHUNK_ON);			\
} while (0)

#define EXPECT_TFWSTR_EQ(tfw_str, cstr)					\
	EXPECT_TRUE(tfw_str_eq_cstr(tfw_str, cstr, strlen(cstr), 0))

/*
 * Test that the parsed string was split to the right amount of chunks and all
 * the chunks has the same flags.
 */
static void __attribute__((unused))
test_string_split(const TfwStr *expected, const TfwStr *parsed)
{
	TfwStr *end_p, *end_e, *c_p, *c_e;

	BUG_ON(TFW_STR_PLAIN(expected));
	EXPECT_FALSE(TFW_STR_PLAIN(parsed));
	if (TFW_STR_PLAIN(parsed))
		return;

	EXPECT_GE(parsed->nchunks, expected->nchunks);
	EXPECT_EQ(parsed->len, expected->len);
	if (parsed->len != expected->len)
		return;

	c_p = parsed->chunks;
	end_p = c_p + parsed->nchunks;
	c_e = expected->chunks;
	end_e = c_e + expected->nchunks;

	while (c_e < end_e) {
		unsigned short flags = c_e->flags;
		TfwStr e_part = { .chunks = c_e }, p_part = { .chunks = c_p };

		while ((c_e < end_e) && (c_e->flags == flags)) {
			e_part.nchunks++;
			e_part.len += c_e->len;
			c_e++;
		}
		while ((c_p < end_p) && (c_p->flags == flags)) {
			p_part.nchunks++;
			p_part.len += c_p->len;
			c_p++;
		}
		EXPECT_EQ(p_part.len, e_part.len);
		if (p_part.len != e_part.len)
			return;
		EXPECT_OK(tfw_strcmp(&e_part, &p_part));
	}
	EXPECT_EQ(c_p, end_p);
	EXPECT_EQ(c_e, end_e);
}

static inline int
number_to_strip(TfwHttpReq *req)
{
	return
		!!test_bit(TFW_HTTP_B_NEED_STRIP_LEADING_CR, req->flags) +
		!!test_bit(TFW_HTTP_B_NEED_STRIP_LEADING_LF, req->flags);
}

static TfwStr __attribute__((unused))
get_next_str_val(TfwStr *str)
{
	TfwStr v, *c, *end;
	unsigned int nchunks = 0;

	v = *str = tfw_str_next_str_val(str);
	TFW_STR_FOR_EACH_CHUNK(c, &v, end) {
		if (!(c->flags & TFW_STR_VALUE))
			break;
		nchunks++;
	}
	v.nchunks = nchunks;

	return v;
}

#define TFW_HTTP_SESS_REDIR_MARK_ENABLE()					\
do {										\
	TfwMod *hs_mod = NULL;							\
	hs_mod = tfw_mod_find("http_sess");					\
	BUG_ON(!hs_mod);							\
	tfw_http_sess_redir_enable();						\
	hs_mod->start();							\
} while (0)

#define TFW_HTTP_SESS_REDIR_MARK_DISABLE()					\
do {										\
	TfwMod *hs_mod = NULL;							\
	hs_mod = tfw_mod_find("http_sess");					\
	BUG_ON(!hs_mod);							\
	hs_mod->stop();								\
	hs_mod->cfgstart();							\
} while (0)

#endif /* __TFW_HTTP_PARSER_COMMON_H__ */<|MERGE_RESOLUTION|>--- conflicted
+++ resolved
@@ -522,83 +522,37 @@
 	INC_IND_BY_##name_desc;							\
 	value_desc;
 
-<<<<<<< HEAD
-#define WO_IND_BY_INDEX(data)	__INDEX((data), 0x0F, 0)
-=======
 /**
  * Literal Header Field without Indexing.
  * Example of usage:
  * - Indexed Name:	HEADER(WO_IND(INDEX(2), VALUE("POST")));
  * - New Name:		HEADER(WO_IND(NAME(":method"), VALUE("POST"))).
  */
-#define WO_IND_BY_INDEX(data)	__INDEX((data), 0xF, 0)
->>>>>>> 4cd0d26e
+#define WO_IND_BY_INDEX(data)	__INDEX((data), 0x0F, 0)
 #define WO_IND_BY_NAME(data)	__NAME((data), 0)
 #define WO_IND(name_desc, value_desc)						\
 	WO_IND_BY_##name_desc;							\
 	value_desc;
 
-<<<<<<< HEAD
-#define NEV_IND_BY_INDEX(data)	__INDEX((data), 0x0F, 0x10)
-=======
 /**
  * Literal Header Field Never Indexed.
  * Example of usage:
  * - Indexed Name:	HEADER(NEV_IND(INDEX(2), VALUE("POST")));
  * - New Name:		HEADER(NEV_IND(NAME(":method"), VALUE("POST"))).
  */
-#define NEV_IND_BY_INDEX(data)	__INDEX((data), 0xF, 0x10)
->>>>>>> 4cd0d26e
+#define NEV_IND_BY_INDEX(data)	__INDEX((data), 0x0F, 0x10)
 #define NEV_IND_BY_NAME(data)	__NAME((data), 0x10)
 #define NEV_IND(name_desc, value_desc)						\
 	NEV_IND_BY_##name_desc;							\
 	value_desc;
 
-<<<<<<< HEAD
 #define SZ_UPD(size) __INDEX((size), 0x1F, 0x20)
 
-#define __FRAME_BEGIN(type)							\
-do {										\
-	BUG_ON(frames_cnt >= ARRAY_SIZE(frames));				\
-	frames[frames_cnt].subtype = type;					\
-	frame_buf = FRAMES_BUF_POS();						\
-} while (0)
-
-#define __FRAME_END()								\
-do {										\
-	BUG_ON(frames_cnt >= ARRAY_SIZE(frames));				\
-	BUG_ON(!frame_buf);							\
-	frame_sz = frame_buf - FRAMES_BUF_POS();				\
-	frames[frames_cnt].str = FRAMES_BUF_POS();				\
-	frames[frames_cnt].len = frame_sz;					\
-	frames_max_sz = max(frames_max_sz, frame_sz);				\
-	frames_total_sz += frame_sz;						\
-	++frames_cnt;								\
-	FRAMES_BUF_SIZE_ADD(frame_sz);						\
-} while (0)
-
-
-#define HEADERS_FRAME_BEGIN() \
-	__FRAME_BEGIN(HTTP2_HEADERS)
-
-#define HEADER(header_desc)							\
-do {										\
-	BUG_ON(!frame_buf);							\
-	header_desc;								\
-	BUG_ON(frame_buf > FRAMES_BUF_END());					\
-} while (0)
-
-#define HEADERS_FRAME_END() \
-	__FRAME_END()
-
-
-=======
 /**
  * DATA_FRAME_BEGIN - mark beginning of DATA-frame.
  *
  * Used for HTTP/2 requests only.
  */
->>>>>>> 4cd0d26e
 #define DATA_FRAME_BEGIN() \
 	__FRAME_BEGIN(HTTP2_DATA)
 
