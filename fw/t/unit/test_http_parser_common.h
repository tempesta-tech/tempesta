/**
 *		Tempesta FW
 *
 * Copyright (C) 2014 NatSys Lab. (info@natsys-lab.com).
 * Copyright (C) 2015-2022 Tempesta Technologies, Inc.
 *
 * This program is free software; you can redistribute it and/or modify it
 * under the terms of the GNU General Public License as published by
 * the Free Software Foundation; either version 2 of the License,
 * or (at your option) any later version.
 *
 * This program is distributed in the hope that it will be useful, but WITHOUT
 * ANY WARRANTY; without even the implied warranty of MERCHANTABILITY or
 * FITNESS FOR A PARTICULAR PURPOSE.
 * See the GNU General Public License for more details.
 *
 * You should have received a copy of the GNU General Public License along with
 * this program; if not, write to the Free Software Foundation, Inc., 59
 * Temple Place - Suite 330, Boston, MA 02111-1307, USA.
 */
#ifndef __TFW_HTTP_PARSER_COMMON_H__
#define __TFW_HTTP_PARSER_COMMON_H__

/*
 * Need to define DEBUG before first the inclusions of
 * lib/log.h and linux/printk.h.
 */
#if DBG_HTTP_PARSER > 0
#undef DEBUG
#define DEBUG DBG_HTTP_PARSER
#endif

#include <linux/types.h>
#include <asm/fpu/api.h>
#include <linux/vmalloc.h>

#include "test.h"
#include "helpers.h"
#include "fuzzer.h"

#ifdef EXPORT_SYMBOL
#undef EXPORT_SYMBOL
#endif
#define EXPORT_SYMBOL(...)

#include "msg.h"
#include "str.h"
#include "http_msg.h"
#include "http_parser.h"
#include "http_sess.h"

static const unsigned int CHUNK_SIZES[] = { 1, 2, 3, 4, 8, 16, 32, 64, 128,
                                   256, 1500, 9216, 1024*1024
                                  /* to fit a message of 'any' size */
                                 };
static unsigned int chunk_size_index = 0;
#define CHUNK_SIZE_CNT ARRAY_SIZE(CHUNK_SIZES)

enum {
	CHUNK_OFF,
	CHUNK_ON
};

#define TOKEN_ALPHABET		"!#$%&'*+-.0123456789ABCDEFGHIJKLMNOPQ"	\
				"RSTUVWXYZ^_`abcdefghijklmnopqrstuvwxyz|~"
#define QETOKEN_ALPHABET	TOKEN_ALPHABET "\"="
#define OTHER_DELIMETERS	"(),/:;<=>?@[\\]{}"
#define OBS_TEXT		"\x80\x90\xC8\xAE\xFE\xFF"
#define ETAG_ALPHABET		OTHER_DELIMETERS TOKEN_ALPHABET OBS_TEXT
#define VCHAR_ALPHABET		"\x09 \"" OTHER_DELIMETERS 		\
				TOKEN_ALPHABET OBS_TEXT

#define EXPECT_BLOCK_DIGITS(head, tail, BLOCK_MACRO)		\
	BLOCK_MACRO(head tail);					\
	BLOCK_MACRO(head "  " tail);				\
	BLOCK_MACRO(head "5a" tail);				\
	BLOCK_MACRO(head "\"" tail);				\
	BLOCK_MACRO(head "=" tail);				\
	BLOCK_MACRO(head "-1" tail);				\
	BLOCK_MACRO(head "0.99" tail);				\
	BLOCK_MACRO(head "dummy" tail);				\
	BLOCK_MACRO(head "4294967296" tail);			\
	BLOCK_MACRO(head "9223372036854775807" tail);		\
	BLOCK_MACRO(head "9223372036854775808" tail);		\
	BLOCK_MACRO(head "18446744073709551615" tail);		\
	BLOCK_MACRO(head "18446744073709551616" tail)

#define EXPECT_BLOCK_SHORT(head, tail, BLOCK_MACRO)		\
	BLOCK_MACRO(head "65536" tail);				\
	BLOCK_MACRO(head "2147483647" tail);			\
	BLOCK_MACRO(head "2147483648" tail);			\
	BLOCK_MACRO(head "4294967295" tail)

/* For ETag and If-None-Match headers */
#define COMMON_ETAG_BLOCK(head, BLOCK_MACRO)			\
	BLOCK_MACRO(head "\"dummy");				\
	BLOCK_MACRO(head "dummy\"");				\
	BLOCK_MACRO(head "'dummy'");				\
	BLOCK_MACRO(head "W/ \"dummy\"");			\
	BLOCK_MACRO(head "w/\"dummy\"");			\
	BLOCK_MACRO(head "\"\x00\"");				\
	BLOCK_MACRO(head "\"\x0F\"");				\
	BLOCK_MACRO(head "\"\x7F\"");				\
	BLOCK_MACRO(head "\" \"");				\
	BLOCK_MACRO(head "\"\"\"")

static TfwHttpReq *req, *sample_req;
static TfwHttpResp *resp;
static TfwH2Conn conn;
static TfwStream stream;

/**
 * Reference to a frame of bytes containing the request data to be parsed.
 * Such a frame corresponds to one HTTP request.
 *
 * @len:	frame length in bytes;
 * @str:	pointer to frame;
 * @subtype:	auxiliary field with HTTP/2 frame type that is used only
 *		for HTTP/2 (FUZZ_REQ_H2) requests.
 *
  * Used for types HTTP/1 and HTTP/2 requests.
 */
typedef struct
{
    unsigned int len;
    unsigned char *str;
    TfwFrameType subtype;
} TfwFrameRec;

/**
 * Service data for working with frames inside the framework
 * for building and processing HTTP requests.
 *
 * @frames:		array of TfwFrameRec entries.
 * @frames_cnt:		actual count of entries in @frames;
 * @frames_max_sz:	largest frame size in bytes;
 * @frames_total_sz:	total size of all frames in bytes.
 *
 * ALLOWED_FRAMES_CNT - explicit restriction of allowed frames count.
 *			The value is selected based on the need for test scenarios;
 *
 * Typically, @frames contains logically related entries that need
 * to be parsed during a single call to do_split_and_parse().
 *
 * Used for types HTTP/1 and HTTP/2 requests.
 */
#define ALLOWED_FRAMES_CNT 2
static TfwFrameRec frames[ALLOWED_FRAMES_CNT];
static unsigned int frames_cnt = 0;
static unsigned int frames_max_sz = 0;
static unsigned int frames_total_sz = 0;

/**
 * INIT_FRAMES - initialization of service data for frames
 *		 before the formation of new frames.
 *
 * Used for types HTTP/1 and HTTP/2 requests.
 */
#define INIT_FRAMES()								\
	frames_cnt = 0;								\
	frames_max_sz = 0;							\
	frames_total_sz = 0;							\
	bzero_fast(frames, sizeof(frames))

#define GET_FRAMES_MAX_SZ() \
	({frames_max_sz;})

#define GET_FRAMES_TOTAL_SZ() \
	({frames_total_sz;})

/**
 * FOR_EACH_FRAME - iterates over the entries in @frames
 *		    and executes a lambda for each entry.
 *
 * To get the current frame in a lambda, you must use the GET_CURRENT_FRAME macro.
 *
 * Used for types HTTP/1 and HTTP/2 requests.
 */
#define FOR_EACH_FRAME(lambda)							\
do {										\
	unsigned int frame_index;						\
	for (frame_index = 0; frame_index < frames_cnt; ++frame_index)		\
		lambda;								\
} while(0)

/**
 * GET_CURRENT_FRAME - returns entry from @frames indexed by @frame_index
 *		       from FOR_EACH_FRAME macro.
 *
 * Used only inside the lambda from FOR_EACH_FRAME macro.
 *
 * Used for types HTTP/1 and HTTP/2 requests.
 */
#define GET_CURRENT_FRAME() \
	({frames[frame_index];})

/**
 * The special "abstract" structure for buffers with different capacity.
 *
 * @capacity:	number of bytes that the buffer has allocated space for;
 * @size:	actual count of bytes that is currently used.
 *		The @size is never can be greater than @capacity;
 * @data[]:	internal bytes array of size @capacity.
 *
 * It is part of DSL framework for building HTTP/2 requests.
 *
 * Such TfwFramesBuf-like buffer is used to store frames sequentially
 * for generated HTTP/2 messages.
 * One buffer can be used for many frames. Typically, the buffer contains several
 * logically related frames that need to be processed
 * in one call to do_split_and_parse().
 *
 * The such buffer is for HTTP/2 messages only generated by .
 * HTTP/1 messages do not need such storage for their content,
 * as they are now specified using static strings (const char*)
 * stored in the global data segment.
 *
 * There is no need to create TfwFramesBuf structures by yourself.
 * A TfwFramesBuf-like buffer must be created by the DECLARE_FRAMES_BUF macro.
 * Inside the DSL framework, the buffer declared
 * with DECLARE_FRAMES_BUF is cast to the TfwFramesBuf type.
 *
 * Used for HTTP/2 requests only.
 */
typedef struct {
	const unsigned int capacity;
	unsigned int size;
	unsigned char data[0];
} TfwFramesBuf;

/**
 * DECLARE_FRAMES_BUF - declaring a TfwFramesBuf-like buffer static instance.
 *
 * @name:	identifier of buffer instance;
 * @max_size:	max allowed size in bytes that can be to store in the buffer.
 *		Other words number of bytes that the buffer has allocated space for.
 *
 * Used for HTTP/2 requests only.
 */
#define DECLARE_FRAMES_BUF(name, max_size)					\
	static struct {								\
		const unsigned int capacity;					\
		unsigned int size;						\
		unsigned char data[max_size];					\
	} __attribute__((unused)) name = {.data = {}, .capacity = max_size, .size = 0}

/**
 * Service data for working with TfwFramesBuf-like buffers inside
 * the DSL framework for building HTTP/2 requests.
 *
 * @frames_buf_ptr:	pointer to TfwFramesBuf-like buffer;
 * @frame_buf:		pointer to write data;
 *
 * The @frames_buf_ptr refers to a TfwFramesBuf-like buffer currently used
 * to store formed frames. @frames_buf_ptr must be set by the SET_FRAMES_BUF
 * macro before the beginning the HTTP/2 message definition block.After
 * the end of the HTTP/2 message definition block, @frames_buf_ptr
 * must be reset by the RESET_FRAMES_BUF macro.
 *
 * The @frame_buf is pointer for positioning inside internal array @data[]
 * of TfwFramesBuf-like buffer. It is used for writing data.
 * Each write operation must self control @frame_buf after use and
 * shift @frame_buf to position next after the end of the data block
 * just written.
 *
 * Used for HTTP/2 requests only.
 */
static TfwFramesBuf *frames_buf_ptr __attribute__((unused)) = NULL;
static unsigned char *frame_buf __attribute__((unused)) = NULL;

/**
 * RESET_FRAMES_BUF - reset current value of @frames_buf_ptr.
 *
 * It is used after the end of the HTTP/2 message definition block.
 *
 * Used for HTTP/2 requests only.
 */
#define RESET_FRAMES_BUF()							\
	BUG_ON(!frames_buf_ptr);						\
	frames_buf_ptr = NULL

/**
 * SET_FRAMES_BUF - set @frames_buf_ptr to @frames_buf.
 *
 * @frames_buf:		a TfwFramesBuf-like buffer
 *			declared with DECLARE_FRAMES_BUF macro.
 *
 * It is used befor the beginning of the HTTP/2 message definition block.
 *
 * Used for HTTP/2 requests only.
 */
#define SET_FRAMES_BUF(frames_buf)						\
	BUG_ON(frames_buf_ptr);							\
	frames_buf_ptr = (TfwFramesBuf *) &frames_buf;				\
	frames_buf_ptr->size = 0;						\
	bzero_fast(frames_buf_ptr->data, frames_buf_ptr->capacity)

/**
 * FRAMES_BUF_COMMIT - commit data of a newly formed frame.
 *
 * @frame_sz: size of a newly formed frame.
 *
 * Actually, the size of the newly formed frame is simply added
 * to the size of the TfwFramesBuf-like buffer.
 *
 * Used for HTTP/2 requests only.
 */
#define FRAMES_BUF_COMMIT(frame_sz) \
	frames_buf_ptr->size += frame_sz

/**
 * FRAMES_BUF_POS - return pointer to current commited position
 *		    of the TfwFramesBuf-like buffer.
 *
 * Used for HTTP/2 requests only.
 */
#define FRAMES_BUF_POS() \
	(frames_buf_ptr->data + frames_buf_ptr->size)

/**
 * FRAMES_BUF_END - return pointer to the end of the TfwFramesBuf-like buffer.
 *
 * Used for HTTP/2 requests only.
 */
#define FRAMES_BUF_END() \
	(frames_buf_ptr->data + frames_buf_ptr->capacity)

/**
 * __FRAME_BEGIN - generic macro for mark beginning of frame.
 *
 * @type:	HTTP/2 frame type.
 *
 * Used for HTTP/2 requests only.
 */
#define __FRAME_BEGIN(type)							\
do {										\
	BUG_ON(frames_cnt >= ARRAY_SIZE(frames));				\
	frames[frames_cnt].subtype = type;					\
	frame_buf = FRAMES_BUF_POS();						\
} while (0)

static unsigned int frame_sz_tmp __attribute__((unused)) = 0;

/**
 * __FRAME_END - generic macro for mark end of frame.
 *
 * Used for HTTP/2 requests only.
 */
#define __FRAME_END()								\
do {										\
	BUG_ON(frames_cnt >= ARRAY_SIZE(frames));				\
	BUG_ON(!frame_buf);							\
	frame_sz_tmp = frame_buf - FRAMES_BUF_POS();				\
	frames[frames_cnt].str = FRAMES_BUF_POS();				\
	frames[frames_cnt].len = frame_sz_tmp;					\
	frames_max_sz = max(frames_max_sz, frame_sz_tmp);			\
	frames_total_sz += frame_sz_tmp;					\
	++frames_cnt;								\
	FRAMES_BUF_COMMIT(frame_sz_tmp);					\
} while (0)

/**
 * write_to_frame_data() - write some bytes of data to HPACK frame.
 *
 * @data:	a pointer to data;
 * @size:	a length of data in bytes.
 *
 * This function writes @data in @frame_buf using HPACK format.
 *
 * Used for HTTP/2 requests only.
 */
static
void __attribute__((unused))
write_to_frame_data(char *data, size_t size)
{
	TfwHPackInt hpint;
	write_int(size, 0x7F, 0, &hpint);
	memcpy_fast(frame_buf, hpint.buf, hpint.sz);
	memcpy_fast(frame_buf + hpint.sz, data, size);
	frame_buf += hpint.sz + size;
}

/**
 * VALUE - write string to HEADERS-frame (without Haffman encoding).
 *
 * @str:	a C-like static string.
 *
 * Used for HTTP/2 requests only.
 */
#define VALUE(str) \
	write_to_frame_data(str, SLEN(str))

/**
 * VALUE_RAW - write some bytes to HEADERS-frame.
 *
 * @data:	an array with data.
 *
 * Used for HTTP/2 requests only.
 */
#define VALUE_RAW(data) \
	write_to_frame_data(data, sizeof(data))

/**
 * write_to_frame_index() - write index to HPACK frame.
 *
 * @index:	index value;
 * @max:	max value of the prefix.
 * @mask:	n-bit pattern followed by prefix;
 *
 * This function writes @index in @frame_buf using HPACK format.
 *
 * Used for HTTP/2 requests only.
 */
static
void __attribute__((unused))
write_to_frame_index(unsigned long index,
		     unsigned short max,
		     unsigned short mask)
{
	TfwHPackInt hpint;
	write_int(index, max, mask, &hpint);
	memcpy_fast(frame_buf, hpint.buf, hpint.sz);
	frame_buf += hpint.sz;
}

/**
 * __INDEX - write index to HEADERS-frame like integer representation.
 *
* @index:	index value;
 * @max:	max value of the prefix.
 * @mask:	n-bit pattern ollowed by prefix;
 *
 * There is no need to use __INDEX macro directly.
 * Use XXX_IND-families macro or INDEX macro.
 *
 * Used for HTTP/2 requests only.
 */
#define __INDEX(index, max, mask) \
	write_to_frame_index(index, max, mask)

/**
 * __NAME - write header name filed to HEADERS-frame
 *	    like string representation.
 *
 * @hdr_name:	pointer to string buffer with header name;
 * @mask:	n-bit pattern followed by the header field name.
 *
 * There is no need to use __NAME macro directly.
 * Use XXX_IND-families macro.
 *
 * Used for HTTP/2 requests only.
 */
#define __NAME(hdr_name, mask)							\
	*frame_buf++ = mask;							\
	VALUE(hdr_name)

/**
 * HEADERS_FRAME_BEGIN - mark beginning of HEADERS-frame.
 *
 * Used for HTTP/2 requests only.
 */
#define HEADERS_FRAME_BEGIN() \
	__FRAME_BEGIN(HTTP2_HEADERS)

/**
 * HEADER - auxiliary macro to separate header fields
 *	    during defining an HTTP/2 message.
 *
 * @header_desc:	a description of header field.
 *
 * Used for HTTP/2 requests only.
 */
#define HEADER(header_desc)							\
do {										\
	BUG_ON(!frame_buf);							\
	header_desc;								\
	BUG_ON(frame_buf > FRAMES_BUF_END());					\
} while (0)

/**
 * HEADERS_FRAME_END - mark end of HEADERS-frame.
 *
 * Used for HTTP/2 requests only.
 */
#define HEADERS_FRAME_END() \
	__FRAME_END()

/**
 * INDEX - specifying indexed representation in the header field.
 *
 * @index:	index value.
 *
 * Used for:
 * - indicating Indexed Header Field Representation in HTTP/2 header field.
 *   Example of usage:	HEADER(INDEX(2));
 * - specify to indexed name in XXX_IND-families macro.
 *   Example of usage:	HEADER(XXX_IND(INDEX(2), VALUE("POST"))).
 *
 * Used for HTTP/2 requests only.
 */
#define INDEX(index)	__INDEX((index), 0x7F, 0x80)

/**
 * NAME - specifying named representation in the header field.
 *
 * Used for XXX_IND-families macro.
 * Example of usage:	HEADER(XXX_IND(NAME(":method"), VALUE("POST"))).
 *
 * Used for HTTP/2 requests only.
 */
#define NAME(data)

/**
 * Literal Header Field with Incremental Indexing.
 * Example of usage:
 * - Indexed Name:	HEADER(INC_IND(INDEX(2), VALUE("POST")));
 * - New Name:		HEADER(INC_IND(NAME(":method"), VALUE("POST"))).
 *
 * Used for HTTP/2 requests only.
 */
#define INC_IND_BY_INDEX(data)	__INDEX((data), 0x3F, 0x40)
#define INC_IND_BY_NAME(data)	__NAME((data), 0x40)
#define INC_IND(name_desc, value_desc)						\
	INC_IND_BY_##name_desc;							\
	value_desc;

/**
 * Literal Header Field without Indexing.
 * Example of usage:
 * - Indexed Name:	HEADER(WO_IND(INDEX(2), VALUE("POST")));
 * - New Name:		HEADER(WO_IND(NAME(":method"), VALUE("POST"))).
 *
 * Used for HTTP/2 requests only.
 */
#define WO_IND_BY_INDEX(data)	__INDEX((data), 0x0F, 0)
#define WO_IND_BY_NAME(data)	__NAME((data), 0)
#define WO_IND(name_desc, value_desc)						\
	WO_IND_BY_##name_desc;							\
	value_desc;

/**
 * Literal Header Field Never Indexed.
 * Example of usage:
 * - Indexed Name:	HEADER(NEV_IND(INDEX(2), VALUE("POST")));
 * - New Name:		HEADER(NEV_IND(NAME(":method"), VALUE("POST"))).
 *
 * Used for HTTP/2 requests only.
 */
#define NEV_IND_BY_INDEX(data)	__INDEX((data), 0x0F, 0x10)
#define NEV_IND_BY_NAME(data)	__NAME((data), 0x10)
#define NEV_IND(name_desc, value_desc)						\
	NEV_IND_BY_##name_desc;							\
	value_desc;

#define SZ_UPD(size) __INDEX((size), 0x1F, 0x20)

/**
 * Dynamic Table Size Update.
 * Example of usage:		HEADER(SZ_UPD(new_size)).
 *
 * Used for HTTP/2 requests only.
 */
#define SZ_UPD(size) __INDEX((size), 0x1F, 0x20)

/**
 * DATA_FRAME_BEGIN - mark beginning of DATA-frame.
 *
 * Used for HTTP/2 requests only.
 */
#define DATA_FRAME_BEGIN() \
	__FRAME_BEGIN(HTTP2_DATA)

/**
 * DATA - write some bytes to DATA-frame.
 *
 * Used for HTTP/2 requests only.
 */
#define DATA(data)								\
do {										\
	unsigned int data_len;							\
	BUG_ON(!frame_buf);							\
	data_len = SLEN(data);							\
	memcpy_fast(frame_buf, data, data_len);					\
	frame_buf += data_len;							\
	BUG_ON(frame_buf > FRAMES_BUF_END());					\
} while (0)

/**
 * DATA_FRAME_END - mark end of DATA-frame.
 *
 * Used for HTTP/2 requests only.
 */
#define DATA_FRAME_END() \
	__FRAME_END()

<<<<<<< HEAD

#define ASSIGN_FRAMES_FOR_H1(str, str_len)					\
do {										\
	bzero_fast(frames, sizeof(frames));					\
	frames_cnt = 1;								\
	frames[0].str = str;							\
	frames[0].len = str_len;						\
	frames_max_sz = str_len;						\
	frames_total_sz = str_len;						\
} while(0)

#define INIT_FRAMES()								\
	frames_cnt = 0;								\
	frames_max_sz = 0;							\
	frames_total_sz = 0;							\
	bzero_fast(frames, sizeof(frames))

#define ASSIGN_FRAMES_FOR_H2(FRAMES_DEFINITION)					\
do {										\
	INIT_FRAMES();								\
	SET_FRAMES_BUF(frames_buf);						\
	FRAMES_DEFINITION;							\
	RESET_FRAMES_BUF();							\
} while(0)

#define ADD_HEADERS_FRAME(frame, frame_sz)					\
=======
/**
 * ADD_HEADERS_FRAME - add HEADERS-frame to @frames.
 *
 * @frame_buf:		a pointer to external buffer with HEADERS-frame payload.
 * @frame_sz:		a size of HEADERS-frame payload in bytes.
 *
 * Used for HTTP/2 requests only.
 */
#define ADD_HEADERS_FRAME(frame_buf, frame_sz)					\
>>>>>>> 2a8d1797
do {										\
	BUG_ON(frames_cnt >= ARRAY_SIZE(frames));				\
	bzero_fast(&frames[frames_cnt], sizeof(frames[0]));			\
	frames[frames_cnt].subtype = HTTP2_HEADERS;				\
	frames[frames_cnt].str = frame_buf;					\
	frames[frames_cnt].len = frame_sz;					\
	frames_max_sz = max(frames_max_sz, frame_sz);				\
	frames_total_sz += frame_sz;						\
	++frames_cnt;								\
} while(0)

/**
 * ADD_DATA_FRAME - add DATA-frame to @frames.
 *
 * @frame_buf:		a pointer to external buffer with DATA-frame payload.
 * @frame_sz:		a size of DATA-frame payload in bytes.
 *
 * Used for HTTP/2 requests only.
 */
#define ADD_DATA_FRAME(frame_buf, frame_sz)					\
do {										\
	BUG_ON(frames_cnt >= ARRAY_SIZE(frames));				\
	bzero_fast(&frames[frames_cnt], sizeof(frames[0]));			\
	frames[frames_cnt].subtype = HTTP2_DATA;				\
	frames[frames_cnt].str = frame_buf;					\
	frames[frames_cnt].len = frame_sz;					\
	frames_max_sz = max(frames_max_sz, frame_sz);				\
	frames_total_sz += frame_sz;						\
	++frames_cnt;								\
} while(0)

/**
 * ASSIGN_FRAMES_FOR_H1 - assign HTTP/1 request to @frames.
 *
 * @str_buf:		a pointer to external buffer with HTTP/1 request.
 * @str_len:		a size of request in bytes.
 *
 * Used for HTTP/1 requests only.
 */
#define ASSIGN_FRAMES_FOR_H1(str_buf, str_len)					\
do {										\
	bzero_fast(frames, sizeof(frames));					\
	frames_cnt = 1;								\
	frames[0].str = str_buf;						\
	frames[0].len = str_len;						\
	frames_max_sz = str_len;						\
	frames_total_sz = str_len;						\
} while(0)

DECLARE_FRAMES_BUF(frames_buf, 3 * 1024);

static int
split_and_parse_n(unsigned char *str, int type, size_t len, size_t chunk_size)
{
	size_t pos = 0;
	unsigned int parsed;
	int r = TFW_PASS;
	TfwHttpMsg *hm = (type == FUZZ_RESP)
			? (TfwHttpMsg *)resp
			: (TfwHttpMsg *)req;

	BUG_ON(type != FUZZ_REQ && type != FUZZ_REQ_H2 && type != FUZZ_RESP);

	TEST_DBG3("%s: len=%zu, chunk_size=%zu\n", __func__, len, chunk_size);

	while (pos < len) {
		if (chunk_size >= len - pos)
			/* At the last chunk */
			chunk_size = len - pos;
		TEST_DBG3("%s: len=%zu pos=%zu\n",  __func__, len, pos);

		if (type == FUZZ_REQ)
			r = tfw_http_parse_req(req, str + pos, chunk_size, &parsed);
		else if (type == FUZZ_REQ_H2)
			r = tfw_h2_parse_req(req, str + pos, chunk_size, &parsed);
		else
			r = tfw_http_parse_resp(resp, str + pos, chunk_size, &parsed);

		pos += chunk_size;
		hm->msg.len += parsed;

		BUILD_BUG_ON((int)TFW_POSTPONE != (int)T_POSTPONE);
		if (r != TFW_POSTPONE)
			return r;
	}
	BUG_ON(pos != len);

	return r;
}

/**
 * Response must be paired with request to be parsed correctly. Update sample
 * request for further response parsing.
 */
static int __attribute__((unused))
set_sample_req(unsigned char *str)
{
	size_t len = strlen(str);
	unsigned int parsed;

	if (sample_req)
		test_req_free(sample_req);

	sample_req = test_req_alloc(len);

	return tfw_http_parse_req(sample_req, str, len, &parsed);
}

static void __attribute__((unused))
test_case_parse_prepare_http(char *str)
{
	ASSIGN_FRAMES_FOR_H1(str, strlen(str));
}

static void __attribute__((unused))
test_case_parse_prepare_h2(void)
{
	tfw_h2_context_init(&conn.h2);
	conn.h2.hdr.type = HTTP2_HEADERS;
	stream.state = HTTP2_STREAM_REM_HALF_CLOSED;
}

/**
 * The function is designed to be called in a loop, e.g.
 *   while(!do_split_and_parse(str, len, type, chunk_mode)) { ... }
 *
 * type may be FUZZ_REQ or FUZZ_REQ_H2 or FUZZ_RESP.
 *
 * On each iteration it splits the @str into fragments and pushes
 * them to the HTTP parser.
 *
 * That is done because:
 *  - HTTP pipelining: the feature implies that such a "split" may occur at
 *    any position of the input string. THe HTTP parser should be able to handle
 *    that, and we would like to test it.
 *  - Code coverage: the parser contains some optimizations for non-fragmented
 *    data, so we need to generate all possible fragments to test both "fast
 *    path" and "slow path" execution.
 *
 * The function is stateful:
 *  - It puts the parsed request or response to the global variable
 *  @req or @resp (on each call, depending on the message type).
 *  - It maintains the internal state between calls.
 *
 * Return value:
 *  == 0 - OK: current step of the loop is done without errors, proceed.
 *  <  0 - Error: the parsing is failed.
 *  >  0 - EOF: all possible fragments are parsed, terminate the loop.
 */
static int
do_split_and_parse(int type, int chunk_mode)
{
	int r;
	unsigned int chunk_size;

	if (chunk_size_index == CHUNK_SIZE_CNT)
		/*
		 * Return any positive value to indicate that
		 * all defined chunk sizes were tested and
		 * no more iterations needed.
		 */
		return 1;

	if (type == FUZZ_REQ) {
		if (req)
			test_req_free(req);

		req = test_req_alloc(GET_FRAMES_TOTAL_SZ());
	}
	else if (type == FUZZ_REQ_H2) {
		/*
		 * During the processing of a request, the HPACK dynamic table
		 * is modified. The same query is used for each chunk size.
		 * At the same time, the HPACK dynamic table does not have
		 * the property of idempotence. At least for this reason,
		 * for each chunk size, we need to use the initial state
		 * of the context that came to the input of the function.
		 */
		static TfwH2Ctx	h2_origin;
		if (chunk_size_index == 0)
			h2_origin = conn.h2;
		else
			conn.h2 = h2_origin;

		conn.h2.hpack.state = 0;
		conn.h2.hpack.length = 0;

		if (req)
			test_req_free(req);
		req = test_req_alloc(GET_FRAMES_TOTAL_SZ());
		req->conn = (TfwConn*)&conn;
		req->pit.parsed_hdr = &stream.parser.hdr;
		req->stream = &stream;
		tfw_http_init_parser_req(req);
		stream.msg = (TfwMsg*)req;
		req->pit.pool = __tfw_pool_new(0);
		BUG_ON(!req->pit.pool);
		__set_bit(TFW_HTTP_B_H2, req->flags);
	}
	else if (type == FUZZ_RESP) {
		if (resp)
			test_resp_free(resp);

		resp = test_resp_alloc(GET_FRAMES_TOTAL_SZ());
		tfw_http_msg_pair(resp, sample_req);
	}
	else {
		BUG();
	}

	chunk_size = chunk_mode == CHUNK_OFF
			? GET_FRAMES_MAX_SZ()
			: CHUNK_SIZES[chunk_size_index];

	TEST_DBG3("%s: chunk_mode=%d, chunk_size_index=%u, chunk_size=%u\n",
		    __func__, chunk_mode, chunk_size_index, chunk_size);

	FOR_EACH_FRAME({
		TfwFrameRec frame = GET_CURRENT_FRAME();

		if (type == FUZZ_REQ_H2) {
			TfwH2Ctx *ctx = tfw_h2_context(req->conn);
			ctx->hdr.type = frame.subtype;
			ctx->plen = frame.len;
		}

		if (type == FUZZ_REQ_H2
		    && frame.subtype == HTTP2_DATA
		    && !frame.len)
		{
			r = TFW_POSTPONE;
		}
		else
		{
			r = split_and_parse_n(frame.str, type, frame.len, chunk_size);
		}

		if (r != TFW_POSTPONE)
			break;

		if (type == FUZZ_REQ_H2 && frame.subtype == HTTP2_HEADERS) {
			if (!tfw_http_parse_check_bodyless_meth(req)) {
				__set_bit(TFW_HTTP_B_HEADERS_PARSED, req->flags);
			}
			else
			{
				r = TFW_BLOCK;
				break;
			}
		}
	});

	if (type == FUZZ_REQ_H2 && r == TFW_POSTPONE) {
		r = tfw_h2_parse_req_finish(req);
	}

	if (chunk_mode == CHUNK_OFF
	    || CHUNK_SIZES[chunk_size_index] >= GET_FRAMES_MAX_SZ())
		/*
		 * Stop splitting message into pieces bigger than
		 * the message itself.
		 */
		chunk_size_index = CHUNK_SIZE_CNT;
	else
		/* Try next size, if any. on next interation */
		chunk_size_index++;

	return r;
}

/**
 * To validate message parsing we provide text string which describes
 * HTTP message from start to end. If there any unused bytes after
 * message is successfully parsed, then parsing was incorrect.
 */
static
int __attribute__((unused))
validate_data_fully_parsed(int type, size_t sz_diff)
{
	TfwHttpMsg *hm = (type == FUZZ_REQ || type == FUZZ_REQ_H2)
			? (TfwHttpMsg *)req
			: (TfwHttpMsg *)resp;

	size_t hm_exp_len = GET_FRAMES_TOTAL_SZ() - sz_diff;

	EXPECT_EQ(hm->msg.len, hm_exp_len);
	return hm->msg.len == hm_exp_len;
}

#define __TRY_PARSE_EXPECT_PASS(type, sz_diff, chunk_mode)		\
chunk_size_index = 0;							\
while (({								\
	int _err = do_split_and_parse(type, chunk_mode);		\
	if (_err == TFW_BLOCK || _err == TFW_POSTPONE			\
	    || !validate_data_fully_parsed(type, sz_diff))		\
		TEST_FAIL("can't parse %s (code=%d)\n",			\
			  (type == FUZZ_REQ	    			\
			   || type == FUZZ_REQ_H2			\
			   ? "request" : "response"),			\
			  _err);					\
	__fpu_schedule();						\
	_err == TFW_PASS;						\
}))

#define TRY_PARSE_EXPECT_PASS(type, chunk_mode) \
	__TRY_PARSE_EXPECT_PASS(type, 0, chunk_mode)

#define TRY_PARSE_EXPECT_BLOCK(type, chunk_mode)			\
chunk_size_index = 0;							\
while (({								\
	int _err = do_split_and_parse(type, chunk_mode);		\
	if (_err == TFW_PASS)						\
		TEST_FAIL("%s is not blocked as expected\n",		\
			  (type == FUZZ_REQ				\
			   || type == FUZZ_REQ_H2			\
			   ? "request" : "response"));			\
	__fpu_schedule();						\
	_err == TFW_BLOCK || _err == TFW_POSTPONE;			\
}))

#define PRINT_REQ(str) \
	TEST_LOG("=== request: [%s]\n", str)

#define PRINT_REQ_H2() \
do {\
    BUG_ON(frames_cnt == 0);\
    TEST_LOG("=== request:\n");\
    TEST_LOG_HEX_DUMP_NO_MORE_32_BYTES(frames[0].str, frames[0].len);\
} while (0)

#define __FOR_REQ(str, sz_diff, chunk_mode)				\
	PRINT_REQ(str);							\
	test_case_parse_prepare_http(str);				\
	__TRY_PARSE_EXPECT_PASS(FUZZ_REQ, sz_diff, chunk_mode)

#define FOR_REQ(str)							\
	__FOR_REQ(str, 0, CHUNK_ON)
#define FOR_REQ_H2(FRAMES_DEFINITION)					\
	ASSIGN_FRAMES_FOR_H2(FRAMES_DEFINITION);			\
	PRINT_REQ_H2();							\
	test_case_parse_prepare_h2();					\
	TRY_PARSE_EXPECT_PASS(FUZZ_REQ_H2, CHUNK_ON)
#define FOR_REQ_H2_HPACK(FRAMES_DEFINITION)				\
	ASSIGN_FRAMES_FOR_H2(FRAMES_DEFINITION);			\
	PRINT_REQ_H2();							\
	TRY_PARSE_EXPECT_PASS(FUZZ_REQ_H2, CHUNK_ON)

#define EXPECT_BLOCK_REQ(str)						\
do {									\
	PRINT_REQ(str);							\
	test_case_parse_prepare_http(str);				\
	TRY_PARSE_EXPECT_BLOCK(FUZZ_REQ, CHUNK_ON);			\
} while (0)
#define EXPECT_BLOCK_REQ_H2(FRAMES_DEFINITION)				\
do {									\
	ASSIGN_FRAMES_FOR_H2(FRAMES_DEFINITION);			\
	PRINT_REQ_H2();							\
	test_case_parse_prepare_h2();					\
	TRY_PARSE_EXPECT_BLOCK(FUZZ_REQ_H2, CHUNK_ON);			\
} while (0)
#define EXPECT_BLOCK_REQ_H2_HPACK(FRAMES_DEFINITION)			\
do {									\
	ASSIGN_FRAMES_FOR_H2(FRAMES_DEFINITION);			\
	PRINT_REQ_H2();							\
	TRY_PARSE_EXPECT_BLOCK(FUZZ_REQ_H2, CHUNK_ON);			\
} while (0)

#define __FOR_RESP(str, sz_diff, chunk_mode)				\
	TEST_LOG("=== response: [%s]\n", str);				\
	test_case_parse_prepare_http(str);				\
	__TRY_PARSE_EXPECT_PASS(FUZZ_RESP, sz_diff, chunk_mode)

#define FOR_RESP(str)	__FOR_RESP(str, 0, CHUNK_ON)

#define EXPECT_BLOCK_RESP(str)						\
do {									\
	TEST_LOG("=== response: [%s]\n", str);				\
	test_case_parse_prepare_http(str);				\
	TRY_PARSE_EXPECT_BLOCK(FUZZ_RESP, CHUNK_ON);			\
} while (0)

#define EXPECT_TFWSTR_EQ(tfw_str, cstr)					\
	EXPECT_TRUE(tfw_str_eq_cstr(tfw_str, cstr, strlen(cstr), 0))

/*
 * Test that the parsed string was split to the right amount of chunks and all
 * the chunks has the same flags.
 */
static void __attribute__((unused))
test_string_split(const TfwStr *expected, const TfwStr *parsed)
{
	TfwStr *end_p, *end_e, *c_p, *c_e;

	BUG_ON(TFW_STR_PLAIN(expected));
	EXPECT_FALSE(TFW_STR_PLAIN(parsed));
	if (TFW_STR_PLAIN(parsed))
		return;

	EXPECT_GE(parsed->nchunks, expected->nchunks);
	EXPECT_EQ(parsed->len, expected->len);
	if (parsed->len != expected->len)
		return;

	c_p = parsed->chunks;
	end_p = c_p + parsed->nchunks;
	c_e = expected->chunks;
	end_e = c_e + expected->nchunks;

	while (c_e < end_e) {
		unsigned short flags = c_e->flags;
		TfwStr e_part = { .chunks = c_e }, p_part = { .chunks = c_p };

		while ((c_e < end_e) && (c_e->flags == flags)) {
			e_part.nchunks++;
			e_part.len += c_e->len;
			c_e++;
		}
		while ((c_p < end_p) && (c_p->flags == flags)) {
			p_part.nchunks++;
			p_part.len += c_p->len;
			c_p++;
		}
		EXPECT_EQ(p_part.len, e_part.len);
		if (p_part.len != e_part.len)
			return;
		EXPECT_OK(tfw_strcmp(&e_part, &p_part));
	}
	EXPECT_EQ(c_p, end_p);
	EXPECT_EQ(c_e, end_e);
}

static inline int
number_to_strip(TfwHttpReq *req)
{
	return
		!!test_bit(TFW_HTTP_B_NEED_STRIP_LEADING_CR, req->flags) +
		!!test_bit(TFW_HTTP_B_NEED_STRIP_LEADING_LF, req->flags);
}

static TfwStr __attribute__((unused))
get_next_str_val(TfwStr *str)
{
	TfwStr v, *c, *end;
	unsigned int nchunks = 0;

	v = *str = tfw_str_next_str_val(str);
	TFW_STR_FOR_EACH_CHUNK(c, &v, end) {
		if (!(c->flags & TFW_STR_VALUE))
			break;
		nchunks++;
	}
	v.nchunks = nchunks;

	return v;
}

#define TFW_HTTP_SESS_REDIR_MARK_ENABLE()					\
do {										\
	TfwMod *hs_mod = NULL;							\
	hs_mod = tfw_mod_find("http_sess");					\
	BUG_ON(!hs_mod);							\
	tfw_http_sess_redir_enable();						\
	hs_mod->start();							\
} while (0)

#define TFW_HTTP_SESS_REDIR_MARK_DISABLE()					\
do {										\
	TfwMod *hs_mod = NULL;							\
	hs_mod = tfw_mod_find("http_sess");					\
	BUG_ON(!hs_mod);							\
	hs_mod->stop();								\
	hs_mod->cfgstart();							\
} while (0)

#endif /* __TFW_HTTP_PARSER_COMMON_H__ */<|MERGE_RESOLUTION|>--- conflicted
+++ resolved
@@ -593,34 +593,6 @@
 #define DATA_FRAME_END() \
 	__FRAME_END()
 
-<<<<<<< HEAD
-
-#define ASSIGN_FRAMES_FOR_H1(str, str_len)					\
-do {										\
-	bzero_fast(frames, sizeof(frames));					\
-	frames_cnt = 1;								\
-	frames[0].str = str;							\
-	frames[0].len = str_len;						\
-	frames_max_sz = str_len;						\
-	frames_total_sz = str_len;						\
-} while(0)
-
-#define INIT_FRAMES()								\
-	frames_cnt = 0;								\
-	frames_max_sz = 0;							\
-	frames_total_sz = 0;							\
-	bzero_fast(frames, sizeof(frames))
-
-#define ASSIGN_FRAMES_FOR_H2(FRAMES_DEFINITION)					\
-do {										\
-	INIT_FRAMES();								\
-	SET_FRAMES_BUF(frames_buf);						\
-	FRAMES_DEFINITION;							\
-	RESET_FRAMES_BUF();							\
-} while(0)
-
-#define ADD_HEADERS_FRAME(frame, frame_sz)					\
-=======
 /**
  * ADD_HEADERS_FRAME - add HEADERS-frame to @frames.
  *
@@ -630,7 +602,6 @@
  * Used for HTTP/2 requests only.
  */
 #define ADD_HEADERS_FRAME(frame_buf, frame_sz)					\
->>>>>>> 2a8d1797
 do {										\
 	BUG_ON(frames_cnt >= ARRAY_SIZE(frames));				\
 	bzero_fast(&frames[frames_cnt], sizeof(frames[0]));			\
@@ -678,6 +649,14 @@
 	frames[0].len = str_len;						\
 	frames_max_sz = str_len;						\
 	frames_total_sz = str_len;						\
+} while(0)
+
+#define ASSIGN_FRAMES_FOR_H2(FRAMES_DEFINITION)					\
+do {										\
+	INIT_FRAMES();								\
+	SET_FRAMES_BUF(frames_buf);						\
+	FRAMES_DEFINITION;							\
+	RESET_FRAMES_BUF();							\
 } while(0)
 
 DECLARE_FRAMES_BUF(frames_buf, 3 * 1024);
