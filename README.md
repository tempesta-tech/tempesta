![Tempesta FW](http://tempesta-tech.com/images/tempesta_technologies_logo_small.png)

# Tempesta FW


### What it is?

**Tempesta FW** is a hybrid solution that combines a reverse proxy and
a firewall at the same time. It accelerates Web applications and provides
high performance framework with access to all network layers for running
complex network traffic classification and blocking modules.

**Tempesta FW** is built into Linux TCP/IP stack for better and more stable
performance characteristics in comparison with TCP servers on top of common
Socket API or even kernel sockets.


### Prerequisites

#### Common

* **x86-64 Haswell** or later CPU. Tempesta FW requires **SSE 4.2**, **AVX2**
  and **2MB huge pages** enabled (check **sse4\_2**, **avx2** and **pse** flags
  in your /proc/cpuinfo);
* At least **2GB RAM**;
* **RSS** capable network adapter;
* Linux CentOS/RHEL 7 or Debian 8;
* Filesystem with `fallocate(2)` system call (e.g. **ext4**, **btrfs** or
  **xfs**);
* GNU Make 3.82 or higher;
* GCC and G++ compilers of versions 4.8 or higher;
* Boost library of version 1.53 or higher;


#### Kernel

Tempesta requires that the following Linux kernel configuration options are
switched on:

* CONFIG\_SECURITY
* CONFIG\_SECURITY\_NETWORK
* CONFIG\_SECURITY\_TEMPESTA
* CONFIG\_DEFAULT\_SECURITY\_TEMPESTA
* CONFIG\_DEFAULT\_SECURITY="tempesta"

We suggest that CONFIG\_PREEMPT\_NONE is used for better throughput. However,
please use CONFIG\_PREEMPT\_VOLUNTARY for debugging since this mode causes
additional stress to synchronization of several algorithms. Also note that
CONFIG\_PREEMPT is not supported at all.


### Build

To build the module you need to do the following steps:

* Download [the patched Linux kernel](https://github.com/tempesta-tech/linux-4.8.15-tfw)
* Build, install, and then boot the kernel. Classic build and install procedure
  is used. For that, go to the directory with the patched kernel sources, make
  sure you have a correct `.config` file, and then do the following (`<N>` is
  the number of CPU cores on the system):

        make -j<N>
        make -j<N> modules
        make -j<N> modules_install
        make install

* Optionally, add kernel parameter `tempesta_dbmem` to the kernel command line.
  The value is the order of 2MB memory blocks reserved on each NUMA node for
  Tempesta database. Huge pages are used if possible. The default value is 8
  which stands for 512Mb reserved on each NUMA node.

        tempesta_dbmem=1
  
* Run `make` to build Tempesta FW and Tempesta DB modules:

        $ cd tempesta && make


### Run & Stop

Use `tempesta.sh` script to run and stop Tempesta. The script provides help
information with `--help` switch. Usage example:

        $ ./scripts/tempesta.sh --start
        $ ./scripts/tempesta.sh --stop


### Configuration

Tempesta is configured via plain-text configuration file.

The file location is determined by the `TFW_CFG_PATH` environment variable:

        $ TFW_CFG_PATH="/opt/tempesta.conf" ./scripts/tempesta.sh --start

By default, the `tempesta_fw.conf` from this directory is used.

See `tempesta_fw.conf` for the list of available configuration directives,
options and their descriptions.


### Listening address

Tempesta listens to incoming connections on specified address and port.
The syntax is as follows:
```
listen <PORT> | <IPADDR>[:PORT] [proto=http|https];
```
`IPADDR` may be either IPv4 or IPv6 address. Host names are not allowed.
IPv6 address must be enclosed in square brackets (e.g. "[::0]" but not "::0").
If only `PORT` is specified, then address 0.0.0.0 (but not [::1]) is used.
If only `IPADDR` is specified, then default HTTP port 80 is used.

Tempesta opens one socket for each `listen` directive. Multiple `listen`
directives may be defined to listen on multiple addresses/ports.
If `listen` directive is not defined in the configuration file,
then by default Tempesta listens on IPv4 address 0.0.0.0 and port 80,
which is an equivalent to `listen 80` directive.

Below are examples of `listen` directive:
```
listen 80;
listen 443 proto=https;
listen [::0]:80;
listen 127.0.0.1:8001;
listen [::1]:8001;
```

It is allowed to specify the type of listening socket via the `proto`. At
the moment **HTTP** and **HTTPS** protos are supported. If no `proto`
option was given, then **HTTP** is supposed by the default.

### TLS/SSL support

Tempesta allows to use TLS-encrypted HTTP connections (HTTPS). It is
required that public certificate and private key have been configured as
follows:
```
ssl_certificate /path/to/tfw-root.crt;
ssl_certificate_key /path/to/tfw-root.key;
```

Also, `proto=https` option is needed for the `listen` directive.

#### Self-signed certificate generation

In case of using a self-signed certificate with Tempesta, it's
convenient to use OpenSSL to generate a key and a certificate. The
following shell command can be used:

~~~
openssl req -nodes -new -x509 -keyout tfw-root.key -out tfw-root.crt
~~~

You'll be prompted to fill out several X.509 certificate fields. The
values are the same for the subject and the issuer in a self-signed
certificate. Use any valid values as you like.

The file `tfw-root.key` contains the private key, and the file
`tfw-root.crt` contains the public X.509 certificate. Both are in PEM
format. These files are used in Tempesta configuration as follows:
```
ssl_certificate /path/to/tfw-root.crt;
ssl_certificate_key /path/to/tfw-root.key;
```

### Keep-alive timeout

Tempesta may use a single TCP connection to send and receive multiple HTTP
requests/responses. The syntax is as follows:
```
keepalive_timeout <TIMEOUT>;
```
`TIMEOUT` is a timeout in seconds during which a keep-alive client connection
will stay open in Tempesta. The zero value disables keep-alive client
connections. Default value is 75.

Below are examples of `keepalive_timeout` directive:
```
keepalive_timeout 75;
```

### Caching

Tempesta caches Web-content by default, i.e. works as reverse proxy.
Configuration directive `cache` manages the cache befavior:

* `0` - no caching at all, pure proxying mode;
* `1` - cache sharding when each NUMA node contains independent shard
	    of whole cache. This mode has the smallest memory requirements;
* `2` - (default) replicated mode when each NUMA node has whole replica
	    of the cache. It requires more RAM, but delivers the highest
	    performance.

`cache_db` specifies path to a cache database files.
The PATH must be absolute and the directory must exist. The database file
must end with `.tbd`. E.g. `cache_db /opt/tempesta/db/cache.tdb` is
the right Tmpesta DB path. However, this is the only path pattern rather than
real path. Tempesta creates per NUMA node database files, so if you have two
processor packages on modern hardware, then the following files will be
created (one for each processor package) for the example above:

        /opt/tempesta/db/cache0.tdb
        /opt/tempesta/db/cache1.tdb


`cache_size` defines size (in bytes, suffixes like 'MB' are not supported
yet) of each Tempesta DB file used as Web cache storage. The size must be
multiple of 2MB (Tempesta DB extent size). Default value is `268435456`
(256MB).

`cache_methods` specifies the list of cacheable request methods. Responses
to requests with these methods will be cached. If this directive is skipped,
then the default cacheable request method is `GET`. Note that not all of
HTTP request methods are cacheable by the HTTP standards. Besides, some
request methods may be cachable only when certain additional restrictions
are satisfied. Also, note that not all HTTP request methods may be supported
by Tempesta at this time. Below is an example of this directive:
```
cache_methods GET HEAD;
```

#### Caching Policy

Caching policy is controlled by rules that match the destination URL
agsinst the pattern specified in the rule and using the match operator
specified in the same rule. The full syntax is as follows:
```
<caching policy> <OP> <string> [<string>];
```

`<caching policy>` directive can be one of the following:
* **cache_fulfill** - Serve the request from cache. If the response is not
found in cache, then forward the request to a back end server, and store
the response in cache to serve future requests for the same resource. Update
the cached response when necessary.
* **cache_bypass** - Skip the cache. Simply forward the request to a server.
Do not store the response in cache.

`<string>` is the anticipated substring of URL. It is matched against
the URL in a request according to the match operator specified by `<OP>`.
Note that the string must be verbatim. Regular expressions are not
supported at this time.

The following `<OP>` keywords (match operators) are supported:
* **eq** - URL is fully equal to `<string>`.
* **prefix** - URL starts with `<string>`.
* **suffix** - URL ends with `<string>`.

Caching policy directives are processed strictly in the order they
are defined in the configuration file. Below are examples of caching
policy directives:
```
cache_fulfill suffix ".jpg" ".png";
cache_bypass suffix ".avi";
cache_bypass prefix "/static/dynamic_zone/";
cache_fulfill prefix "/static/";
```

Also, a special variant of wildcard matching is supported. It makes
all requests and responses either use or skip the cache. It should
be used with caution.
```
cache_fulfill * *;
cache_bypass * *;
```

#### Manual Cache Purging

Cached responses may be purged manually using the PURGE request method
and the URL of the cached response. A typical use case is that when some
content is changed on the upstream server, then a PURGE request followed
by a GET request will update an appropriate entry in the cache.

This functionality is controlled with the following directives:
* **cache_purge `[invalidate]`;** - Defines the purge mode
`invalidate` just makes the cache record invalid. The cached response may
still be returned to a client under certain conditions. This is the default
mode. Other modes will be added in future.
* **cache_purge_acl `<ip_address>`;** - Specifies the IP addresses of hosts
that are permitted to send PURGE requests. PURGE requests from all other
hosts will be denied. That makes this directive mandatory when `cache_purge`
directive is specified. Multiple addresses are separated with white spaces.

`<ip_address>` can be an IPv4 or IPv6 address. An IP address can be specified
in CIDR format where the address is followed by a slash character and the
prefix (or mask) with the number of significant bits in the addresses. Below
are examples of a valid IP address specification:
```
127.0.0.1
192.168.10.50/24
::ffff:c0a8:b0a
[::ffff:c0a8:a0a]
::ffff:c0a8:b0b/120
[::ffff:c0a8:b0b]/120
```

A PURGE request can be issued using any tool that is convenient. Below is
just one example:
```
curl -X PURGE http://192.168.10.10/
```

#### Non-Idempotent Requests

The consideration of whether a request is considered non-idempotent may
depend on specific application, server, and/or service. A special directive
allows the definition of a request that will be considered non-idempotent:
```
nonidempotent <METHOD> <OP> <ARG>;
```
`METHOD` is one of supported HTTP methods, such as GET, HEAD, POST, etc.
`OP` is a string matching operator, such as `eq`, `prefix`, etc.
`ARG` is an argument for `OP`, such as `/foo/bar.html`, `example.com`, etc.

One or more of this directive may be specified. The directives apply to one
or more locations as defined below in the [Locations](#Locations) section.

If this directive is not specified, then a non-idempotent request in defined
as a request that has an unsafe method.

Below are examples of this directive:
```
nonidempotent GET prefix "/users/";
nonidempotent POST prefix "/users/";
nonidempotent GET suffix "/data";
```

### Locations

Location is a way of grouping certain directives that are applied only
to that specific location. Location is defined by a string and a match
operator that are used to match the string against URL in requests.
The syntax is as follows:
```
location <OP> "<string>" {
	<directive>;
	...
	<directive>;
}
```

`<OP>` and `<string>` are specified the same way as defined in the
[Caching Policy](#Caching Policy) section.

Multiple locations may be defined. Location directives are processed
strictly in the order they are defined in the configuration file.

Only caching policy directives and the `nonidempotent` directive may
currently be grouped by the location directive. The directives defined
outside of any specific location are considered the default policy for
all locations.

When locations are defined in the configuration, the URL of each request
is matched against strings specified in the location directives and using
the corresponding match operator. If a matching location is found, then
caching policy directives for that location are matched against the URL.

In case there's no matching location, or there's no matching caching
directive in the location, the default caching policy directives are
matched against the URL.

If a matching caching policy directive is not found, then the default
action is to skip the cache - do not serve requests from cache, and
do not store responses in cache.

Below is an example of location directive definition:
```
cache_bypass suffix ".php";
cache_fulfill suffix ".mp4";

location prefix "/static/" {
	cache_bypass prefix "/static/dynamic_zone/";
	cache_fulfill * *;
}
location prefix "/society/" {
	cache_bypass prefix "/society/breaking_news/";
	cache_fulfill suffix ".jpg" ".png";
	cache_fulfill suffix ".css";
	nonidempotent GET prefix "/society/users/";
}
```

### Server Load Balancing

#### Servers

A back end HTTP server is defined with `server` directive. The full syntax is
as follows:
```
server <IPADDR>[:<PORT>] [conns_n=<N>] [weight=<N>];
```
* `IPADDR` can be either IPv4 or IPv6 address. Hostnames are not allowed.
IPv6 address must be enclosed in square brackets (e.g. "[::0]" but not "::0").
<<<<<<< HEAD
* `PORT` defaults to 80 if not specified.
* `conns_n=<N>` is the number of parallel connections to the server.
`N` defaults to 4 if not specified.
* `weight=<N>` is the static weight of the server. If not specified, then
the default weight of 50 is used with the static ratio scheduler. Just the
weight that is different from default may be specified for convenience.
=======
`PORT` defaults to 80 if not specified.
`conns_n=<N>` is the number of parallel connections to the server.
`N` defaults to 32 if not specified.
>>>>>>> c40924b7

Multiple back end servers may be defined. For example:
```
server 10.1.0.1;
server [fc00::1]:80;
```

if a connection with a server is terminated for any reason, an effort is made
to restore the connection. Sometimes the effort is futile. The directive
`server_connect_retries` sets the maximum number of re-connect attempts after
which the server connection is considered dead. It is defined as follows:
```
server_connect_retries <N>;
```
If this directive is not defined, then the number of re-connect attempts
defaults to 10. The value of zero specified for `N` means unlimited number
of attempts.

This is an important directive which controls how Tempesta deals with
outstanding requests in a failed connection. If the connection is restored
within the specified number of attempts, then all outstanding requests are
re-forwarded to the server. However if it's not restored, then the server
connection is considered dead, and all outstanding requests are re-scheduled
to other servers and/or connections.

If a server connection fails intermittenly, then requests may sit in the
connection's forwarding queue for some time. The following directives set
certain allowed limits before these requests are considered failed:
```
server_forward_retries <N>;
server_forward_timeout <N>;
```

`server_forward_retries` sets the maximum number of attempts to re-forward
a request to a server. If not defined, the default number of attempts is 5.
The value of zero specified for `N` means unlimited number of attempts.

`server_forward_timeout` set the maximum time frame in seconds within which
a request may still be forwarded. If not defined, the default time frame
is 60 seconds. The value of zero specified for `N` means unlimited timeout.

When one or both of these limits is exceeded for a request, the request is
evicted and an error is returned to a client.

Note that while requests in a connection are re-forwarded or re-scheduled,
that connection is not schedulable, which means it's not available to
schedulers for new incoming requests.

When re-forwarding or re-scheduling requests in a failed server connection,
a special consideration is given to non-idempotent requests. Usually
a non-idempotent request is not re-forwarded or re-scheduled. That may be
changed with the following directive that doesn't have arguments:
```
server_retry_nonidempotent;
```

Each server connection has a queue of forwarded requests. The size of the
queue is limited with `server_queue_size` directive as follows:
```
server_queue_size <N>;
```
Each connection to the server has the same limit on the queue size set
with this directive. If not specified, the queue size is set to 1000.


#### Server Groups

Back end servers can be grouped together into a single unit for the purpose of
load balancing. Servers within a group are considered interchangeable.
The load is distributed evenly among servers within a group.
If a server goes offline, then other servers in a group take the load.
The full syntax is as follows:
```
srv_group <NAME> {
<<<<<<< HEAD
	sched <SCHED_NAME>;
	server <IPADDR>[:<PORT>] [conns_n=<N>] [weight=<N>];
=======
	server <IPADDR>[:<PORT>] [conns_n=<N>];
>>>>>>> c40924b7
	...
}
```
`NAME` is a unique identifier of the group that may be used to refer to it
later.
<<<<<<< HEAD
`SCHED_NAME` is the name of scheduler module that distributes load among
servers within the group. Default scheduler is used if `sched` directive is
not specified.
=======
>>>>>>> c40924b7

Servers that are defined outside of any group implicitly form a special group
called `default`.

All server-related directives listed in [Servers](#Servers) section above
are applicable for definition for a server group. Also, a scheduler may be
speficied for a group.

Below is an example of server group definition:
```
srv_group static_storage {
<<<<<<< HEAD
	server 10.10.0.1:8080;
	server 10.10.0.2:8080;
	server [fc00::3]:8081 conns_n=1;
	sched hash;
=======
	sched hash;
	server 10.10.0.1:8080;
	server 10.10.0.2:8080;
	server [fc00::3]:8081 conns_n=1;
	server_queue_size 500;
	server_forward_timeout 30;
	server_connect_retries 15;
>>>>>>> c40924b7
}
```

#### Schedulers

Scheduler is used to distribute load among servers within a group. The group
can be either explicit, defined with `srv_group` directive, or implicit.
The syntax is as follows:
```
sched <SCHED_NAME> [OPTIONS];
```
`SCHED_NAME` is the name of a scheduler available in Tempesta.
`OPTIONS` are optional. Not all schedulers have additional options.

Currently there are two schedulers available:
* **ratio** - Balances the load across servers in a group based on each
server's weight. Requests are forwarded more to servers with more weight,
and less to servers with less weight. As a result, each server in a group
receives an optimal load. This is the default scheduler.
* **hash** - Chooses a server based on a URI/Host hash of a request.
Requests are distributed uniformly, and requests with the same URI/Host are
always sent to the same server.

<<<<<<< HEAD
Only one `sched` directive is allowed per group, either explicit or implicit.
`sched` directive may be specified anywhere in the group. It applies to all
servers within a group, so the scope of `sched` directive is limited by
a current group.

If there's a `sched` directive outside of any groups that comes before
`srv_group` definitions, then it's considered global. Any subsequent server
group that is missing `sched` directive inherits the global definition.

If no scheduler is defined, then scheduler defaults to `ratio`.

**ratio** scheduler may have the following options:
* **static** - The weight of each server in a group is defined statically
with `[weight=<NN>]` option of the `server` directive. This is the default
`ratio` scheduler option.
* **dynamic** - The weight of each server in a group is defined dynamically.
Specific type of dynamic weight is specified with additional options:
    * **minimum** - The current minimum response time from a server;
    * **maximum** - The current maximum response time from a server;
    * **average** - The current average response time from a server;
    * **percentile `[<NN>]`** - The current response time from a server that
    is within specified percentile. The percentile may be one of 50, 75, 90,
    95, 99. If none is given, then the default percentile of 90 is used.
If a specific type of dynamic weight is not specified, then the default type
of `average` is used.

Naturally, if a dynamic scheduler is specified for a group, and there's
a server in that group with the `weight` option, then an error is produced
as that combination is incompatible.

The following are examples of scheduler specification in configuration.
Again, only one `sched` directive is allowed per group.
```
# Use hash scheduler
sched hash;
# Use ratio scheduler. By default, static weight distribution is used.
sched ratio;
# Use ratio scheduler with static weight distribution.
sched ratio static;
# Use dynamic scheduler. By default, current average response time is used
# for weight distribution.
sched dynamic;
# Use dynamic scheduler with maximum response time for weight distribution.
sched dynamic maximum;
# Use dynamic scheduler, default percentile of 90 is used.
sched dynamic percentile;
# Use dynamic scheduler, percentile of 75 is used for weight distribution.
sched dynamic percentile 75;
```
=======
The round-robin scheduler is the fastest scheduler. However, the presence
of a non-idempotent request in a connection means that subsequent requests
may not be sent out until a response is received to the non-idempotent
request. With that in mind, an attempt is made to put new requests to
connections that don't currently have non-idempotent requests. If all
connections have a non-idempotent request in them, then such a connection
is used as there's no other choice.

Only one `sched` directive is allowed per explicit or implicit group.
A scheduler defined for the implicit group becomes the scheduler for an
explicit group defined with `srv_group` directive if the explicit group
is missing the `sched` directive.

If no scheduler is defined for a group, then scheduler defaults
to `round-robin`.

>>>>>>> c40924b7

#### HTTP Scheduler

HTTP scheduler plays a special role as it distributes HTTP requests among
groups of back end servers. Then requests are further distributed among
individual back end servers within a chosen group.

HTTP scheduler is able to look inside of an HTTP request and examine its
contents such as URI and headers. The scheduler distributes HTTP requests
depending on values of those fields. The work of HTTP scheduler is controlled
by pattern-matching rules that map certain header field values to server
groups. The full syntax is as follows:
```
sched_http_rules {
	match <SRV_GROUP> <FIELD> <OP> <ARG>  [backup=<BKP_SRV_GROUP>];
	...
}
```
`SRV_GROUP` is the reference to a previously defined server group.
`FIELD` is an HTTP request field, such as `uri`, `host`, etc.
`OP` is a string comparison operator, such as `eq`, `prefix`, etc.
`ARG` is an argument for the operator, such as `/foo/bar.html`, `example.com`,
etc.
`BKP_SRV_GROUP` is a reference to a previously defined server group, optional
parameter.

A `match` entry is a single instruction for the load balancer that says:
take `FIELD` of an HTTP request, compare it with `ARG` using `OP`.
If they match, then send the request to the specified `SRV_GROUP`,
if none of the servers in the `SRV_GROUP` are available, send to backup
`BKP_SRV_GROUP` if specified.
For every HTTP request, the load balancer executes all `match` instructions
sequentially until it finds a match. If no match is found, then the request
is dropped.

The following `FIELD` keywords are supported:
* **uri** Only a part of URI is looked at that contains the path and the query
string if any. (e.g. `/abs/path.html?query&key=val#fragment`).
* **host** The host part from URI in HTTP request line, or the value of `Host`
header. Host part in URI takes priority over the `Host` header value.
* **hdr_host** The value of `Host` header.
* **hdr_conn**  The value of `Connection` header.
* **hdr_raw** The contents of any other HTTP header field as specified by
`ARG`. `ARG` must include contents of an HTTP header starting with the header
field name. The `suffix` `OP` is not supported for this `FIELD`. Processing
of `hdr_raw` may be slow because it requires walking over all headers of an
HTTP request.

The following `OP` keywords are supported:
* **eq** `FIELD` is fully equal to the string specified in `ARG`.
* **prefix** `FIELD` starts with the string specified in `ARG`.
* **suffix** `FIELD` ends with the string specified in `ARG`.

Below are examples of pattern-matching rules that define the HTTP scheduler:
```
srv_group static { ... }
srv_group foo_app { ... }
srv_group bar_app { ... }

sched_http_rules {
	match static   uri       prefix  "/static";
	match static   uri       suffix  ".php";
	match static   host      prefix  "static.";
	match static   host      suffix  "tempesta-tech.com";
	match foo_app  host      eq      "foo.example.com" backup=foo_app_backup;
	match bar_app  hdr_conn  eq      "keep-alive";
	match bar_app  hdr_host  prefix  "bar.";
	match bar_app  hdr_host  suffix  "natsys-lab.com";
	match bar_app  hdr_host  eq      "bar.natsys-lab.com";
	match bar_app  hdr_raw   prefix  "X-Custom-Bar-Hdr: ";
}
```
There's a special default match rule that matches any request. If defined,
the default rule must come last in the list of rules. All requests that didn't
match any rule are routed to the server group specified in the default rule.
If a default match rule is not defined, and there's the group `default` with
servers defined outside of any group, then the default rule is added
implicitly to route requests to the group `default`. The syntax is as follows:
```
match <SRV_GROUP> * * * ;
```

By default no rules are defined. If there's the group `default`,
then the default match rule is added to route HTTP requests to the group
`default`. Otherwise, requests don't match any rule, and therefore they're
dropped.


### Sticky Cookie

**Sticky cookie** is a special HTTP cookie that is generated by Tempesta.
It allows for unique identification of each client or can be used as challenge
cookie for simple L7 DDoS mitigation when bots are unable to process cookies.

When used, Tempesta sticky cookie is expected in HTTP requests.
Otherwise, Tempesta asks in an HTTP response that sticky cookie is present in
HTTP requests from a client. Default behaviour is that Tempesta sticky cookies
are not used.

The use and behaviour of Tempesta sticky cookies is controlled by a single
configuration directive that can have several parameters. The full form of
the directive and parameters is as follows:
```
sticky [name=<COOKIE_NAME>] [enforce];
```

`name` parameter specifies a custom Tempesta sticky cookie name `COOKIE_NAME`
for use in HTTP requests. It is expected that it is a single word without
whitespaces. When not specified explicitly, a default name is used.

`enforce` parameter demands that Tempesta sticky cookie is present in each
HTTP request. If it is not present in a request, a client receives HTTP 302
response from Tempesta that redirects the client to the same URI, and prompts
that Tempesta sticky cookie is set in requests from the client.


Below are examples of Tempesta sticky cookie directive.

* **sticky;**
Enable Tempesta sticky cookie. Default cookie name is used. Tempesta expects
that Tempesta sticky cookie is present in each HTTP request. If it is not
present, then Tempesta includes `Set-Cookie` header field in an HTTP response,
which prompts that Tempesta sticky cookie with default name is set in requests
from the client.

* **sticky enforce;**
Enable Tempesta sticky cookie. Default cookie name is used. Tempesta expects
that Tempesta sticky cookie is present in each HTTP request. If it is not
present, Tempesta sends HTTP 302 response that redirects the client to
the same URI and includes `Set-Cookie` header field, which prompts that
Tempesta sticky cookie with default name is set in requests from the client.

* **sticky name=`__cookie__`;**
Enable Tempesta sticky cookie. The name of the cookie is `__cookie__`.
Tempesta expects that Tempesta sticky cookie is present in each HTTP request.
If it is not present, then Tempesta includes `Set-Cookie` header field in
an HTTP response, which prompts that Tempesta sticky cookie with the name
`__cookie__` is set in requests from the client.

* **sticky name=`__cookie__` enforce;**
Enable Tempesta sticky cookie. The name of the cookie is `__cookie__`.
Tempesta expects that Tempesta sticky cookie is present in each HTTP request.
If it is not present, Tempesta sends HTTP 302 response that redirects
the client to the same URI and includes `Set-Cookie` header field,
which prompts that Tempesta sticky cookie with the name `__cookie__` is set
in requests from the client.

Sticky cookie value is calculated on top of client IP, User-Agent, session
timestamp and the **secret** used as a key for HMAC. `sticky_secret` config
option sets the secret string used for HMAC calculation. It's desirable to
keep this value in secret to prevent automatic cookies generation on attacker
side. By default Tempesta generates a new random value for the secret on start.
This means that all user HTTP sessions are invalidated on Tempesta restart.
Maximum length of the key is 20 bytes.

`sess_lifetime` config option defines HTTP session lifetime in seconds. Default
value is `0`, i.e. unlimited life time. When HTTP session expires the client
receives 302 redirect with new cookie value if enforced sticky cookie is used.
This option doesn't affect sticky cookie expire time - it's a session, temporal,
cookie.


### Frang

**Frang** is a separate Tempesta module for HTTP DoS and DDoS attacks
prevention. It uses static limiting and checking of ingress HTTP requests.
The main portion of it's logic is at HTTP layer, so it's recommended that
*ip_block* option (enabled by default) is used to block malicious users
at IP layer.

Use `-f` command key to start Tempesta with Frang:
```
$ ./scripts/tempesta.sh -f --start
```
Frang has a separate section in the configuration file, *"frang_limits"*.
The list of available options:

* **ip_block** - if the option is switched on, then Frang will add IP
addresses of clients who reaches the limits to ```filter_db``` table,
so that the clients traffic will be dropped much earlier.
See also [Filter](#Filter) section.

* **request_rate** - maximum number of requests per second from a client;

* **request_burst** - maximum number of requests per fraction of a second;

* **connection_rate** - maximum number of connections per client;

* **connection_burst** - maximum number of connections per fraction of a second;

* **concurrent_connections** - maximum number of concurrent connections per
client;

* **client_header_timeout** - maximum time for receiving the whole HTTP
message header of incoming request;

* **client_body_timeout** - maximum time between receiving parts of HTTP
message body of incoming request;

* **http_uri_len** - maximum length of URI part in a request;

* **http_field_len** - maximum length of a single HTTP header field of
incoming request. This limit is helpful to prevent
[HTTP Response Splitting](http://projects.webappsec.org/w/page/13246931/HTTP-Response-Splitting)
and other attacks using arbitrary injections in HTTP headers;

* **http_body_len** - maximum length of HTTP message body of incoming request;

* **http_header_cnt** - maximum number of HTTP header in a HTTP message;

* **http_header_chunk_cnt** - limit number of chunks in all headers for HTTP
request;

* **http_body_chunk_cnt** - limit number of chunks for HTTP request body;

* **http_host_required** - require presence of `Host` header in a request;

* **http_ct_required** - require presence of `Content-Type` header in a request;

* **http_ct_vals** - the list of accepted values for `Content-Type` header;

* **http_methods** - the list of accepted HTTP methods;

Various back end servers may differ in interpretation of certain aspects of
the standards. Some may follow strict standards, whereas others may allow a
more relaxed interpretation. An example of this is the `Host:` header field.
It must be present in all HTTP/1.1 requests. However, the `Host:` field value
may be empty in certain cases. Nginx is strict about that, while Apache allows
an empty `Host:` field value in more cases. This can present an opportunity
for a DoS attack. Frang's **http_host_required** option should be used in this
case. That would leave handling of the `Host:` header field to Tempesta.
Invalid requests would be denied before they reach a back end server.


### Filter

Let's see a simple example to understand Tempesta filtering.

Run Tempesta with [Frang](#Frang) enabled and put some load onto the system
to make Frang generate a blocking rule:
```
$ dmesg | grep frang
[tempesta] Warning: frang: connections max num. exceeded for ::ffff:7f00:1: 9 (lim=8)
```
`::ffff:7f00:1` is IPv4 mapped loopback address 127.0.0.1. Frang's rate limiting
calls the filter module that stores the blocked IPs in Tempesta DB, so now we
can run some queries on the database (you can read more about
[tdbq](https://github.com/tempesta-tech/tempesta/tree/master/tempesta_db#tempesta-db-query-tool)):
```
# ./tdbq -a info

Tempesta DB version: 0.1.14
Open tables: filter

INFO: records=1 status=OK zero-copy
```
The table `filter` contains all blocked IP addresses.


### Additional Directives

Tempesta has a number of additional directives that control various aspects
of a running system. Possible directives are listed below.

* **hdr_via [string];** - As an intermediary between a client and a back end
server, Tempesta adds HTTP Via: header field to each message. This directive
sets the value of the header field, not including the mandatory HTTP protocol
version number. Note that the value should be a single token. Multiple tokens
can be specified in apostrophes, however everything after the first token and
a white space will be considered a Via: header field comment. If no value is
specified in the directive, the default value is used.


### Performance Statistics

Tempesta has a set of performance statistics counters that show various
aspects of Tempesta operation. The counters and their values are
self-explanatory. Performance statistics can be shown when Tempesta is loaded
and running. Below is an example of the command to show the statistics,
and the output:
```
$ cat /proc/tempesta/perfstat
SS pfl hits                             : 5836412
SS pfl misses                           : 5836412
Cache hits                              : 0
Cache misses                            : 0
Client messages received                : 2918206
Client messages forwarded               : 2918206
Client messages served from cache       : 0
Client messages parsing errors          : 0
Client messages filtered out            : 0
Client messages other errors            : 0
Clients online                          : 0
Client connection attempts              : 2048
Client established connections          : 2048
Client connections active               : 0
Client RX bytes                         : 309329836
Server messages received                : 2918206
Server messages forwarded               : 2918206
Server messages parsing errors          : 0
Server messages filtered out            : 0
Server messages other errors            : 0
Server connection attempts              : 8896
Server established connections          : 8896
Server connections active               : 32
Server connections schedulable          : 32
Server RX bytes                         : 11494813434
```

Also, there's Application Performance Monitoring statistics. These stats show
the time it takes to receive a complete HTTP response to a complete HTTP request.
It's measured from the time Tempesta forwards an HTTP request to a back end server,
and until the time it receives an HTTP response to the request (the turnaround
time). The times are taken per each back end server. Minimum, maximum, median,
and average times are measured, as well as 50th, 75th, 90th, 95th, and 99th
percentiles. A file per each back end server/port is created in
`/proc/tempesta/servers/` directory. The APM stats can be seen as follows:
```
# cat /proc/tempesta/servers/192.168.10.230\:8080 
Minimal response time           : 0ms
Average response time           : 4ms
Median  response time           : 3ms
Maximum response time           : 66ms
Percentiles
50%:    3ms
75%:    7ms
90%:    11ms
95%:    15ms
99%:    29ms
```


### Build Status

[![Coverity](https://scan.coverity.com/projects/8336/badge.svg)](https://scan.coverity.com/projects/tempesta-tech-tempesta)<|MERGE_RESOLUTION|>--- conflicted
+++ resolved
@@ -392,18 +392,12 @@
 ```
 * `IPADDR` can be either IPv4 or IPv6 address. Hostnames are not allowed.
 IPv6 address must be enclosed in square brackets (e.g. "[::0]" but not "::0").
-<<<<<<< HEAD
 * `PORT` defaults to 80 if not specified.
 * `conns_n=<N>` is the number of parallel connections to the server.
-`N` defaults to 4 if not specified.
+`N` defaults to 32 if not specified.
 * `weight=<N>` is the static weight of the server. If not specified, then
 the default weight of 50 is used with the static ratio scheduler. Just the
 weight that is different from default may be specified for convenience.
-=======
-`PORT` defaults to 80 if not specified.
-`conns_n=<N>` is the number of parallel connections to the server.
-`N` defaults to 32 if not specified.
->>>>>>> c40924b7
 
 Multiple back end servers may be defined. For example:
 ```
@@ -478,23 +472,16 @@
 The full syntax is as follows:
 ```
 srv_group <NAME> {
-<<<<<<< HEAD
 	sched <SCHED_NAME>;
 	server <IPADDR>[:<PORT>] [conns_n=<N>] [weight=<N>];
-=======
-	server <IPADDR>[:<PORT>] [conns_n=<N>];
->>>>>>> c40924b7
 	...
 }
 ```
 `NAME` is a unique identifier of the group that may be used to refer to it
 later.
-<<<<<<< HEAD
 `SCHED_NAME` is the name of scheduler module that distributes load among
 servers within the group. Default scheduler is used if `sched` directive is
 not specified.
-=======
->>>>>>> c40924b7
 
 Servers that are defined outside of any group implicitly form a special group
 called `default`.
@@ -506,20 +493,13 @@
 Below is an example of server group definition:
 ```
 srv_group static_storage {
-<<<<<<< HEAD
-	server 10.10.0.1:8080;
-	server 10.10.0.2:8080;
-	server [fc00::3]:8081 conns_n=1;
-	sched hash;
-=======
-	sched hash;
 	server 10.10.0.1:8080;
 	server 10.10.0.2:8080;
 	server [fc00::3]:8081 conns_n=1;
 	server_queue_size 500;
 	server_forward_timeout 30;
 	server_connect_retries 15;
->>>>>>> c40924b7
+	sched hash;
 }
 ```
 
@@ -543,7 +523,6 @@
 Requests are distributed uniformly, and requests with the same URI/Host are
 always sent to the same server.
 
-<<<<<<< HEAD
 Only one `sched` directive is allowed per group, either explicit or implicit.
 `sched` directive may be specified anywhere in the group. It applies to all
 servers within a group, so the scope of `sched` directive is limited by
@@ -593,24 +572,6 @@
 # Use dynamic scheduler, percentile of 75 is used for weight distribution.
 sched dynamic percentile 75;
 ```
-=======
-The round-robin scheduler is the fastest scheduler. However, the presence
-of a non-idempotent request in a connection means that subsequent requests
-may not be sent out until a response is received to the non-idempotent
-request. With that in mind, an attempt is made to put new requests to
-connections that don't currently have non-idempotent requests. If all
-connections have a non-idempotent request in them, then such a connection
-is used as there's no other choice.
-
-Only one `sched` directive is allowed per explicit or implicit group.
-A scheduler defined for the implicit group becomes the scheduler for an
-explicit group defined with `srv_group` directive if the explicit group
-is missing the `sched` directive.
-
-If no scheduler is defined for a group, then scheduler defaults
-to `round-robin`.
-
->>>>>>> c40924b7
 
 #### HTTP Scheduler
 
