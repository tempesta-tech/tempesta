pipeline {
    environment {
        TESTS_PATH = "/home/tempesta/tempesta-test"
    }

    agent {
       label "tempesta-test"
    }

    stages {
<<<<<<< HEAD
        stage('Set buildName'){
=======
        stage('Set buildName and cleanWS'){
>>>>>>> 19cb37d3
            steps {
                catchError(buildResult: 'SUCCESS', stageResult: 'FAILURE') {
                    script {
                        currentBuild.displayName = "PR-${ghprbPullId}"
                    }
<<<<<<< HEAD
=======
                    cleanWs()
>>>>>>> 19cb37d3
                    sh 'rm -rf /root/tempesta'
                }
            }
        }

        stage('Build tempesta-fw') {
            steps {
<<<<<<< HEAD
                sh 'cp -r . /root/tempesta'
=======
                sh 'sudo git clone https://github.com/tempesta-tech/tempesta.git /root/tempesta'
>>>>>>> 19cb37d3
                dir("/root/tempesta"){
                    sh 'make'
                }
            }
        }

        stage('Checkout tempesta-tests') {
            steps {
                sh 'rm -rf ${TESTS_PATH}'
                sh 'git clone https://github.com/tempesta-tech/tempesta-test.git ${TESTS_PATH}'
            }
        }

        stage('Run tests') {
            steps {
                dir("${TESTS_PATH}"){
<<<<<<< HEAD
                    sh './run_tests.py -nv'
=======
                    sh './run_tests.py -n'
>>>>>>> 19cb37d3
                }
            }
        }


        stage('Clean WS'){
            steps {
                    cleanWs()
                }
            
        }
    }
}<|MERGE_RESOLUTION|>--- conflicted
+++ resolved
@@ -8,20 +8,13 @@
     }
 
     stages {
-<<<<<<< HEAD
-        stage('Set buildName'){
-=======
         stage('Set buildName and cleanWS'){
->>>>>>> 19cb37d3
             steps {
                 catchError(buildResult: 'SUCCESS', stageResult: 'FAILURE') {
                     script {
                         currentBuild.displayName = "PR-${ghprbPullId}"
                     }
-<<<<<<< HEAD
-=======
                     cleanWs()
->>>>>>> 19cb37d3
                     sh 'rm -rf /root/tempesta'
                 }
             }
@@ -29,11 +22,7 @@
 
         stage('Build tempesta-fw') {
             steps {
-<<<<<<< HEAD
-                sh 'cp -r . /root/tempesta'
-=======
                 sh 'sudo git clone https://github.com/tempesta-tech/tempesta.git /root/tempesta'
->>>>>>> 19cb37d3
                 dir("/root/tempesta"){
                     sh 'make'
                 }
@@ -50,21 +39,10 @@
         stage('Run tests') {
             steps {
                 dir("${TESTS_PATH}"){
-<<<<<<< HEAD
-                    sh './run_tests.py -nv'
-=======
                     sh './run_tests.py -n'
->>>>>>> 19cb37d3
                 }
             }
         }
 
-
-        stage('Clean WS'){
-            steps {
-                    cleanWs()
-                }
-            
-        }
     }
 }